import { handleSwarmDataMessage } from './dataMessage';
import { EnvelopePlus } from './types';

import { compact, flatten, identity, isEmpty, pickBy, toNumber } from 'lodash';
import { SignalService } from '../protobuf';
import { KeyPrefixType, PubKey } from '../session/types';
import { removeFromCache, updateCacheWithDecryptedContent } from './cache';

import { Data } from '../data/data';
import { SettingsKey } from '../data/settings-key';
import {
  deleteMessagesFromSwarmAndCompletelyLocally,
  deleteMessagesFromSwarmAndMarkAsDeletedLocally,
} from '../interactions/conversations/unsendingInteractions';
import {
  CONVERSATION_PRIORITIES,
  ConversationTypeEnum,
  READ_MESSAGE_STATE,
} from '../models/conversationAttributes';
import { findCachedBlindedMatchOrLookupOnAllServers } from '../session/apis/open_group_api/sogsv3/knownBlindedkeys';
<<<<<<< HEAD
import { getConversationController } from '../session/conversations';
import { concatUInt8Array, getSodiumRenderer } from '../session/crypto';
import { removeMessagePadding } from '../session/crypto/BufferPadding';
import { ProfileManager } from '../session/profile_manager/ProfileManager';
import { GroupUtils, UserUtils } from '../session/utils';
import { perfEnd, perfStart } from '../session/utils/Performance';
import { fromHexToArray, toHex } from '../session/utils/String';
import { assertUnreachable } from '../types/sqlSharedTypes';
import { BlockedNumberController } from '../util';
import { ReadReceipts } from '../util/readReceipts';
import { Storage } from '../util/storage';
import { handleCallMessage } from './callMessage';
import { getAllCachedECKeyPair, sentAtMoreRecentThanWrapper } from './closedGroups';
import { ConfigMessageHandler } from './configMessage';
import { ECKeyPair } from './keypairs';
import { ContactsWrapperActions } from '../webworker/workers/browser/libsession_worker_interface';
=======
import { appendFetchAvatarAndProfileJob } from './userProfileImageUpdates';
import {
  checkForExpireUpdate,
  checkHasOutdatedClient,
  setExpirationStartTimestamp,
} from '../util/expiringMessages';
>>>>>>> 992d3d34

export async function handleSwarmContentMessage(envelope: EnvelopePlus, messageHash: string) {
  try {
    const plaintext = await decrypt(envelope);

    if (!plaintext) {
      return;
    } else if (plaintext instanceof ArrayBuffer && plaintext.byteLength === 0) {
      return;
    }
    const sentAtTimestamp = toNumber(envelope.timestamp);
    // swarm messages already comes with a timestamp in milliseconds, so this sentAtTimestamp is correct.
    // the sogs messages do not come as milliseconds but just seconds, so we override it
    await innerHandleSwarmContentMessage(envelope, sentAtTimestamp, plaintext, messageHash);
  } catch (e) {
    window?.log?.warn(e.message);
  }
}

async function decryptForClosedGroup(envelope: EnvelopePlus) {
  // case .closedGroupCiphertext: for ios
  window?.log?.info('received closed group message');
  try {
    const hexEncodedGroupPublicKey = envelope.source;
    if (!GroupUtils.isClosedGroup(PubKey.cast(hexEncodedGroupPublicKey))) {
      window?.log?.warn('received medium group message but not for an existing medium group');
      throw new Error('Invalid group public key'); // invalidGroupPublicKey
    }
    const encryptionKeyPairs = await getAllCachedECKeyPair(hexEncodedGroupPublicKey);

    const encryptionKeyPairsCount = encryptionKeyPairs?.length;
    if (!encryptionKeyPairs?.length) {
      throw new Error(`No group keypairs for group ${hexEncodedGroupPublicKey}`); // noGroupKeyPair
    }
    // Loop through all known group key pairs in reverse order (i.e. try the latest key pair first (which'll more than
    // likely be the one we want) but try older ones in case that didn't work)
    let decryptedContent: ArrayBuffer | undefined;
    let keyIndex = 0;

    // If an error happens in here, we catch it in the inner try-catch
    // When the loop is done, we check if the decryption is a success;
    // If not, we trigger a new Error which will trigger in the outer try-catch
    do {
      try {
        const hexEncryptionKeyPair = encryptionKeyPairs.pop();

        if (!hexEncryptionKeyPair) {
          throw new Error('No more encryption keypairs to try for message.');
        }
        const encryptionKeyPair = ECKeyPair.fromHexKeyPair(hexEncryptionKeyPair);

        decryptedContent = await decryptWithSessionProtocol(
          envelope,
          envelope.content,
          encryptionKeyPair,
          true
        );
        if (decryptedContent?.byteLength) {
          break;
        }
        keyIndex++;
      } catch (e) {
        window?.log?.info(
          `Failed to decrypt closed group with key index ${keyIndex}. We have ${encryptionKeyPairs.length} keys to try left.`
        );
      }
    } while (encryptionKeyPairs.length > 0);

    if (!decryptedContent?.byteLength) {
      throw new Error(
        `Could not decrypt message for closed group with any of the ${encryptionKeyPairsCount} keypairs.`
      );
    }
    if (keyIndex !== 0) {
      window?.log?.warn(
        'Decrypted a closed group message with not the latest encryptionkeypair we have'
      );
    }
    window?.log?.info('ClosedGroup Message decrypted successfully with keyIndex:', keyIndex);

    return removeMessagePadding(decryptedContent);
  } catch (e) {
    /**
     * If an error happened during the decoding,
     * we trigger a request to get the latest EncryptionKeyPair for this medium group.
     * Indeed, we might not have the latest one used by someone else, or not have any keypairs for this group.
     *
     */

    window?.log?.warn('decryptWithSessionProtocol for medium group message throw:', e.message);
    const groupPubKey = PubKey.cast(envelope.source);

    // IMPORTANT do not remove the message from the cache just yet.
    // We will try to decrypt it once we get the encryption keypair.
    // for that to work, we need to throw an error just like here.
    throw new Error(
      `Waiting for an encryption keypair to be received for group ${groupPubKey.key}`
    );
  }
}

/**
 * This function can be called to decrypt a keypair wrapper for a closed group update
 * or a message sent to a closed group.
 *
 * We do not unpad the result here, as in the case of the keypair wrapper, there is not padding.
 * Instead, it is the caller who needs to removeMessagePadding() the content.
 */
export async function decryptWithSessionProtocol(
  envelope: EnvelopePlus,
  ciphertextObj: ArrayBuffer,
  x25519KeyPair: ECKeyPair,
  isClosedGroup?: boolean
): Promise<ArrayBuffer> {
  perfStart(`decryptWithSessionProtocol-${envelope.id}`);
  const recipientX25519PrivateKey = x25519KeyPair.privateKeyData;
  const hex = toHex(new Uint8Array(x25519KeyPair.publicKeyData));

  const recipientX25519PublicKey = PubKey.removePrefixIfNeeded(hex);

  const sodium = await getSodiumRenderer();
  const signatureSize = sodium.crypto_sign_BYTES;
  const ed25519PublicKeySize = sodium.crypto_sign_PUBLICKEYBYTES;

  // 1. ) Decrypt the message
  const plaintextWithMetadata = sodium.crypto_box_seal_open(
    new Uint8Array(ciphertextObj),
    fromHexToArray(recipientX25519PublicKey),
    new Uint8Array(recipientX25519PrivateKey)
  );
  if (plaintextWithMetadata.byteLength <= signatureSize + ed25519PublicKeySize) {
    perfEnd(`decryptWithSessionProtocol-${envelope.id}`, 'decryptWithSessionProtocol');

    throw new Error('Decryption failed.'); // throw Error.decryptionFailed;
  }

  // 2. ) Get the message parts
  const signatureStart = plaintextWithMetadata.byteLength - signatureSize;
  const signature = plaintextWithMetadata.subarray(signatureStart);
  const pubkeyStart = plaintextWithMetadata.byteLength - (signatureSize + ed25519PublicKeySize);
  const pubkeyEnd = plaintextWithMetadata.byteLength - signatureSize;
  const senderED25519PublicKey = plaintextWithMetadata.subarray(pubkeyStart, pubkeyEnd);
  const plainTextEnd = plaintextWithMetadata.byteLength - (signatureSize + ed25519PublicKeySize);
  const plaintext = plaintextWithMetadata.subarray(0, plainTextEnd);

  // 3. ) Verify the signature
  const isValid = sodium.crypto_sign_verify_detached(
    signature,
    concatUInt8Array(plaintext, senderED25519PublicKey, fromHexToArray(recipientX25519PublicKey)),
    senderED25519PublicKey
  );

  if (!isValid) {
    perfEnd(`decryptWithSessionProtocol-${envelope.id}`, 'decryptWithSessionProtocol');

    throw new Error('Invalid message signature.'); //throw Error.invalidSignature
  }
  // 4. ) Get the sender's X25519 public key
  const senderX25519PublicKey = sodium.crypto_sign_ed25519_pk_to_curve25519(senderED25519PublicKey);
  if (!senderX25519PublicKey) {
    perfEnd(`decryptWithSessionProtocol-${envelope.id}`, 'decryptWithSessionProtocol');

    throw new Error('Decryption failed.'); // Error.decryptionFailed
  }

  // set the sender identity on the envelope itself.
  if (isClosedGroup) {
    envelope.senderIdentity = `${KeyPrefixType.standard}${toHex(senderX25519PublicKey)}`;
  } else {
    envelope.source = `${KeyPrefixType.standard}${toHex(senderX25519PublicKey)}`;
  }
  perfEnd(`decryptWithSessionProtocol-${envelope.id}`, 'decryptWithSessionProtocol');

  return plaintext;
}

/**
 * This function is used to decrypt any messages send to our own pubkey.
 * Either messages deposited into our swarm by other people, or messages we sent to ourselves, or config messages stored on the user namespaces.
 * @param envelope the envelope contaning an encrypted .content field to decrypt
 * @returns the decrypted content, or null
 */
export async function decryptEnvelopeWithOurKey(
  envelope: EnvelopePlus
): Promise<ArrayBuffer | null> {
  try {
    const userX25519KeyPair = await UserUtils.getIdentityKeyPair();

    if (!userX25519KeyPair) {
      throw new Error('Failed to find User x25519 keypair from stage'); // noUserX25519KeyPair
    }

    const ecKeyPair = ECKeyPair.fromArrayBuffer(
      userX25519KeyPair.pubKey,
      userX25519KeyPair.privKey
    );

    // keep the await so the try catch works as expected
    perfStart(`decryptUnidentifiedSender-${envelope.id}`);

    const retSessionProtocol = await decryptWithSessionProtocol(
      envelope,
      envelope.content,
      ecKeyPair
    );

    const ret = removeMessagePadding(retSessionProtocol);
    perfEnd(`decryptUnidentifiedSender-${envelope.id}`, 'decryptUnidentifiedSender');

    return ret;
  } catch (e) {
    window?.log?.warn('decryptWithSessionProtocol for unidentified message throw:', e);
    return null;
  }
}

// tslint:disable-next-line: max-func-body-length
async function decrypt(envelope: EnvelopePlus): Promise<any> {
  try {
    if (envelope.content.byteLength === 0) {
      throw new Error('Received an empty envelope.');
    }

    let plaintext: ArrayBuffer | null = null;
    switch (envelope.type) {
      // Only SESSION_MESSAGE and CLOSED_GROUP_MESSAGE are supported
      case SignalService.Envelope.Type.SESSION_MESSAGE:
        plaintext = await decryptEnvelopeWithOurKey(envelope);
        break;
      case SignalService.Envelope.Type.CLOSED_GROUP_MESSAGE:
        plaintext = await decryptForClosedGroup(envelope);
        break;
      default:
        assertUnreachable(envelope.type, `Unknown message type:${envelope.type}`);
    }

    if (!plaintext) {
      // content could not be decrypted.
      await removeFromCache(envelope);
      return null;
    }

    perfStart(`updateCacheWithDecryptedContent-${envelope.id}`);

    await updateCacheWithDecryptedContent(envelope, plaintext).catch((error: any) => {
      window?.log?.error(
        'decrypt failed to save decrypted message contents to cache:',
        error && error.stack ? error.stack : error
      );
    });
    perfEnd(`updateCacheWithDecryptedContent-${envelope.id}`, 'updateCacheWithDecryptedContent');

    return plaintext;
  } catch (error) {
    throw error;
  }
}

async function shouldDropIncomingPrivateMessage(sentAtTimestamp: number, envelope: EnvelopePlus) {
  // sentAtMoreRecentThanWrapper is going to be true, if the latest contact wrapper we processed was roughly more recent that this message timestamp
  const moreRecentOrNah = await sentAtMoreRecentThanWrapper(sentAtTimestamp, 'ContactsConfig');

  if (moreRecentOrNah === 'wrapper_more_recent') {
    // we need to check if that conversation is already in the wrapper, and if yes
    try {
      const privateConvoInWrapper = await ContactsWrapperActions.get(envelope.source);
      if (
        !privateConvoInWrapper ||
        privateConvoInWrapper.priority <= CONVERSATION_PRIORITIES.hidden
      ) {
        // the wrapper is more recent that this message and there is no such private conversation. Just drop this incoming message.
        window.log.info(
          `received message from contact ${envelope.source} which appears to be hidden/removed in our most recent libsession contactconfig, sentAt: ${sentAtTimestamp}. Dropping it`
        );
        return true;
      } else {
        window.log.info(
          `received message from contact ${envelope.source} which appears to NOT be hidden/removed in our most recent libsession contactconfig, sentAt: ${sentAtTimestamp}. `
        );
      }
    } catch (e) {
      window.log.warn(
        'ContactsWrapperActions.get in handleSwarmDataMessage failed with',
        e.message
      );
    }
  }
  return false;
}

function shouldDropBlockedUserMessage(
  content: SignalService.Content,
  groupPubkey: string
): boolean {
  // Even if the user is blocked, we should allow the message if:
  //   - it is a group message AND
  //   - the group exists already on the db (to not join a closed group created by a blocked user) AND
  //   - the group is not blocked AND
  //   - the message is only control (no body/attachments/quote/groupInvitation/contact/preview)

  if (!groupPubkey) {
    return true;
  }

  const groupConvo = getConversationController().get(groupPubkey);
  if (!groupConvo || !groupConvo.isClosedGroup()) {
    return true;
  }

  if (groupConvo.isBlocked()) {
    return true;
  }

  // first check that dataMessage is the only field set in the Content
  let msgWithoutDataMessage = pickBy(
    content,
    (_value, key) => key !== 'dataMessage' && key !== 'toJSON'
  );
  msgWithoutDataMessage = pickBy(msgWithoutDataMessage, identity);

  const isMessageDataMessageOnly = isEmpty(msgWithoutDataMessage);
  if (!isMessageDataMessageOnly) {
    return true;
  }
  const data = content.dataMessage as SignalService.DataMessage; // forcing it as we do know this field is set based on last line
  const isControlDataMessageOnly =
    !data.body &&
    !data.preview?.length &&
    !data.attachments?.length &&
    !data.openGroupInvitation &&
    !data.quote;

  return !isControlDataMessageOnly;
}

// tslint:disable-next-line: cyclomatic-complexity max-func-body-length
export async function innerHandleSwarmContentMessage(
  envelope: EnvelopePlus,
  sentAtTimestamp: number,
  plaintext: ArrayBuffer,
  messageHash: string
): Promise<void> {
  try {
    perfStart(`SignalService.Content.decode-${envelope.id}`);
    window.log.info('innerHandleSwarmContentMessage');
    perfStart(`isBlocked-${envelope.id}`);

    const content = SignalService.Content.decode(new Uint8Array(plaintext));
    perfEnd(`SignalService.Content.decode-${envelope.id}`, 'SignalService.Content.decode');

    /**
     * senderIdentity is set ONLY if that message is a closed group message.
     * If the current message is a closed group message,
     * envelope.source is going to be the real sender of that message.
     *
     * When receiving a message from a user which we blocked, we need to make let
     * a control message through (if the associated closed group is not blocked)
     */

    const blocked = BlockedNumberController.isBlocked(envelope.senderIdentity || envelope.source);
    perfEnd(`isBlocked-${envelope.id}`, 'isBlocked');
    if (blocked) {
      const envelopeSource = envelope.source;
      // We want to allow a blocked user message if that's a control message for a known group and the group is not blocked
      if (shouldDropBlockedUserMessage(content, envelopeSource)) {
        window?.log?.info('Dropping blocked user message');
        return;
      } else {
        window?.log?.info('Allowing group-control message only from blocked user');
      }
    }

    // if this is a direct message, envelope.senderIdentity is undefined
    // if this is a closed group message, envelope.senderIdentity is the sender's pubkey and envelope.source is the closed group's pubkey
    const isPrivateConversationMessage = !envelope.senderIdentity;

    if (isPrivateConversationMessage) {
      if (await shouldDropIncomingPrivateMessage(sentAtTimestamp, envelope)) {
        return removeFromCache(envelope);
      }
    }

    /**
     * For a closed group message, this holds the conversation with that specific user outside of the closed group.
     * For a private conversation message, this is just the conversation with that user
     */
    const senderConversationModel = await getConversationController().getOrCreateAndWait(
      isPrivateConversationMessage ? envelope.source : envelope.senderIdentity,
      ConversationTypeEnum.PRIVATE
    );

    // We need to make sure that we trigger the outdated client banner ui on the correct model for the conversation and not the author (for closed groups)
    let conversationModelForUIUpdate = senderConversationModel;

    /**
     * For a closed group message, this holds the closed group's conversation.
     * For a private conversation message, this is just the conversation with that user
     */
    if (!isPrivateConversationMessage) {
      // this is a closed group message, we have a second conversation to make sure exists
      conversationModelForUIUpdate = await getConversationController().getOrCreateAndWait(
        envelope.source,
        ConversationTypeEnum.GROUP
      );
    }

    if (content.dataMessage) {
      // because typescript is funky with incoming protobufs
      if (isEmpty(content.dataMessage.profileKey)) {
        content.dataMessage.profileKey = null;
      }

      const expireUpdate = await checkForExpireUpdate(conversationModelForUIUpdate, content);

      // TODO legacy messages support will be removed in a future release
      if (expireUpdate && !isEmpty(expireUpdate) && expireUpdate.isDisappearingMessagesV2Released) {
        await checkHasOutdatedClient(
          conversationModelForUIUpdate,
          senderConversationModel,
          expireUpdate
        );
        if (expireUpdate.isLegacyConversationSettingMessage) {
          window.log.info('The legacy message is an expiration timer update. Ignoring it.');
          return;
        }
      }

      perfStart(`handleSwarmDataMessage-${envelope.id}`);
      await handleSwarmDataMessage(
        envelope,
        sentAtTimestamp,
        content.dataMessage as SignalService.DataMessage,
        messageHash,
        senderConversationModel,
        expireUpdate
      );
      perfEnd(`handleSwarmDataMessage-${envelope.id}`, 'handleSwarmDataMessage');
      return;
    }

    if (content.receiptMessage) {
      perfStart(`handleReceiptMessage-${envelope.id}`);

      await handleReceiptMessage(envelope, content.receiptMessage);
      perfEnd(`handleReceiptMessage-${envelope.id}`, 'handleReceiptMessage');
      return;
    }
    if (content.typingMessage) {
      perfStart(`handleTypingMessage-${envelope.id}`);

      await handleTypingMessage(envelope, content.typingMessage as SignalService.TypingMessage);
      perfEnd(`handleTypingMessage-${envelope.id}`, 'handleTypingMessage');
      return;
    }
    if (content.configurationMessage) {
      // this one can be quite long (downloads profilePictures and everything),
      // so do not await it
      void ConfigMessageHandler.handleConfigurationMessageLegacy(
        envelope,
        content.configurationMessage as SignalService.ConfigurationMessage
      );
      return;
    }
    if (content.sharedConfigMessage) {
      window.log.warn('content.sharedConfigMessage are handled outside of the receiving pipeline');
      // this should never happen, but remove it from cache just in case something is messed up
      await removeFromCache(envelope);
      return;
    }
    if (content.dataExtractionNotification) {
      perfStart(`handleDataExtractionNotification-${envelope.id}`);

      await handleDataExtractionNotification(
        envelope,
        content.dataExtractionNotification as SignalService.DataExtractionNotification
      );
      perfEnd(
        `handleDataExtractionNotification-${envelope.id}`,
        'handleDataExtractionNotification'
      );
      return;
    }
    if (content.unsendMessage) {
      await handleUnsendMessage(envelope, content.unsendMessage as SignalService.Unsend);
    }
    if (content.callMessage) {
      await handleCallMessage(envelope, content.callMessage as SignalService.CallMessage);
    }
    if (content.messageRequestResponse) {
      await handleMessageRequestResponse(
        envelope,
        content.messageRequestResponse as SignalService.MessageRequestResponse
      );
    }
  } catch (e) {
    window?.log?.warn(e.message);
  }
}

function onReadReceipt(readAt: number, timestamp: number, source: string) {
  window?.log?.info('read receipt', source, timestamp);

  if (!Storage.get(SettingsKey.settingsReadReceipt)) {
    return;
  }

  // Calling this directly so we can wait for completion
  return ReadReceipts.onReadReceipt({
    source,
    timestamp,
    readAt,
  });
}

async function handleReceiptMessage(
  envelope: EnvelopePlus,
  receiptMessage: SignalService.IReceiptMessage
) {
  const receipt = receiptMessage as SignalService.ReceiptMessage;

  const { type, timestamp } = receipt;

  const results = [];
  if (type === SignalService.ReceiptMessage.Type.READ) {
    for (const ts of timestamp) {
      const promise = onReadReceipt(toNumber(envelope.timestamp), toNumber(ts), envelope.source);
      results.push(promise);
    }
  }
  await Promise.all(results);

  await removeFromCache(envelope);
}

async function handleTypingMessage(
  envelope: EnvelopePlus,
  typingMessage: SignalService.TypingMessage
): Promise<void> {
  const { timestamp, action } = typingMessage;
  const { source } = envelope;

  await removeFromCache(envelope);

  // We don't do anything with incoming typing messages if the setting is disabled
  if (!Storage.get(SettingsKey.settingsTypingIndicator)) {
    return;
  }

  if (envelope.timestamp && timestamp) {
    const envelopeTimestamp = toNumber(envelope.timestamp);
    const typingTimestamp = toNumber(timestamp);

    if (typingTimestamp !== envelopeTimestamp) {
      window?.log?.warn(
        `Typing message envelope timestamp (${envelopeTimestamp}) did not match typing timestamp (${typingTimestamp})`
      );
      return;
    }
  }

  // typing message are only working with direct chats/ not groups
  const conversation = getConversationController().get(source);

  const started = action === SignalService.TypingMessage.Action.STARTED;

  if (conversation) {
    // this does not commit, instead the caller should commit to trigger UI updates
    await conversation.notifyTypingNoCommit({
      isTyping: started,
      sender: source,
    });
    await conversation.commit();
  }
}

/**
 * delete message from user swarm and delete locally upon receiving unsend request
 * @param unsendMessage data required to delete message
 */
async function handleUnsendMessage(envelope: EnvelopePlus, unsendMessage: SignalService.Unsend) {
  const { author: messageAuthor, timestamp } = unsendMessage;
  window.log.info(`handleUnsendMessage from ${messageAuthor}: of timestamp: ${timestamp}`);
  if (messageAuthor !== (envelope.senderIdentity || envelope.source)) {
    window?.log?.error(
      'handleUnsendMessage: Dropping request as the author and the sender differs.'
    );
    await removeFromCache(envelope);

    return;
  }
  if (!unsendMessage) {
    window?.log?.error('handleUnsendMessage: Invalid parameters -- dropping message.');
    await removeFromCache(envelope);

    return;
  }
  if (!timestamp) {
    window?.log?.error('handleUnsendMessage: Invalid timestamp -- dropping message');
    await removeFromCache(envelope);

    return;
  }
  const messageToDelete = await Data.getMessageBySenderAndTimestamp({
    source: messageAuthor,
    timestamp: toNumber(timestamp),
  });
  const messageHash = messageToDelete?.get('messageHash');
  //#endregion

  //#region executing deletion
  if (messageHash && messageToDelete) {
    window.log.info('handleUnsendMessage: got a request to delete ', messageHash);
    const conversation = getConversationController().get(messageToDelete.get('conversationId'));
    if (!conversation) {
      await removeFromCache(envelope);

      return;
    }
    if (messageToDelete.getSource() === UserUtils.getOurPubKeyStrFromCache()) {
      // a message we sent is completely removed when we get a unsend request
      void deleteMessagesFromSwarmAndCompletelyLocally(conversation, [messageToDelete]);
    } else {
      void deleteMessagesFromSwarmAndMarkAsDeletedLocally(conversation, [messageToDelete]);
    }
  } else {
    window.log.info(
      'handleUnsendMessage: got a request to delete an unknown messageHash:',
      messageHash,
      ' and found messageToDelete:',
      messageToDelete?.id
    );
  }
  await removeFromCache(envelope);
}

/**
 * Sets approval fields for conversation depending on response's values. If request is approving, pushes notification and
 */
async function handleMessageRequestResponse(
  envelope: EnvelopePlus,
  messageRequestResponse: SignalService.MessageRequestResponse
) {
  const { isApproved } = messageRequestResponse;
  if (!isApproved) {
    await removeFromCache(envelope);
    return;
  }
  if (!messageRequestResponse) {
    window?.log?.error('handleMessageRequestResponse: Invalid parameters -- dropping message.');
    await removeFromCache(envelope);
    return;
  }

  const sodium = await getSodiumRenderer();

  const convosToMerge = findCachedBlindedMatchOrLookupOnAllServers(envelope.source, sodium);
  const unblindedConvoId = envelope.source;

  const conversationToApprove = await getConversationController().getOrCreateAndWait(
    unblindedConvoId,
    ConversationTypeEnum.PRIVATE
  );
  let mostRecentActiveAt = Math.max(...compact(convosToMerge.map(m => m.get('active_at'))));
  if (!isFinite(mostRecentActiveAt) || mostRecentActiveAt <= 0) {
    mostRecentActiveAt = toNumber(envelope.timestamp);
  }

  conversationToApprove.set({
    active_at: mostRecentActiveAt,
    isApproved: true,
    didApproveMe: true,
  });
  await conversationToApprove.unhideIfNeeded(false);

  if (convosToMerge.length) {
    // merge fields we care by hand
    conversationToApprove.set({
      profileKey: convosToMerge[0].get('profileKey'),
      displayNameInProfile: convosToMerge[0].get('displayNameInProfile'),

      avatarInProfile: convosToMerge[0].get('avatarInProfile'),
      avatarPointer: convosToMerge[0].get('avatarPointer'), // don't set the avatar pointer
      // nickname might be set already in conversationToApprove, so don't overwrite it
    });

    // we have to merge all of those to a single conversation under the unblinded. including the messages
    window.log.info(
      `We just found out ${unblindedConvoId} matches some blinded conversations. Merging them together:`,
      convosToMerge.map(m => m.id)
    );
    // get all the messages from each conversations we have to merge
    const allMessagesCollections = await Promise.all(
      convosToMerge.map(async convoToMerge =>
        // this call will fetch like 60 messages for each conversation. I don't think we want to merge an unknown number of messages
        // so lets stick to this behavior
        Data.getMessagesByConversation(convoToMerge.id, {
          skipTimerInit: undefined,
          messageId: null,
        })
      )
    );

    const allMessageModels = flatten(allMessagesCollections.map(m => m.models));
    allMessageModels.forEach(messageModel => {
      messageModel.set({ conversationId: unblindedConvoId });

      if (messageModel.get('source') !== UserUtils.getOurPubKeyStrFromCache()) {
        messageModel.set({ source: unblindedConvoId });
      }
    });
    // this is based on the messageId as  primary key. So this should overwrite existing messages with new merged data
    await Data.saveMessages(allMessageModels.map(m => m.attributes));

    // tslint:disable-next-line: prefer-for-of
    for (let index = 0; index < convosToMerge.length; index++) {
      const element = convosToMerge[index];
      await getConversationController().deleteBlindedContact(element.id);
    }
  }

  if (messageRequestResponse.profile && !isEmpty(messageRequestResponse.profile)) {
    await ProfileManager.updateProfileOfContact(
      conversationToApprove.id,
      messageRequestResponse.profile.displayName,
      messageRequestResponse.profile.profilePicture,
      messageRequestResponse.profileKey
    );
  }

  if (!conversationToApprove || conversationToApprove.didApproveMe()) {
    await conversationToApprove?.commit();
    window?.log?.info(
      'Conversation already contains the correct value for the didApproveMe field.'
    );
    await removeFromCache(envelope);

    return;
  }

  await conversationToApprove.setDidApproveMe(true, true);
  // Conversation was not approved before so a sync is needed
  await conversationToApprove.addIncomingApprovalMessage(
    toNumber(envelope.timestamp),
    unblindedConvoId
  );

  await removeFromCache(envelope);
}

/**
 * A DataExtractionNotification message can only come from a 1 o 1 conversation.
 *
 * We drop them if the convo is not a 1 o 1 conversation.
 */
export async function handleDataExtractionNotification(
  envelope: EnvelopePlus,
  dataNotificationMessage: SignalService.DataExtractionNotification
): Promise<void> {
  // we currently don't care about the timestamp included in the field itself, just the timestamp of the envelope
  const { type, timestamp: referencedAttachment } = dataNotificationMessage;

  const { source, timestamp } = envelope;
  await removeFromCache(envelope);

  const convo = getConversationController().get(source);
  if (!convo || !convo.isPrivate() || !Storage.get(SettingsKey.settingsReadReceipt)) {
    window?.log?.info(
      'Got DataNotification for unknown or non private convo or read receipt not enabled'
    );
    return;
  }

  if (!type || !source) {
    window?.log?.info('DataNotification pre check failed');

    return;
  }

  if (timestamp) {
    const envelopeTimestamp = toNumber(timestamp);
    const referencedAttachmentTimestamp = toNumber(referencedAttachment);
    const expirationType = convo.get('expirationType');
    // TODO legacy messages support will be removed in a future release
    const isLegacyMode = convo && convo.isPrivate() && expirationType === 'legacy';

    await convo.addSingleIncomingMessage({
      source,
      sent_at: envelopeTimestamp,
      dataExtractionNotification: {
        type,
        referencedAttachmentTimestamp, // currently unused
        source,
      },
<<<<<<< HEAD
      unread: READ_MESSAGE_STATE.unread, // 1 means unread
      expireTimer: 0,
=======
      unread: 1, // 1 means unread
      expirationType: expirationType !== 'off' ? expirationType : undefined,
      expireTimer: convo.get('expireTimer') ? convo.get('expireTimer') : 0,
      // TODO should this only be for delete after send?
      expirationStartTimestamp:
        isLegacyMode || expirationType === 'deleteAfterSend'
          ? setExpirationStartTimestamp('deleteAfterSend', undefined, isLegacyMode)
          : undefined,
>>>>>>> 992d3d34
    });

    convo.updateLastMessage();
  }
}<|MERGE_RESOLUTION|>--- conflicted
+++ resolved
@@ -18,7 +18,6 @@
   READ_MESSAGE_STATE,
 } from '../models/conversationAttributes';
 import { findCachedBlindedMatchOrLookupOnAllServers } from '../session/apis/open_group_api/sogsv3/knownBlindedkeys';
-<<<<<<< HEAD
 import { getConversationController } from '../session/conversations';
 import { concatUInt8Array, getSodiumRenderer } from '../session/crypto';
 import { removeMessagePadding } from '../session/crypto/BufferPadding';
@@ -35,14 +34,11 @@
 import { ConfigMessageHandler } from './configMessage';
 import { ECKeyPair } from './keypairs';
 import { ContactsWrapperActions } from '../webworker/workers/browser/libsession_worker_interface';
-=======
-import { appendFetchAvatarAndProfileJob } from './userProfileImageUpdates';
 import {
   checkForExpireUpdate,
   checkHasOutdatedClient,
   setExpirationStartTimestamp,
 } from '../util/expiringMessages';
->>>>>>> 992d3d34
 
 export async function handleSwarmContentMessage(envelope: EnvelopePlus, messageHash: string) {
   try {
@@ -836,11 +832,8 @@
         referencedAttachmentTimestamp, // currently unused
         source,
       },
-<<<<<<< HEAD
+
       unread: READ_MESSAGE_STATE.unread, // 1 means unread
-      expireTimer: 0,
-=======
-      unread: 1, // 1 means unread
       expirationType: expirationType !== 'off' ? expirationType : undefined,
       expireTimer: convo.get('expireTimer') ? convo.get('expireTimer') : 0,
       // TODO should this only be for delete after send?
@@ -848,7 +841,6 @@
         isLegacyMode || expirationType === 'deleteAfterSend'
           ? setExpirationStartTimestamp('deleteAfterSend', undefined, isLegacyMode)
           : undefined,
->>>>>>> 992d3d34
     });
 
     convo.updateLastMessage();
