--- conflicted
+++ resolved
@@ -286,20 +286,10 @@
     await updateProfile(conversation, profile, profileKey);
   }
 
-<<<<<<< HEAD
-  const isPublicVisibleMessage =
-    group && group.id && !!group.id.match(/^publicChat:/);
-
-  if (!isPublicVisibleMessage) {
-    throw new Error(
-      'handlePublicMessage Should only be called with public message groups'
-    );
-=======
   const isPublicVisibleMessage = group && group.id && !!group.id.match(openGroupPrefixRegex);
 
   if (!isPublicVisibleMessage) {
     throw new Error('handlePublicMessage Should only be called with public message groups');
->>>>>>> ecbd3b2c
   }
 
   const ev = {
