--- conflicted
+++ resolved
@@ -188,13 +188,8 @@
     await removeFromCache(envelope);
     return;
   }
-<<<<<<< HEAD
-  const maybeConvo = ConversationController.getInstance().get(groupId);
+  const maybeConvo = getConversationController().get(groupId);
   const expireTimer = groupUpdate.expireTimer || 0;
-=======
-  const maybeConvo = getConversationController().get(groupId);
-  const expireTimer = groupUpdate.expireTimer;
->>>>>>> e5a60af9
 
   if (maybeConvo) {
     // if we did not left this group, just add the keypair we got if not already there
