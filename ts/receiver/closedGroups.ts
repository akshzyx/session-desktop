--- conflicted
+++ resolved
@@ -25,10 +25,7 @@
 import { UserUtils } from '../session/utils';
 import { ConversationModel } from '../models/conversation';
 import _ from 'lodash';
-<<<<<<< HEAD
-=======
 import { forceSyncConfigurationNowIfNeeded } from '../session/utils/syncUtils';
->>>>>>> 94a9faec
 import { MessageController } from '../session/messages';
 
 export async function handleClosedGroupControlMessage(
@@ -144,7 +141,7 @@
     await removeFromCache(envelope);
     return;
   }
-  const ourPrimary = await UserUtils.getOurNumber();
+  const ourPrimary = UserUtils.getOurPubKeyFromCache();
 
   if (envelope.senderIdentity === ourPrimary.key) {
     window.log.warn(
@@ -165,10 +162,6 @@
   const members = membersAsData.map(toHex);
   const admins = adminsAsData.map(toHex);
 
-<<<<<<< HEAD
-  const ourPrimary = UserUtils.getOurPubKeyFromCache();
-=======
->>>>>>> 94a9faec
   if (!members.includes(ourPrimary.key)) {
     log.info(
       'Got a new group message but apparently we are not a member of it. Dropping it.'
@@ -339,11 +332,7 @@
   ) {
     return;
   }
-<<<<<<< HEAD
   const ourNumber = UserUtils.getOurPubKeyFromCache();
-=======
-
->>>>>>> 94a9faec
   window.log.info(
     `Got a group update for group ${envelope.source}, type: ENCRYPTION_KEY_PAIR`
   );
@@ -706,11 +695,7 @@
 ) {
   const setOfMembers = new Set(members);
 
-<<<<<<< HEAD
   const ourNumber = UserUtils.getOurPubKeyFromCache();
-=======
-  const ourNumber = await UserUtils.getOurNumber();
->>>>>>> 94a9faec
   // Create Group Identity
   // Generate the key pair that'll be used for encryption and decryption
   // Generate the group's public key
