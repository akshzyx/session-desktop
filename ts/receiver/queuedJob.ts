import { queueAttachmentDownloads } from './attachments';

import { Data } from '../../ts/data/data';
import _, { isEmpty, isEqual } from 'lodash';
import { getConversationController } from '../session/conversations';
import { ConversationModel } from '../models/conversation';
<<<<<<< HEAD
import { MessageModel, sliceQuoteText } from '../models/message';
=======
import { MessageModel } from '../models/message';
import { getConversationController } from '../session/conversations';
>>>>>>> de419882
import { Quote } from './types';

import { ConversationTypeEnum, READ_MESSAGE_STATE } from '../models/conversationAttributes';
import { MessageDirection } from '../models/messageType';
import { SignalService } from '../protobuf';
import { ProfileManager } from '../session/profile_manager/ProfileManager';
import { showMessageRequestBannerOutsideRedux } from '../state/ducks/userConfig';
import { getHideMessageRequestBannerOutsideRedux } from '../state/selectors/userConfig';
import { GoogleChrome } from '../util';
import { LinkPreviews } from '../util/linkPreviews';
import { ReleasedFeatures } from '../util/releaseFeature';
import { setExpirationStartTimestamp } from '../util/expiringMessages';
import { GetNetworkTime } from '../session/apis/snode_api/getNetworkTime';

function contentTypeSupported(type: string): boolean {
  const Chrome = GoogleChrome;
  return Chrome.isImageTypeSupported(type) || Chrome.isVideoTypeSupported(type);
}

/**
 * Note: this function does not trigger a write to the db nor trigger redux update.
 * You have to call msg.commit() once you are done with the handling of this message
 */
async function copyFromQuotedMessage(
  // tslint:disable-next-line: cyclomatic-complexity
  msg: MessageModel,
  quote?: SignalService.DataMessage.IQuote | null
): Promise<void> {
  if (!quote) {
    return;
  }
  const { attachments, id: quoteId, author } = quote;

  const quoteLocal: Quote = {
    attachments: attachments || null,
    author: author,
    id: _.toNumber(quoteId),
    text: null,
    referencedMessageNotFound: false,
  };

  const firstAttachment = attachments?.[0] || undefined;

  const id = _.toNumber(quoteId);

  // We always look for the quote by sentAt timestamp, for opengroups, closed groups and session chats
  // this will return an array of sent message by id we have locally.

  const collection = await Data.getMessagesBySentAt(id);
  // we now must make sure this is the sender we expect
  const found = collection.find(message => {
    return Boolean(author === message.get('source'));
  });

  if (!found) {
    window?.log?.warn(`We did not found quoted message ${id} with author ${author}.`);
    quoteLocal.referencedMessageNotFound = true;
    msg.set({ quote: quoteLocal });
    return;
  }

  window?.log?.info(`Found quoted message id: ${id}`);
  quoteLocal.referencedMessageNotFound = false;
  // NOTE we send the entire body to be consistent with the other platforms
  quoteLocal.text = found.get('body') || '';

  // no attachments, just save the quote with the body
  if (
    !firstAttachment ||
    !firstAttachment.contentType ||
    !contentTypeSupported(firstAttachment.contentType)
  ) {
    msg.set({ quote: quoteLocal });
    return;
  }

  firstAttachment.thumbnail = null;

  const queryAttachments = found.get('attachments') || [];

  if (queryAttachments.length > 0) {
    const queryFirst = queryAttachments[0];
    const { thumbnail } = queryFirst;

    if (thumbnail && thumbnail.path) {
      firstAttachment.thumbnail = {
        ...thumbnail,
        copied: true,
      };
    }
  }

  const queryPreview = found.get('preview') || [];
  if (queryPreview.length > 0) {
    const queryFirst = queryPreview[0];
    const { image } = queryFirst;

    if (image && image.path) {
      firstAttachment.thumbnail = {
        ...image,
        copied: true,
      };
    }
  }
  quoteLocal.attachments = [firstAttachment];

  msg.set({ quote: quoteLocal });
}

/**
 * Note: This does not trigger a redux update, nor write to the DB
 */
function handleLinkPreviews(messageBody: string, messagePreview: any, message: MessageModel) {
  const urls = LinkPreviews.findLinks(messageBody);
  const incomingPreview = messagePreview || [];
  const preview = incomingPreview.filter(
    (item: any) => (item.image || item.title) && urls.includes(item.url)
  );
  if (preview.length < incomingPreview.length) {
    window?.log?.info(
      `${message.idForLogging()}: Eliminated ${preview.length -
        incomingPreview.length} previews with invalid urls'`
    );
  }

  message.set({ preview });
}

async function processProfileKeyNoCommit(
  conversation: ConversationModel,
  sendingDeviceConversation: ConversationModel,
  profileKeyBuffer?: Uint8Array
) {
  if (conversation.isPrivate()) {
    await conversation.setProfileKey(profileKeyBuffer, false);
  } else {
    await sendingDeviceConversation.setProfileKey(profileKeyBuffer, false);
  }
}

function updateReadStatus(message: MessageModel) {
  if (message.isExpirationTimerUpdate()) {
    message.set({ unread: READ_MESSAGE_STATE.read });
    const expirationType = message.get('expirationType');
    // TODO legacy messages support will be removed in a future release
    const convo = message.getConversation();
    const isLegacyMode = convo && !convo.isMe() && convo.isPrivate() && expirationType === 'legacy';
    if ((isLegacyMode || expirationType === 'deleteAfterRead') && message.get('expireTimer')) {
      message.set({
        expirationStartTimestamp: setExpirationStartTimestamp(
          'deleteAfterRead',
          undefined,
          isLegacyMode
        ),
      });
    }
  }
}

function handleSyncedReceiptsNoCommit(message: MessageModel, conversation: ConversationModel) {
  // If the newly received message is from us, we assume that we've seen the messages up until that point
  const sentTimestamp = message.get('sent_at');
  if (sentTimestamp) {
    conversation.markConversationRead(sentTimestamp);
  }
}

export type RegularMessageType = Pick<
  SignalService.DataMessage,
  | 'attachments'
  | 'body'
  | 'flags'
  | 'openGroupInvitation'
  | 'quote'
  | 'preview'
  | 'reaction'
  | 'profile'
  | 'profileKey'
  // TODO legacy messages support will be removed in a future release
  | 'expireTimer'
> & { isRegularMessage: true };

/**
 * This function is just used to make sure we do not forward things we shouldn't in the incoming message pipeline
 */
export function toRegularMessage(rawDataMessage: SignalService.DataMessage): RegularMessageType {
  return {
    ..._.pick(rawDataMessage, [
      'attachments',
      'preview',
      'reaction',
      'body',
      'flags',
      'profileKey',
      'openGroupInvitation',
      'quote',
      'profile',
      'expireTimer',
    ]),
    isRegularMessage: true,
  };
}

async function handleRegularMessage(
  conversation: ConversationModel,
  sendingDeviceConversation: ConversationModel,
  message: MessageModel,
  rawDataMessage: RegularMessageType,
  source: string,
  messageHash: string
): Promise<void> {
  const type = message.get('type');
  // this does not trigger a UI update nor write to the db
  await copyFromQuotedMessage(message, rawDataMessage.quote);

  if (rawDataMessage.openGroupInvitation) {
    message.set({ groupInvitation: rawDataMessage.openGroupInvitation });
  }

  handleLinkPreviews(rawDataMessage.body, rawDataMessage.preview, message);
  message.set({
    flags: rawDataMessage.flags,
    // quote: rawDataMessage.quote, // do not do this copy here, it must be done only in copyFromQuotedMessage()
    attachments: rawDataMessage.attachments,
    body: rawDataMessage.body,
    conversationId: conversation.id,
    messageHash,
    errors: [],
  });

  // Expire timer updates are now explicit.
  // We don't handle an expire timer from a incoming message except if it is an ExpireTimerUpdate message.

  if (type === 'incoming') {
    if (conversation.isPrivate()) {
      updateReadStatus(message);
      const incomingMessageCount = await Data.getMessageCountByType(
        conversation.id,
        MessageDirection.incoming
      );
      const isFirstRequestMessage = incomingMessageCount < 2;
      if (
        conversation.isIncomingRequest() &&
        isFirstRequestMessage &&
        getHideMessageRequestBannerOutsideRedux()
      ) {
        showMessageRequestBannerOutsideRedux();
      }

      // For edge case when messaging a client that's unable to explicitly send request approvals
      if (conversation.isOutgoingRequest()) {
        // Conversation was not approved before so a sync is needed
        await conversation.addIncomingApprovalMessage(
          _.toNumber(message.get('sent_at')) - 1,
          source
        );
      }
      // should only occur after isOutgoing request as it relies on didApproveMe being false.
      await conversation.setDidApproveMe(true);
    }
  } else if (type === 'outgoing') {
    const userConfigLibsession = await ReleasedFeatures.checkIsUserConfigFeatureReleased();

    if (!userConfigLibsession) {
      // we want to do this for all types of conversations, not just private chats
      handleSyncedReceiptsNoCommit(message, conversation);

      if (conversation.isPrivate()) {
        await conversation.setIsApproved(true);
      }
    }
  }

  const conversationActiveAt = conversation.get('active_at');
  if (
    !conversationActiveAt ||
    conversation.isHidden() ||
    (message.get('sent_at') || 0) > conversationActiveAt
  ) {
    conversation.set({
      active_at: message.get('sent_at'),
      lastMessage: message.getNotificationText(),
    });
    // a new message was received for that conversation. If it was not it should not be hidden anymore
    await conversation.unhideIfNeeded(false);
  }

  if (rawDataMessage.profileKey) {
    await processProfileKeyNoCommit(
      conversation,
      sendingDeviceConversation,
      rawDataMessage.profileKey
    );
  }

  // we just received a message from that user so we reset the typing indicator for this convo
  await conversation.notifyTypingNoCommit({
    isTyping: false,
    sender: source,
  });
}

function markConvoAsReadIfOutgoingMessage(conversation: ConversationModel, message: MessageModel) {
  const isOutgoingMessage =
    message.get('type') === 'outgoing' || message.get('direction') === 'outgoing';
  if (isOutgoingMessage) {
    const sentAt = message.get('sent_at') || message.get('serverTimestamp');
    if (sentAt) {
      conversation.markConversationRead(sentAt);
    }
  }
}

// tslint:disable: max-func-body-length cyclomatic-complexity
export async function handleMessageJob(
  messageModel: MessageModel,
  conversation: ConversationModel,
  regularDataMessage: RegularMessageType,
  confirm: () => void,
  source: string,
  messageHash: string
) {
  window?.log?.info(
    `Starting handleMessageJob for message ${messageModel.idForLogging()}, ${messageModel.get(
      'serverTimestamp'
    ) || messageModel.get('timestamp')} in conversation ${conversation.idForLogging()}`
  );

  const sendingDeviceConversation = await getConversationController().getOrCreateAndWait(
    source,
    ConversationTypeEnum.PRIVATE
  );
  try {
    messageModel.set({ flags: regularDataMessage.flags });

    // TODO legacy messages support will be removed in a future release
    if (
      messageModel.isIncoming() &&
      Boolean(messageModel.get('expirationStartTimestamp')) === false &&
      ((messageModel.get('expirationType') === 'legacy' &&
        (conversation.isMe() || conversation.isClosedGroup())) ||
        messageModel.get('expirationType') === 'deleteAfterSend')
    ) {
      messageModel.set({
        expirationStartTimestamp: setExpirationStartTimestamp(
          'deleteAfterSend',
          messageModel.get('sent_at'),
          messageModel.get('expirationType') === 'legacy'
        ),
      });
    }

    if (messageModel.isExpirationTimerUpdate()) {
      // NOTE if we turn off disappearing messages from a legacy client expirationTimerUpdate can be undefined but the flags value is correctly set
      const expirationTimerUpdate = messageModel.get('expirationTimerUpdate');
      if (
        messageModel.get('flags') !== SignalService.DataMessage.Flags.EXPIRATION_TIMER_UPDATE &&
        (!expirationTimerUpdate || isEmpty(expirationTimerUpdate))
      ) {
        window.log.info(
          'There is a problem with the expiration timer update',
          messageModel,
          expirationTimerUpdate
        );
        return;
      }

      const expirationType = expirationTimerUpdate?.expirationType || 'off';
      const expireTimer = expirationTimerUpdate?.expireTimer || 0;
      const lastDisappearingMessageChangeTimestamp =
        expirationTimerUpdate?.lastDisappearingMessageChangeTimestamp ||
        GetNetworkTime.getNowWithNetworkOffset();

      // Compare mode and timestamp
      if (
        isEqual(expirationType, conversation.get('expirationType')) &&
        isEqual(expireTimer, conversation.get('expireTimer'))
      ) {
        confirm?.();
        window?.log?.info(
          'Dropping ExpireTimerUpdate message as we already have the same one set.'
        );
        return;
      }

      await conversation.updateExpireTimer({
        providedExpirationType: expirationType,
        providedExpireTimer: expireTimer,
        providedChangeTimestamp: lastDisappearingMessageChangeTimestamp,
        providedSource: source,
        receivedAt: messageModel.get('received_at'),
        shouldCommit: false,
        existingMessage: messageModel,
        fromConfigMessage: false,
      });
    } else {
      // this does not commit to db nor UI unless we need to approve a convo
      await handleRegularMessage(
        conversation,
        sendingDeviceConversation,
        messageModel,
        regularDataMessage,
        source,
        messageHash
      );
    }

    // save the message model to the db and then save the messageId generated to our in-memory copy
    const id = await messageModel.commit();
    messageModel.set({ id });

    // Note that this can save the message again, if jobs were queued. We need to
    //   call it after we have an id for this message, because the jobs refer back
    //   to their source message.

    conversation.set({
      active_at: Math.max(conversation.get('active_at'), messageModel.get('sent_at') || 0),
    });
    // this is a throttled call and will only run once every 1 sec at most
    conversation.updateLastMessage();
    await conversation.commit();

    if (conversation.id !== sendingDeviceConversation.id) {
      await sendingDeviceConversation.commit();
    }

    void queueAttachmentDownloads(messageModel, conversation);
    // Check if we need to update any profile names
    // the only profile we don't update with what is coming here is ours,
    // as our profile is shared across our devices with a ConfigurationMessage
    if (messageModel.isIncoming() && regularDataMessage.profile) {
      await ProfileManager.updateProfileOfContact(
        sendingDeviceConversation.id,
        regularDataMessage.profile.displayName,
        regularDataMessage.profile.profilePicture,
        regularDataMessage.profileKey
      );
    }

    markConvoAsReadIfOutgoingMessage(conversation, messageModel);
    if (messageModel.get('unread')) {
      conversation.throttledNotify(messageModel);
    }
    confirm?.();
  } catch (error) {
    const errorForLog = error && error.stack ? error.stack : error;
    window?.log?.error('handleMessageJob', messageModel.idForLogging(), 'error:', errorForLog);
  }
}<|MERGE_RESOLUTION|>--- conflicted
+++ resolved
@@ -1,28 +1,23 @@
 import { queueAttachmentDownloads } from './attachments';
 
+import _, { isEmpty, isEqual } from 'lodash';
 import { Data } from '../../ts/data/data';
-import _, { isEmpty, isEqual } from 'lodash';
-import { getConversationController } from '../session/conversations';
 import { ConversationModel } from '../models/conversation';
-<<<<<<< HEAD
-import { MessageModel, sliceQuoteText } from '../models/message';
-=======
 import { MessageModel } from '../models/message';
 import { getConversationController } from '../session/conversations';
->>>>>>> de419882
 import { Quote } from './types';
 
 import { ConversationTypeEnum, READ_MESSAGE_STATE } from '../models/conversationAttributes';
 import { MessageDirection } from '../models/messageType';
 import { SignalService } from '../protobuf';
+import { GetNetworkTime } from '../session/apis/snode_api/getNetworkTime';
 import { ProfileManager } from '../session/profile_manager/ProfileManager';
 import { showMessageRequestBannerOutsideRedux } from '../state/ducks/userConfig';
 import { getHideMessageRequestBannerOutsideRedux } from '../state/selectors/userConfig';
 import { GoogleChrome } from '../util';
+import { setExpirationStartTimestamp } from '../util/expiringMessages';
 import { LinkPreviews } from '../util/linkPreviews';
 import { ReleasedFeatures } from '../util/releaseFeature';
-import { setExpirationStartTimestamp } from '../util/expiringMessages';
-import { GetNetworkTime } from '../session/apis/snode_api/getNetworkTime';
 
 function contentTypeSupported(type: string): boolean {
   const Chrome = GoogleChrome;
