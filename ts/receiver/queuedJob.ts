--- conflicted
+++ resolved
@@ -1,9 +1,4 @@
-<<<<<<< HEAD
-import _, { isEmpty, isEqual } from 'lodash';
-=======
-import _, { isNumber } from 'lodash';
-
->>>>>>> d8d437bf
+import _, { isEmpty, isEqual, isNumber } from 'lodash';
 import { queueAttachmentDownloads } from './attachments';
 
 import { Data } from '../data/data';
@@ -271,12 +266,6 @@
     errors: [],
   });
 
-<<<<<<< HEAD
-=======
-  if (existingExpireTimer) {
-    message.set({ expireTimer: existingExpireTimer });
-  }
-
   const serverTimestamp = message.get('serverTimestamp');
   if (
     conversation.isPublic() &&
@@ -289,7 +278,6 @@
     await sendingDeviceConversation.updateBlocksSogsMsgReqsTimestamp(updateBlockTimestamp, false);
   }
 
->>>>>>> d8d437bf
   // Expire timer updates are now explicit.
   // We don't handle an expire timer from a incoming message except if it is an ExpireTimerUpdate message.
 
