import { queueAttachmentDownloads } from './attachments';

import { Quote } from './types';
import _ from 'lodash';
import { getConversationController } from '../session/conversations';
import { ConversationModel } from '../models/conversation';
import { MessageModel, sliceQuoteText } from '../models/message';
import { Data } from '../../ts/data/data';

import { SignalService } from '../protobuf';
import { UserUtils } from '../session/utils';
import { showMessageRequestBanner } from '../state/ducks/userConfig';
import { MessageDirection } from '../models/messageType';
import { LinkPreviews } from '../util/linkPreviews';
import { GoogleChrome } from '../util';
import { appendFetchAvatarAndProfileJob } from './userProfileImageUpdates';
<<<<<<< HEAD
import { handleMessageReaction } from '../util/reactions';
import { Reaction } from '../types/Message';
=======
import { ConversationTypeEnum } from '../models/conversationAttributes';
import { getUsBlindedInThatServer } from '../session/apis/open_group_api/sogsv3/knownBlindedkeys';
>>>>>>> 71bcc159

function contentTypeSupported(type: string): boolean {
  const Chrome = GoogleChrome;
  return Chrome.isImageTypeSupported(type) || Chrome.isVideoTypeSupported(type);
}

/**
 * Note: this function does not trigger a write to the db nor trigger redux update.
 * You have to call msg.commit() once you are done with the handling of this message
 */
async function copyFromQuotedMessage(
  // tslint:disable-next-line: cyclomatic-complexity
  msg: MessageModel,
  quote?: SignalService.DataMessage.IQuote | null
): Promise<void> {
  if (!quote) {
    return;
  }
  const { attachments, id: quoteId, author } = quote;

  const quoteLocal: Quote = {
    attachments: attachments || null,
    author: author,
    id: _.toNumber(quoteId),
    text: null,
    referencedMessageNotFound: false,
  };

  const firstAttachment = attachments?.[0] || undefined;

  const id = _.toNumber(quoteId);

  // We always look for the quote by sentAt timestamp, for opengroups, closed groups and session chats
  // this will return an array of sent message by id we have locally.

  const collection = await Data.getMessagesBySentAt(id);
  // we now must make sure this is the sender we expect
  const found = collection.find(message => {
    return Boolean(author === message.get('source'));
  });

  if (!found) {
    window?.log?.warn(`We did not found quoted message ${id} with author ${author}.`);
    quoteLocal.referencedMessageNotFound = true;
    msg.set({ quote: quoteLocal });
    return;
  }

  window?.log?.info(`Found quoted message id: ${id}`);
  quoteLocal.referencedMessageNotFound = false;
  quoteLocal.text = sliceQuoteText(found.get('body') || '');

  // no attachments, just save the quote with the body
  if (
    !firstAttachment ||
    !firstAttachment.contentType ||
    !contentTypeSupported(firstAttachment.contentType)
  ) {
    msg.set({ quote: quoteLocal });
    return;
  }

  firstAttachment.thumbnail = null;

  const queryAttachments = found.get('attachments') || [];

  if (queryAttachments.length > 0) {
    const queryFirst = queryAttachments[0];
    const { thumbnail } = queryFirst;

    if (thumbnail && thumbnail.path) {
      firstAttachment.thumbnail = {
        ...thumbnail,
        copied: true,
      };
    }
  }

  const queryPreview = found.get('preview') || [];
  if (queryPreview.length > 0) {
    const queryFirst = queryPreview[0];
    const { image } = queryFirst;

    if (image && image.path) {
      firstAttachment.thumbnail = {
        ...image,
        copied: true,
      };
    }
  }
  quoteLocal.attachments = [firstAttachment];

  msg.set({ quote: quoteLocal });
}

/**
 * Note: This does not trigger a redux update, nor write to the DB
 */
function handleLinkPreviews(messageBody: string, messagePreview: any, message: MessageModel) {
  const urls = LinkPreviews.findLinks(messageBody);
  const incomingPreview = messagePreview || [];
  const preview = incomingPreview.filter(
    (item: any) => (item.image || item.title) && urls.includes(item.url)
  );
  if (preview.length < incomingPreview.length) {
    window?.log?.info(
      `${message.idForLogging()}: Eliminated ${preview.length -
        incomingPreview.length} previews with invalid urls'`
    );
  }

  message.set({ preview });
}

async function processProfileKeyNoCommit(
  conversation: ConversationModel,
  sendingDeviceConversation: ConversationModel,
  profileKeyBuffer?: Uint8Array
) {
  if (conversation.isPrivate()) {
    await conversation.setProfileKey(profileKeyBuffer, false);
  } else {
    await sendingDeviceConversation.setProfileKey(profileKeyBuffer, false);
  }
}

/**
 * Mark the conversation as mentionedUs, if the content of the message matches our id in this conversation
 * @param ourIdInThisConversation can be a blinded or our naked id, depending on the case
 */
function handleMentions(
  message: MessageModel,
  conversation: ConversationModel,
  ourIdInThisConversation: string
) {
  const body = message.get('body');
  if (body && body.indexOf(`@${ourIdInThisConversation}`) !== -1) {
    conversation.set({ mentionedUs: true });
  }
}

function updateReadStatus(message: MessageModel) {
  if (message.isExpirationTimerUpdate()) {
    message.set({ unread: 0 });
  }
}

function handleSyncedReceiptsNoCommit(message: MessageModel, conversation: ConversationModel) {
  // If the newly received message is from us, we assume that we've seen the messages up until that point
  const sentTimestamp = message.get('sent_at');
  if (sentTimestamp) {
    conversation.markRead(sentTimestamp);
  }
}

export type RegularMessageType = Pick<
  SignalService.DataMessage,
  | 'attachments'
  | 'body'
  | 'flags'
  | 'openGroupInvitation'
  | 'quote'
  | 'preview'
  | 'reaction'
  | 'profile'
  | 'profileKey'
  | 'expireTimer'
> & { isRegularMessage: true };

/**
 * This function is just used to make sure we do not forward things we shouldn't in the incoming message pipeline
 */
export function toRegularMessage(rawDataMessage: SignalService.DataMessage): RegularMessageType {
  return {
    ..._.pick(rawDataMessage, [
      'attachments',
      'preview',
      'reaction',
      'body',
      'flags',
      'profileKey',
      'openGroupInvitation',
      'quote',
      'profile',
      'expireTimer',
    ]),
    isRegularMessage: true,
  };
}

async function handleRegularMessage(
  conversation: ConversationModel,
  sendingDeviceConversation: ConversationModel,
  message: MessageModel,
  rawDataMessage: RegularMessageType,
  source: string,
  messageHash: string
): Promise<void> {
  const type = message.get('type');
  // this does not trigger a UI update nor write to the db
  await copyFromQuotedMessage(message, rawDataMessage.quote);

  if (rawDataMessage.openGroupInvitation) {
    message.set({ groupInvitation: rawDataMessage.openGroupInvitation });
  }

  handleLinkPreviews(rawDataMessage.body, rawDataMessage.preview, message);
  const existingExpireTimer = conversation.get('expireTimer');

  message.set({
    flags: rawDataMessage.flags,
    // quote: rawDataMessage.quote, // do not do this copy here, it must be done only in copyFromQuotedMessage()
    attachments: rawDataMessage.attachments,
    body: rawDataMessage.body,
    conversationId: conversation.id,
    messageHash,
    errors: [],
  });

  if (existingExpireTimer) {
    message.set({ expireTimer: existingExpireTimer });
  }

  // Expire timer updates are now explicit.
  // We don't handle an expire timer from a incoming message except if it is an ExpireTimerUpdate message.

  const ourIdInThisConversation =
    getUsBlindedInThatServer(conversation.id) || UserUtils.getOurPubKeyStrFromCache();

  handleMentions(message, conversation, ourIdInThisConversation);

  if (type === 'incoming') {
    if (conversation.isPrivate()) {
      updateReadStatus(message);
      const incomingMessageCount = await Data.getMessageCountByType(
        conversation.id,
        MessageDirection.incoming
      );
      const isFirstRequestMessage = incomingMessageCount < 2;
      if (
        conversation.isIncomingRequest() &&
        isFirstRequestMessage &&
        window.inboxStore?.getState().userConfig.hideMessageRequests
      ) {
        window.inboxStore?.dispatch(showMessageRequestBanner());
      }

      // For edge case when messaging a client that's unable to explicitly send request approvals
      if (conversation.isOutgoingRequest()) {
        // Conversation was not approved before so a sync is needed
        await conversation.addIncomingApprovalMessage(
          _.toNumber(message.get('sent_at')) - 1,
          source
        );
      }
      // should only occur after isOutgoing request as it relies on didApproveMe being false.
      await conversation.setDidApproveMe(true);
    }
  } else if (type === 'outgoing') {
    // we want to do this for all types of conversations, not just private chats
    handleSyncedReceiptsNoCommit(message, conversation);

    if (conversation.isPrivate()) {
      await conversation.setIsApproved(true);
    }
  }

  const conversationActiveAt = conversation.get('active_at');
  if (!conversationActiveAt || (message.get('sent_at') || 0) > conversationActiveAt) {
    conversation.set({
      active_at: message.get('sent_at'),
      lastMessage: message.getNotificationText(),
    });
  }

  if (rawDataMessage.profileKey) {
    await processProfileKeyNoCommit(
      conversation,
      sendingDeviceConversation,
      rawDataMessage.profileKey
    );
  }

  // we just received a message from that user so we reset the typing indicator for this convo
  await conversation.notifyTypingNoCommit({
    isTyping: false,
    sender: source,
  });
}

async function handleExpirationTimerUpdateNoCommit(
  conversation: ConversationModel,
  message: MessageModel,
  source: string,
  expireTimer: number
) {
  message.set({
    expirationTimerUpdate: {
      source,
      expireTimer,
    },
    unread: 0, // mark the message as read.
  });
  conversation.set({ expireTimer });

  await conversation.updateExpireTimer(expireTimer, source, message.get('received_at'), {}, false);
}

export async function handleMessageJob(
  messageModel: MessageModel,
  conversation: ConversationModel,
  regularDataMessage: RegularMessageType,
  confirm: () => void,
  source: string,
  messageHash: string
) {
  window?.log?.info(
    `Starting handleMessageJob for message ${messageModel.idForLogging()}, ${messageModel.get(
      'serverTimestamp'
    ) || messageModel.get('timestamp')} in conversation ${conversation.idForLogging()}`
  );

  if (regularDataMessage.reaction) {
    const messageId = messageModel.get('isPublic')
      ? String(messageModel.get('serverId'))
      : messageHash;
    await handleMessageReaction(regularDataMessage.reaction, source, messageId);

    if (
      regularDataMessage.reaction.action === 0 &&
      conversation.isPrivate() &&
      messageModel.get('unread')
    ) {
      messageModel.set('reaction', regularDataMessage.reaction as Reaction);
      conversation.throttledNotify(messageModel);
    }

    confirm?.();
  } else {
    const sendingDeviceConversation = await getConversationController().getOrCreateAndWait(
      source,
      ConversationTypeEnum.PRIVATE
    );

    try {
      messageModel.set({ flags: regularDataMessage.flags });
      if (messageModel.isExpirationTimerUpdate()) {
        const { expireTimer } = regularDataMessage;
        const oldValue = conversation.get('expireTimer');
        if (expireTimer === oldValue) {
          confirm?.();
          window?.log?.info(
            'Dropping ExpireTimerUpdate message as we already have the same one set.'
          );
          return;
        }
        await handleExpirationTimerUpdateNoCommit(conversation, messageModel, source, expireTimer);
      } else {
        // this does not commit to db nor UI unless we need to approve a convo
        await handleRegularMessage(
          conversation,
          sendingDeviceConversation,
          messageModel,
          regularDataMessage,
          source,
          messageHash
        );
      }

      // save the message model to the db and it save the messageId generated to our in-memory copy
      const id = await messageModel.commit();
      messageModel.set({ id });

      // Note that this can save the message again, if jobs were queued. We need to
      //   call it after we have an id for this message, because the jobs refer back
      //   to their source message.

<<<<<<< HEAD
      const unreadCount = await conversation.getUnreadCount();
      conversation.set({ unreadCount });
      // this is a throttled call and will only run once every 1 sec at most
      conversation.updateLastMessage();
      await conversation.commit();
=======
    const unreadCount = await conversation.getUnreadCount();
    conversation.set({ unreadCount });
    conversation.set({
      active_at: Math.max(conversation.attributes.active_at, messageModel.get('sent_at') || 0),
    });
    // this is a throttled call and will only run once every 1 sec at most
    conversation.updateLastMessage();
    await conversation.commit();
>>>>>>> 71bcc159

      if (conversation.id !== sendingDeviceConversation.id) {
        await sendingDeviceConversation.commit();
      }

      void queueAttachmentDownloads(messageModel, conversation);
      // Check if we need to update any profile names
      // the only profile we don't update with what is coming here is ours,
      // as our profile is shared accross our devices with a ConfigurationMessage
      if (messageModel.isIncoming() && regularDataMessage.profile) {
        void appendFetchAvatarAndProfileJob(
          sendingDeviceConversation,
          regularDataMessage.profile,
          regularDataMessage.profileKey
        );
      }

      // even with all the warnings, I am very sus about if this is usefull or not
      // try {
      //   // We go to the database here because, between the message save above and
      //   // the previous line's trigger() call, we might have marked all messages
      //   // unread in the database. This message might already be read!
      //   const fetched = await getMessageById(messageModel.get('id'));

      //   const previousUnread = messageModel.get('unread');

      //   // Important to update message with latest read state from database
      //   messageModel.merge(fetched);

      //   if (previousUnread !== messageModel.get('unread')) {
      //     window?.log?.warn(
      //       'Caught race condition on new message read state! ' + 'Manually starting timers.'
      //     );
      //     // We call markRead() even though the message is already
      //     // marked read because we need to start expiration
      //     // timers, etc.
      //     await messageModel.markRead(Date.now());
      //   }
      // } catch (error) {
      //   window?.log?.warn(
      //     'handleMessageJob: Message',
      //     messageModel.idForLogging(),
      //     'was deleted'
      //   );
      // }

      if (messageModel.get('unread')) {
        conversation.throttledNotify(messageModel);
      }
      confirm?.();
    } catch (error) {
      const errorForLog = error && error.stack ? error.stack : error;
      window?.log?.error('handleMessageJob', messageModel.idForLogging(), 'error:', errorForLog);
    }
  }
}<|MERGE_RESOLUTION|>--- conflicted
+++ resolved
@@ -14,13 +14,10 @@
 import { LinkPreviews } from '../util/linkPreviews';
 import { GoogleChrome } from '../util';
 import { appendFetchAvatarAndProfileJob } from './userProfileImageUpdates';
-<<<<<<< HEAD
+import { ConversationTypeEnum } from '../models/conversationAttributes';
+import { getUsBlindedInThatServer } from '../session/apis/open_group_api/sogsv3/knownBlindedkeys';
 import { handleMessageReaction } from '../util/reactions';
 import { Reaction } from '../types/Message';
-=======
-import { ConversationTypeEnum } from '../models/conversationAttributes';
-import { getUsBlindedInThatServer } from '../session/apis/open_group_api/sogsv3/knownBlindedkeys';
->>>>>>> 71bcc159
 
 function contentTypeSupported(type: string): boolean {
   const Chrome = GoogleChrome;
@@ -364,7 +361,6 @@
       source,
       ConversationTypeEnum.PRIVATE
     );
-
     try {
       messageModel.set({ flags: regularDataMessage.flags });
       if (messageModel.isExpirationTimerUpdate()) {
@@ -398,22 +394,14 @@
       //   call it after we have an id for this message, because the jobs refer back
       //   to their source message.
 
-<<<<<<< HEAD
       const unreadCount = await conversation.getUnreadCount();
       conversation.set({ unreadCount });
+      conversation.set({
+        active_at: Math.max(conversation.attributes.active_at, messageModel.get('sent_at') || 0),
+      });
       // this is a throttled call and will only run once every 1 sec at most
       conversation.updateLastMessage();
       await conversation.commit();
-=======
-    const unreadCount = await conversation.getUnreadCount();
-    conversation.set({ unreadCount });
-    conversation.set({
-      active_at: Math.max(conversation.attributes.active_at, messageModel.get('sent_at') || 0),
-    });
-    // this is a throttled call and will only run once every 1 sec at most
-    conversation.updateLastMessage();
-    await conversation.commit();
->>>>>>> 71bcc159
 
       if (conversation.id !== sendingDeviceConversation.id) {
         await sendingDeviceConversation.commit();
