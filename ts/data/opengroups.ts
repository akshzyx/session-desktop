--- conflicted
+++ resolved
@@ -113,19 +113,6 @@
   await channels.removeV2OpenGroupRoom(conversationId);
 }
 
-<<<<<<< HEAD
-=======
-export const channelsToMake = {
-  getAllV2OpenGroupRooms,
-  getV2OpenGroupRoom,
-  getV2OpenGroupRoomByRoomId,
-  getV2OpenGroupRoomsByServerUrl,
-  saveV2OpenGroupRoom,
-  removeV2OpenGroupRoom,
-  getAllOpenGroupV2Conversations,
-};
-
->>>>>>> 12647800
 export async function getAllOpenGroupV2Conversations(): Promise<ConversationCollection> {
   const conversations = await channels.getAllOpenGroupV2Conversations();
 
