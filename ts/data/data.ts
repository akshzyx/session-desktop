--- conflicted
+++ resolved
@@ -11,12 +11,7 @@
 import { getConversationController } from '../session/conversations';
 import { getSodiumRenderer } from '../session/crypto';
 import { PubKey } from '../session/types';
-<<<<<<< HEAD
-import { MsgDuplicateSearchOpenGroup } from '../types/sqlSharedTypes';
-=======
-import { ReduxConversationType } from '../state/ducks/conversations';
 import { MsgDuplicateSearchOpenGroup, UpdateLastHashType } from '../types/sqlSharedTypes';
->>>>>>> df5891f6
 import { ExpirationTimerOptions } from '../util/expiringMessages';
 import { Storage } from '../util/storage';
 import { channels } from './channels';
