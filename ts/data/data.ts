import { ipcRenderer } from 'electron';

// tslint:disable: no-require-imports no-var-requires one-variable-per-declaration no-void-expression

import _ from 'lodash';
import {
  ConversationCollection,
  ConversationModel,
  ConversationTypeEnum,
} from '../models/conversation';
import { MessageCollection, MessageModel } from '../models/message';
import { MessageAttributes, MessageDirection } from '../models/messageType';
import { HexKeyPair } from '../receiver/keypairs';
import { getConversationController } from '../session/conversations';
import { getSodium } from '../session/crypto';
import { PubKey } from '../session/types';
import { fromArrayBufferToBase64, fromBase64ToArrayBuffer } from '../session/utils/String';
import { ReduxConversationType } from '../state/ducks/conversations';
import { channels } from './channels';
import { channelsToMake as channelstoMakeOpenGroupV2 } from './opengroups';

const DATABASE_UPDATE_TIMEOUT = 2 * 60 * 1000; // two minutes

const SQL_CHANNEL_KEY = 'sql-channel';
const ERASE_SQL_KEY = 'erase-sql-key';
const ERASE_ATTACHMENTS_KEY = 'erase-attachments';
const CLEANUP_ORPHANED_ATTACHMENTS_KEY = 'cleanup-orphaned-attachments';

export const _jobs = Object.create(null);
const _DEBUG = false;
let _jobCounter = 0;
let _shuttingDown = false;
let _shutdownCallback: any = null;
let _shutdownPromise: any = null;

export type StorageItem = {
  id: string;
  value: any;
};

export type IdentityKey = {
  id: string;
  publicKey: ArrayBuffer;
  firstUse: boolean;
  nonblockingApproval: boolean;
  secretKey?: string; // found in medium groups
};

export type GuardNode = {
  ed25519PubKey: string;
};

export interface Snode {
  ip: string;
  port: number;
  pubkey_x25519: string;
  pubkey_ed25519: string;
}

export type SwarmNode = Snode & {
  address: string;
};

export type ServerToken = {
  serverUrl: string;
  token: string;
};

export const hasSyncedInitialConfigurationItem = 'hasSyncedInitialConfigurationItem';
export const lastAvatarUploadTimestamp = 'lastAvatarUploadTimestamp';
export const hasLinkPreviewPopupBeenDisplayed = 'hasLinkPreviewPopupBeenDisplayed';

const channelsToMake = {
  shutdown,
  close,
  removeDB,
  getPasswordHash,

  getGuardNodes,
  updateGuardNodes,

  createOrUpdateItem,
  getItemById,
  getAllItems,
  removeItemById,

  getSwarmNodesForPubkey,
  updateSwarmNodesForPubkey,

  saveConversation,
  getConversationById,
  updateConversation,
  removeConversation,

  getAllConversations,
  getAllOpenGroupV1Conversations,
  getPubkeysInPublicConversation,
  getAllGroupsInvolvingId,

  searchConversations,
  searchMessages,
  searchMessagesInConversation,

  saveMessage,
  cleanSeenMessages,
  cleanLastHashes,
  updateLastHash,
  saveSeenMessageHashes,
  saveMessages,
  removeMessage,
  _removeMessages,
  getUnreadByConversation,
  getUnreadCountByConversation,

  removeAllMessagesInConversation,

  getMessageCount,
  getMessageBySender,
  getMessageBySenderAndServerTimestamp,
  getMessageBySenderAndTimestamp,
  getMessageIdsFromServerIds,
  getMessageById,
  getMessagesBySentAt,
  getExpiredMessages,
  getOutgoingWithoutExpiresAt,
  getNextExpiringMessage,
  getMessagesByConversation,
  getFirstUnreadMessageIdInConversation,
  hasConversationOutgoingMessage,
  getSeenMessagesByHashList,
  getLastHashBySnode,
  trimMessages,

  getUnprocessedCount,
  getAllUnprocessed,
  getUnprocessedById,
  saveUnprocessed,
  updateUnprocessedAttempts,
  updateUnprocessedWithData,
  removeUnprocessed,
  removeAllUnprocessed,

  getNextAttachmentDownloadJobs,
  saveAttachmentDownloadJob,
  resetAttachmentDownloadPending,
  setAttachmentDownloadJobPending,
  removeAttachmentDownloadJob,
  removeAllAttachmentDownloadJobs,

  removeAll,
  removeAllConversations,

  removeOtherData,
  cleanupOrphanedAttachments,

  // Returning plain JSON
  getMessagesWithVisualMediaAttachments,
  getMessagesWithFileAttachments,

  getAllEncryptionKeyPairsForGroup,
  getLatestClosedGroupEncryptionKeyPair,
  addClosedGroupEncryptionKeyPair,
  removeAllClosedGroupEncryptionKeyPairs,
  removeOneOpenGroupV1Message,

  // dev performance testing
  fillWithTestData,

  // open group v2
  ...channelstoMakeOpenGroupV2,
};

export function init() {
  // We listen to a lot of events on ipcRenderer, often on the same channel. This prevents
  //   any warnings that might be sent to the console in that case.
  ipcRenderer.setMaxListeners(0);

  _.forEach(channelsToMake, fn => {
    if (_.isFunction(fn)) {
      makeChannel(fn.name);
    }
  });

  ipcRenderer.on(`${SQL_CHANNEL_KEY}-done`, (_event, jobId, errorForDisplay, result) => {
    const job = _getJob(jobId);
    if (!job) {
      throw new Error(
        `Received SQL channel reply to job ${jobId}, but did not have it in our registry!`
      );
    }

    const { resolve, reject, fnName } = job;

    if (errorForDisplay) {
      return reject(
        new Error(`Error received from SQL channel job ${jobId} (${fnName}): ${errorForDisplay}`)
      );
    }

    return resolve(result);
  });
}

/**
 * When IPC arguments are prepared for the cross-process send, they are JSON.stringified.
 * We can't send ArrayBuffers or BigNumbers (what we get from proto library for dates).
 * @param data
 * @returns
 */
function _cleanData(data: any): any {
  const keys = Object.keys(data);

  for (let index = 0, max = keys.length; index < max; index += 1) {
    const key = keys[index];
    const value = data[key];

    if (value === null || value === undefined) {
      // eslint-disable-next-line no-continue
      continue;
    }
    // eslint-disable no-param-reassign

    if (_.isFunction(value.toNumber)) {
      // eslint-disable-next-line no-param-reassign
      data[key] = value.toNumber();
    } else if (_.isFunction(value)) {
      // just skip a function which has not a toNumber function. We don't want to save a function to the db.
      // an attachment comes with a toJson() function
      // tslint:disable-next-line: no-dynamic-delete
      delete data[key];
    } else if (Array.isArray(value)) {
      data[key] = value.map(_cleanData);
    } else if (_.isObject(value) && value instanceof File) {
      data[key] = { name: value.name, path: value.path, size: value.size, type: value.type };
    } else if (_.isObject(value)) {
      data[key] = _cleanData(value);
    } else if (_.isBoolean(value)) {
      data[key] = value ? 1 : 0;
    } else if (
      typeof value !== 'string' &&
      typeof value !== 'number' &&
      typeof value !== 'boolean'
    ) {
      window?.log?.info(`_cleanData: key ${key} had type ${typeof value}`);
    }
  }
  return data;
}

async function _shutdown() {
  if (_shutdownPromise) {
    return _shutdownPromise;
  }

  _shuttingDown = true;

  const jobKeys = Object.keys(_jobs);
  window?.log?.info(`data.shutdown: starting process. ${jobKeys.length} jobs outstanding`);

  // No outstanding jobs, return immediately
  if (jobKeys.length === 0) {
    return null;
  }

  // Outstanding jobs; we need to wait until the last one is done
  _shutdownPromise = new Promise((resolve, reject) => {
    _shutdownCallback = (error: any) => {
      window?.log?.info('data.shutdown: process complete');
      if (error) {
        return reject(error);
      }

      return resolve(undefined);
    };
  });

  return _shutdownPromise;
}

function _makeJob(fnName: string) {
  if (_shuttingDown && fnName !== 'close') {
    throw new Error(`Rejecting SQL channel job (${fnName}); application is shutting down`);
  }

  _jobCounter += 1;
  const id = _jobCounter;

  if (_DEBUG) {
    window?.log?.debug(`SQL channel job ${id} (${fnName}) started`);
  }
  _jobs[id] = {
    fnName,
    start: Date.now(),
  };

  return id;
}

function _updateJob(id: number, data: any) {
  const { resolve, reject } = data;
  const { fnName, start } = _jobs[id];

  _jobs[id] = {
    ..._jobs[id],
    ...data,
    resolve: (value: any) => {
      _removeJob(id);
      if (_DEBUG) {
        const end = Date.now();
        const delta = end - start;
        if (delta > 10) {
          window?.log?.debug(`SQL channel job ${id} (${fnName}) succeeded in ${end - start}ms`);
        }
      }
      return resolve(value);
    },
    reject: (error: any) => {
      _removeJob(id);
      const end = Date.now();
      window?.log?.warn(`SQL channel job ${id} (${fnName}) failed in ${end - start}ms`);
      return reject(error);
    },
  };
}

function _removeJob(id: number) {
  if (_DEBUG) {
    _jobs[id].complete = true;
    return;
  }

  if (_jobs[id].timer) {
    global.clearTimeout(_jobs[id].timer);
    _jobs[id].timer = null;
  }

  // tslint:disable-next-line: no-dynamic-delete
  delete _jobs[id];

  if (_shutdownCallback) {
    const keys = Object.keys(_jobs);
    if (keys.length === 0) {
      _shutdownCallback();
    }
  }
}

function _getJob(id: number) {
  return _jobs[id];
}

function makeChannel(fnName: string) {
  channels[fnName] = async (...args: any) => {
    const jobId = _makeJob(fnName);

    return new Promise((resolve, reject) => {
      ipcRenderer.send(SQL_CHANNEL_KEY, jobId, fnName, ...args);

      _updateJob(jobId, {
        resolve,
        reject,
        args: _DEBUG ? args : null,
      });

      _jobs[jobId].timer = setTimeout(
        () => reject(new Error(`SQL channel job ${jobId} (${fnName}) timed out`)),
        DATABASE_UPDATE_TIMEOUT
      );
    });
  };
}

function keysToArrayBuffer(keys: any, data: any) {
  const updated = _.cloneDeep(data);
  for (let i = 0, max = keys.length; i < max; i += 1) {
    const key = keys[i];
    const value = _.get(data, key);

    if (value) {
      _.set(updated, key, fromBase64ToArrayBuffer(value));
    }
  }

  return updated;
}

function keysFromArrayBuffer(keys: any, data: any) {
  const updated = _.cloneDeep(data);
  for (let i = 0, max = keys.length; i < max; i += 1) {
    const key = keys[i];
    const value = _.get(data, key);

    if (value) {
      _.set(updated, key, fromArrayBufferToBase64(value));
    }
  }

  return updated;
}

// Basic
export async function shutdown(): Promise<void> {
  // Stop accepting new SQL jobs, flush outstanding queue
  await _shutdown();
  await close();
}
// Note: will need to restart the app after calling this, to set up afresh
export async function close(): Promise<void> {
  await channels.close();
}

// Note: will need to restart the app after calling this, to set up afresh
export async function removeDB(): Promise<void> {
  await channels.removeDB();
}

// Password hash

export async function getPasswordHash(): Promise<string | null> {
  return channels.getPasswordHash();
}

// Guard Nodes
export async function getGuardNodes(): Promise<Array<GuardNode>> {
  return channels.getGuardNodes();
}
export async function updateGuardNodes(nodes: Array<string>): Promise<void> {
  return channels.updateGuardNodes(nodes);
}

// Items

const ITEM_KEYS: Object = {
  identityKey: ['value.pubKey', 'value.privKey'],
  profileKey: ['value'],
};
export async function createOrUpdateItem(data: StorageItem): Promise<void> {
  const { id } = data;
  if (!id) {
    throw new Error('createOrUpdateItem: Provided data did not have a truthy id');
  }

  const keys = (ITEM_KEYS as any)[id];
  const updated = Array.isArray(keys) ? keysFromArrayBuffer(keys, data) : data;

  await channels.createOrUpdateItem(updated);
}
export async function getItemById(id: string): Promise<StorageItem | undefined> {
  const keys = (ITEM_KEYS as any)[id];
  const data = await channels.getItemById(id);

  return Array.isArray(keys) ? keysToArrayBuffer(keys, data) : data;
}

export async function generateAttachmentKeyIfEmpty() {
  const existingKey = await getItemById('local_attachment_encrypted_key');
  if (!existingKey) {
    const sodium = await getSodium();
    const encryptingKey = sodium.to_hex(sodium.randombytes_buf(32));
    await createOrUpdateItem({
      id: 'local_attachment_encrypted_key',
      value: encryptingKey,
    });
    // be sure to write the new key to the cache. so we can access it straight away
    window.textsecure.storage.put('local_attachment_encrypted_key', encryptingKey);
  }
}

export async function getAllItems(): Promise<Array<StorageItem>> {
  const items = await channels.getAllItems();
  return _.map(items, item => {
    const { id } = item;
    const keys = (ITEM_KEYS as any)[id];
    return Array.isArray(keys) ? keysToArrayBuffer(keys, item) : item;
  });
}
export async function removeItemById(id: string): Promise<void> {
  await channels.removeItemById(id);
}

// Swarm nodes
export async function getSwarmNodesForPubkey(pubkey: string): Promise<Array<string>> {
  return channels.getSwarmNodesForPubkey(pubkey);
}

export async function updateSwarmNodesForPubkey(
  pubkey: string,
  snodeEdKeys: Array<string>
): Promise<void> {
  await channels.updateSwarmNodesForPubkey(pubkey, snodeEdKeys);
}

// Closed group

/**
 * The returned array is ordered based on the timestamp, the latest is at the end.
 */
export async function getAllEncryptionKeyPairsForGroup(
  groupPublicKey: string | PubKey
): Promise<Array<HexKeyPair> | undefined> {
  const pubkey = (groupPublicKey as PubKey).key || (groupPublicKey as string);
  return channels.getAllEncryptionKeyPairsForGroup(pubkey);
}

export async function getLatestClosedGroupEncryptionKeyPair(
  groupPublicKey: string
): Promise<HexKeyPair | undefined> {
  return channels.getLatestClosedGroupEncryptionKeyPair(groupPublicKey);
}

export async function addClosedGroupEncryptionKeyPair(
  groupPublicKey: string,
  keypair: HexKeyPair
): Promise<void> {
  await channels.addClosedGroupEncryptionKeyPair(groupPublicKey, keypair);
}

export async function removeAllClosedGroupEncryptionKeyPairs(
  groupPublicKey: string
): Promise<void> {
  return channels.removeAllClosedGroupEncryptionKeyPairs(groupPublicKey);
}

// Conversation
export async function saveConversation(data: ReduxConversationType): Promise<void> {
  const cleaned = _.omit(data, 'isOnline');
  await channels.saveConversation(cleaned);
}

export async function getConversationById(id: string): Promise<ConversationModel | undefined> {
  const data = await channels.getConversationById(id);
  if (data) {
    return new ConversationModel(data);
  }
  return undefined;
}

export async function updateConversation(data: ReduxConversationType): Promise<void> {
  const cleanedData = _cleanData(data);
  await channels.updateConversation(cleanedData);
}

export async function removeConversation(id: string): Promise<void> {
  const existing = await getConversationById(id);

  // Note: It's important to have a fully database-hydrated model to delete here because
  //   it needs to delete all associated on-disk files along with the database delete.
  if (existing) {
    await channels.removeConversation(id);
    await existing.cleanup();
  }
}

export async function getAllConversations(): Promise<ConversationCollection> {
  const conversations = await channels.getAllConversations();

  const collection = new ConversationCollection();
  collection.add(conversations);
  return collection;
}

export async function getAllOpenGroupV1Conversations(): Promise<ConversationCollection> {
  const conversations = await channels.getAllOpenGroupV1Conversations();

  const collection = new ConversationCollection();
  collection.add(conversations);
  return collection;
}

/**
 * This returns at most MAX_PUBKEYS_MEMBERS members, the last MAX_PUBKEYS_MEMBERS members who wrote in the chat
 */
export async function getPubkeysInPublicConversation(id: string): Promise<Array<string>> {
  return channels.getPubkeysInPublicConversation(id);
}

export async function getAllGroupsInvolvingId(id: string): Promise<ConversationCollection> {
  const conversations = await channels.getAllGroupsInvolvingId(id);

  const collection = new ConversationCollection();
  collection.add(conversations);
  return collection;
}

export async function searchConversations(query: string): Promise<Array<any>> {
  const conversations = await channels.searchConversations(query);
  return conversations;
}

export async function searchMessages(query: string, { limit }: any = {}): Promise<Array<any>> {
  const messages = await channels.searchMessages(query, { limit });
  return messages;
}

/**
 * Returns just json objects not MessageModel
 */
export async function searchMessagesInConversation(
  query: string,
  conversationId: string,
  options: { limit: number } | undefined
): Promise<Object> {
  const messages = await channels.searchMessagesInConversation(query, conversationId, {
    limit: options?.limit,
  });
  return messages;
}

// Message

export async function cleanSeenMessages(): Promise<void> {
  await channels.cleanSeenMessages();
}

export async function cleanLastHashes(): Promise<void> {
  await channels.cleanLastHashes();
}

export async function saveSeenMessageHashes(
  data: Array<{
    expiresAt: number;
    hash: string;
  }>
): Promise<void> {
  await channels.saveSeenMessageHashes(_cleanData(data));
}

export async function updateLastHash(data: {
  convoId: string;
  snode: string;
  hash: string;
  expiresAt: number;
}): Promise<void> {
  await channels.updateLastHash(_cleanData(data));
}

export async function saveMessage(data: MessageAttributes): Promise<string> {
  const cleanedData = _cleanData(data);
  const id = await channels.saveMessage(cleanedData);
  window.Whisper.ExpiringMessagesListener.update();
  return id;
}

export async function saveMessages(arrayOfMessages: Array<MessageAttributes>): Promise<void> {
  await channels.saveMessages(_cleanData(arrayOfMessages));
}

export async function removeMessage(id: string): Promise<void> {
  const message = await getMessageById(id, true);

  // Note: It's important to have a fully database-hydrated model to delete here because
  //   it needs to delete all associated on-disk files along with the database delete.
  if (message) {
    await channels.removeMessage(id);
    await message.cleanup();
  }
}

// Note: this method will not clean up external files, just delete from SQL
export async function _removeMessages(ids: Array<string>): Promise<void> {
  await channels.removeMessage(ids);
}

export async function getMessageIdsFromServerIds(
  serverIds: Array<string> | Array<number>,
  conversationId: string
): Promise<Array<string> | undefined> {
  return channels.getMessageIdsFromServerIds(serverIds, conversationId);
}

export async function getMessageById(
  id: string,
  skipTimerInit: boolean = false
): Promise<MessageModel | null> {
  const message = await channels.getMessageById(id);
  if (!message) {
    return null;
  }
  if (skipTimerInit) {
    message.skipTimerInit = skipTimerInit;
  }

  return new MessageModel(message);
}

export async function getMessageBySender({
  source,
  sourceDevice,
  sentAt,
}: {
  source: string;
  sourceDevice: number;
  sentAt: number;
}): Promise<MessageModel | null> {
  const messages = await channels.getMessageBySender({
    source,
    sourceDevice,
    sentAt,
  });
  if (!messages || !messages.length) {
    return null;
  }

  return new MessageModel(messages[0]);
}

export async function getMessageBySenderAndServerTimestamp({
  source,
  serverTimestamp,
}: {
  source: string;
  serverTimestamp: number;
}): Promise<MessageModel | null> {
  const messages = await channels.getMessageBySenderAndServerTimestamp({
    source,
    serverTimestamp,
  });
  if (!messages || !messages.length) {
    return null;
  }

  return new MessageModel(messages[0]);
}

/**
 *
 * @param source senders id
 * @param timestamp the timestamp of the message - not to be confused with the serverTimestamp. This is equivalent to sent_at
 */
export async function getMessageBySenderAndTimestamp({
  source,
  timestamp,
}: {
  source: string;
  timestamp: number;
}): Promise<MessageModel | null> {
  const messages = await channels.getMessageBySenderAndTimestamp({
    source,
    timestamp,
  });
  if (!messages || !messages.length) {
    return null;
  }

  return new MessageModel(messages[0]);
}

export async function getUnreadByConversation(conversationId: string): Promise<MessageCollection> {
  const messages = await channels.getUnreadByConversation(conversationId);
  return new MessageCollection(messages);
}

// might throw
export async function getUnreadCountByConversation(conversationId: string): Promise<number> {
  return channels.getUnreadCountByConversation(conversationId);
}

export async function getMessagesByConversation(
  conversationId: string,
  { limit = 100, receivedAt = Number.MAX_VALUE, type = '%', skipTimerInit = false }
): Promise<MessageCollection> {
  const messages = await channels.getMessagesByConversation(conversationId, {
    limit,
    receivedAt,
    type,
  });
  if (skipTimerInit) {
    for (const message of messages) {
      message.skipTimerInit = skipTimerInit;
    }
  }
  return new MessageCollection(messages);
}

/**
 * @returns Returns count of all messages in the database
 */
export async function getMessageCount() {
  return await channels.getMessageCount();
}

export async function getFirstUnreadMessageIdInConversation(
  conversationId: string
): Promise<string | undefined> {
  return channels.getFirstUnreadMessageIdInConversation(conversationId);
}

<<<<<<< HEAD
/**
 * Deletes all but the last 10,000 most recently received messages in the database
 * @returns
 */
export async function trimMessages(): Promise<void> {
  const count = await channels.trimMessages();
  console.warn({ count });
  return;
}

=======
export async function hasConversationOutgoingMessage(conversationId: string): Promise<boolean> {
  return channels.hasConversationOutgoingMessage(conversationId);
}
>>>>>>> 975f1172
export async function getLastHashBySnode(convoId: string, snode: string): Promise<string> {
  return channels.getLastHashBySnode(convoId, snode);
}

export async function getSeenMessagesByHashList(hashes: Array<string>): Promise<any> {
  return channels.getSeenMessagesByHashList(hashes);
}

export async function removeAllMessagesInConversation(conversationId: string): Promise<void> {
  let messages;
  do {
    // Yes, we really want the await in the loop. We're deleting 100 at a
    //   time so we don't use too much memory.
    // eslint-disable-next-line no-await-in-loop
    messages = await getMessagesByConversation(conversationId, {
      limit: 500,
    });
    if (!messages.length) {
      return;
    }

    const ids = messages.map(message => message.id);

    // Note: It's very important that these models are fully hydrated because
    //   we need to delete all associated on-disk files along with the database delete.
    // eslint-disable-next-line no-await-in-loop

    await Promise.all(messages.map(message => message.cleanup()));

    // eslint-disable-next-line no-await-in-loop
    await channels.removeMessage(ids);
  } while (messages.length > 0);
}

export async function trimMessages(): Promise<void> {
  const count = await channels.trimMessages();
  console.warn({ count });
  return;
}

export async function getMessagesBySentAt(sentAt: number): Promise<MessageCollection> {
  const messages = await channels.getMessagesBySentAt(sentAt);
  return new MessageCollection(messages);
}

export async function getExpiredMessages(): Promise<MessageCollection> {
  const messages = await channels.getExpiredMessages();
  return new MessageCollection(messages);
}

export async function getOutgoingWithoutExpiresAt(): Promise<MessageCollection> {
  const messages = await channels.getOutgoingWithoutExpiresAt();
  return new MessageCollection(messages);
}

export async function getNextExpiringMessage(): Promise<MessageCollection> {
  const messages = await channels.getNextExpiringMessage();
  return new MessageCollection(messages);
}

// Unprocessed

export async function getUnprocessedCount(): Promise<number> {
  return channels.getUnprocessedCount();
}

export async function getAllUnprocessed(): Promise<any> {
  return channels.getAllUnprocessed();
}

export async function getUnprocessedById(id: string): Promise<any> {
  return channels.getUnprocessedById(id);
}

export type UnprocessedParameter = {
  id: string;
  version: number;
  envelope: string;
  timestamp: number;
  attempts: number;
  messageHash: string;
  senderIdentity?: string;
};

export async function saveUnprocessed(data: UnprocessedParameter): Promise<string> {
  const id = await channels.saveUnprocessed(_cleanData(data));
  return id;
}

export async function updateUnprocessedAttempts(id: string, attempts: number): Promise<void> {
  await channels.updateUnprocessedAttempts(id, attempts);
}
export async function updateUnprocessedWithData(id: string, data: any): Promise<void> {
  await channels.updateUnprocessedWithData(id, data);
}

export async function removeUnprocessed(id: string): Promise<void> {
  await channels.removeUnprocessed(id);
}

export async function removeAllUnprocessed(): Promise<void> {
  await channels.removeAllUnprocessed();
}

// Attachment downloads

export async function getNextAttachmentDownloadJobs(limit: number): Promise<any> {
  return channels.getNextAttachmentDownloadJobs(limit);
}
export async function saveAttachmentDownloadJob(job: any): Promise<void> {
  await channels.saveAttachmentDownloadJob(job);
}
export async function setAttachmentDownloadJobPending(id: string, pending: boolean): Promise<void> {
  await channels.setAttachmentDownloadJobPending(id, pending ? 1 : 0);
}
export async function resetAttachmentDownloadPending(): Promise<void> {
  await channels.resetAttachmentDownloadPending();
}
export async function removeAttachmentDownloadJob(id: string): Promise<void> {
  await channels.removeAttachmentDownloadJob(id);
}
export async function removeAllAttachmentDownloadJobs(): Promise<void> {
  await channels.removeAllAttachmentDownloadJobs();
}

// Other

export async function removeAll(): Promise<void> {
  await channels.removeAll();
}

export async function removeAllConversations(): Promise<void> {
  await channels.removeAllConversations();
}

export async function cleanupOrphanedAttachments(): Promise<void> {
  await callChannel(CLEANUP_ORPHANED_ATTACHMENTS_KEY);
}

// Note: will need to restart the app after calling this, to set up afresh
export async function removeOtherData(): Promise<void> {
  await Promise.all([callChannel(ERASE_SQL_KEY), callChannel(ERASE_ATTACHMENTS_KEY)]);
}

async function callChannel(name: string): Promise<any> {
  return new Promise((resolve, reject) => {
    ipcRenderer.send(name);
    ipcRenderer.once(`${name}-done`, (_event, error) => {
      if (error) {
        return reject(error);
      }

      return resolve(undefined);
    });

    setTimeout(
      () => reject(new Error(`callChannel call to ${name} timed out`)),
      DATABASE_UPDATE_TIMEOUT
    );
  });
}

// Functions below here return plain JSON instead of Backbone Models

export async function getMessagesWithVisualMediaAttachments(
  conversationId: string,
  options?: { limit: number }
): Promise<Array<MessageAttributes>> {
  return channels.getMessagesWithVisualMediaAttachments(conversationId, {
    limit: options?.limit,
  });
}

export async function getMessagesWithFileAttachments(
  conversationId: string,
  options?: { limit: number }
): Promise<Array<MessageAttributes>> {
  return channels.getMessagesWithFileAttachments(conversationId, {
    limit: options?.limit,
  });
}

export const SNODE_POOL_ITEM_ID = 'SNODE_POOL_ITEM_ID';

export async function getSnodePoolFromDb(): Promise<Array<Snode> | null> {
  // this is currently all stored as a big string as we don't really need to do anything with them (no filtering or anything)
  // everything is made in memory and written to disk
  const snodesJson = await exports.getItemById(SNODE_POOL_ITEM_ID);
  if (!snodesJson || !snodesJson.value) {
    return null;
  }

  return JSON.parse(snodesJson.value);
}

export async function updateSnodePoolOnDb(snodesAsJsonString: string): Promise<void> {
  await exports.createOrUpdateItem({ id: SNODE_POOL_ITEM_ID, value: snodesAsJsonString });
}

/** Returns the number of message left to remove (opengroupv1) */
export async function removeOneOpenGroupV1Message(): Promise<number> {
  return channels.removeOneOpenGroupV1Message();
}

/**
 * Generates fake conversations and distributes messages amongst the conversations randomly
 * @param numConvosToAdd Amount of fake conversations to generate
 * @param numMsgsToAdd Number of fake messages to generate
 */
export async function fillWithTestData(
  numConvosToAdd: number,
  numMsgsToAdd: number
): Promise<void> {
  if (!channels.fillWithTestData) {
    return;
  }
  const ids = await channels.fillWithTestData(numConvosToAdd, numMsgsToAdd);
  ids.map(async (id: string) => {
    const convo = getConversationController().get(id);
    const convoMsg = 'x';
    convo.set('lastMessage', convoMsg);
  });
}

export const fillWithTestData2 = async (convs: number, msgs: number) => {
  const newConvos = [];
  for (let convsAddedCount = 0; convsAddedCount < convs; convsAddedCount++) {
    const convoId = Date.now() + convsAddedCount + '';
    const newConvo = await getConversationController().getOrCreateAndWait(
      convoId,
      ConversationTypeEnum.PRIVATE
    );
    newConvos.push(newConvo);
  }

  for (let msgsAddedCount = 0; msgsAddedCount < msgs; msgsAddedCount++) {
    if (msgsAddedCount % 100 == 0) {
      console.warn(msgsAddedCount);
    }
    const convoToChoose = newConvos[Math.floor(Math.random() * newConvos.length)];
    convoToChoose.addSingleMessage({
      source: convoToChoose.id,
      type: MessageDirection.outgoing,
      conversationId: convoToChoose.id,
      body: 'spongebob ' + new Date().toString(),
      direction: Math.random() > 0.5 ? 'outgoing' : 'incoming'
    });
  }
};<|MERGE_RESOLUTION|>--- conflicted
+++ resolved
@@ -785,22 +785,9 @@
   return channels.getFirstUnreadMessageIdInConversation(conversationId);
 }
 
-<<<<<<< HEAD
-/**
- * Deletes all but the last 10,000 most recently received messages in the database
- * @returns
- */
-export async function trimMessages(): Promise<void> {
-  const count = await channels.trimMessages();
-  console.warn({ count });
-  return;
-}
-
-=======
 export async function hasConversationOutgoingMessage(conversationId: string): Promise<boolean> {
   return channels.hasConversationOutgoingMessage(conversationId);
 }
->>>>>>> 975f1172
 export async function getLastHashBySnode(convoId: string, snode: string): Promise<string> {
   return channels.getLastHashBySnode(convoId, snode);
 }
