--- conflicted
+++ resolved
@@ -1,9 +1,6 @@
 export type LocalizerKeys =
   | 'removePassword'
-<<<<<<< HEAD
-=======
   | 'classicDarkThemeTitle'
->>>>>>> ffc4ca9f
   | 'userUnbanFailed'
   | 'changePassword'
   | 'saved'
