import { arrayBufferToBlob, blobToArrayBuffer } from 'blob-util';
<<<<<<< HEAD
import { pathExists } from 'fs-extra';

=======
>>>>>>> 953897cc
import { isString } from 'lodash';

import * as MIME from '../MIME';
import * as GoogleChrome from '../../util/GoogleChrome';
import { toLogFormat } from './Errors';

import {
  deleteOnDisk,
  getAbsoluteAttachmentPath,
  readAttachmentData,
  writeNewAttachmentData,
} from '../MessageAttachment';
import {
  getImageDimensions,
  makeImageThumbnailBuffer,
  makeObjectUrl,
  makeVideoScreenshot,
  revokeObjectUrl,
  THUMBNAIL_CONTENT_TYPE,
  THUMBNAIL_SIDE,
} from './VisualAttachment';

// Returns true if `rawAttachment` is a valid attachment based on our current schema.
// Over time, we can expand this definition to become more narrow, e.g. require certain
// fields, etc.
export const isValid = (rawAttachment: any) => {
  // NOTE: We cannot use `_.isPlainObject` because `rawAttachment` is
  // deserialized by protobuf:
  if (!rawAttachment) {
    return false;
  }

  return true;
};

const UNICODE_LEFT_TO_RIGHT_OVERRIDE = '\u202D';
const UNICODE_RIGHT_TO_LEFT_OVERRIDE = '\u202E';
const UNICODE_REPLACEMENT_CHARACTER = '\uFFFD';
const INVALID_CHARACTERS_PATTERN = new RegExp(
  `[${UNICODE_LEFT_TO_RIGHT_OVERRIDE}${UNICODE_RIGHT_TO_LEFT_OVERRIDE}]`,
  'g'
);

// Upgrade steps
// NOTE: This step strips all EXIF metadata from JPEG images as
// part of re-encoding the image:
export const autoOrientJPEGAttachment = async (attachment: {
  contentType: string;
  data: ArrayBuffer;
}): Promise<{ contentType: string; data: ArrayBuffer; shouldDeleteDigest: boolean }> => {
  if (!attachment.contentType || !MIME.isJPEG(attachment.contentType)) {
    return { ...attachment, shouldDeleteDigest: false };
  }

  // If we haven't downloaded the attachment yet, we won't have the data
  if (!attachment.data) {
    return { ...attachment, shouldDeleteDigest: false };
  }

  const dataBlob = arrayBufferToBlob(attachment.data, attachment.contentType);
  const newDataArrayBuffer = await blobToArrayBuffer(dataBlob);

  // IMPORTANT: We overwrite the existing `data` `ArrayBuffer` losing the original
  // image data. Ideally, we’d preserve the original image data for users who want to
  // retain it but due to reports of data loss, we don’t want to overburden IndexedDB
  // by potentially doubling stored image data.
  // See: https://github.com/signalapp/Signal-Desktop/issues/1589
  // Also, `digest` is no longer valid for auto-oriented image data, so we discard it:

  return {
    contentType: attachment.contentType,
    shouldDeleteDigest: true,
    data: newDataArrayBuffer,
  };
};
// NOTE: Expose synchronous version to do property-based testing using `testcheck`,
// which currently doesn’t support async testing:
// https://github.com/leebyron/testcheck-js/issues/45
export const _replaceUnicodeOrderOverridesSync = (attachment: any) => {
  if (!isString(attachment.fileName)) {
    return attachment;
  }

  const normalizedFilename = attachment.fileName.replace(
    INVALID_CHARACTERS_PATTERN,
    UNICODE_REPLACEMENT_CHARACTER
  );
  const newAttachment = { ...attachment, fileName: normalizedFilename };

  return newAttachment;
};

// const replaceUnicodeOrderOverrides = async (attachment: any) =>
//   _replaceUnicodeOrderOverridesSync(attachment);

// \u202A-\u202E is LRE, RLE, PDF, LRO, RLO
// \u2066-\u2069 is LRI, RLI, FSI, PDI
// \u200E is LRM
// \u200F is RLM
// \u061C is ALM
const V2_UNWANTED_UNICODE = /[\u202A-\u202E\u2066-\u2069\u200E\u200F\u061C]/g;

export const replaceUnicodeV2 = (fileName: string) => {
  if (!isString(fileName)) {
    throw new Error('replaceUnicodeV2 should not be called without a filename');
  }

  return fileName.replace(V2_UNWANTED_UNICODE, UNICODE_REPLACEMENT_CHARACTER);
};

// const removeSchemaVersion = ({ attachment }: any) => {
//   if (!isValid(attachment)) {
//     window.log.error('Attachment.removeSchemaVersion: Invalid input attachment:', attachment);
//     return attachment;
//   }

//   const attachmentWithoutSchemaVersion = { ...attachment };
//   delete attachmentWithoutSchemaVersion.schemaVersion;
//   return attachmentWithoutSchemaVersion;
// };

//      hasData :: Attachment -> Boolean
export const hasData = (attachment: any) =>
  attachment.data instanceof ArrayBuffer || ArrayBuffer.isView(attachment.data);

export const loadData = async (attachment: any) => {
  if (!isValid(attachment)) {
    throw new TypeError("'attachment' is not valid");
  }

  const isAlreadyLoaded = hasData(attachment);

  if (isAlreadyLoaded) {
    return attachment;
  }

  if (!isString(attachment.path)) {
    throw new TypeError("'attachment.path' is required");
  }

  const data = await readAttachmentData(attachment.path);
  return { ...attachment, data };
};

const handleDiskDeletion = async (path: string) => {
  await deleteOnDisk(path);
  try {
    const exists = await pathExists(path);

    // Note we want to confirm the path no longer exists
    if (exists) {
      throw Error('Error: File path still exists.');
    }

    window.log.debug(`deleteDataSuccessful: Deletion succeeded for attachment ${path}`);
    return undefined;
  } catch (err) {
    window.log.warn(
      `deleteDataSuccessful: Deletion failed for attachment ${path} ${err.message || err}`
    );
    return path;
  }
};

//      deleteData :: (RelativePath -> IO Unit)
//                    Attachment ->
//                    IO Unit
export const deleteData = async (attachment: {
  path: string | undefined;
  thumbnail: any;
  screenshot: any;
}) => {
  if (!isValid(attachment)) {
    throw new TypeError('deleteData: attachment is not valid');
  }

  const { path, thumbnail, screenshot } = attachment;

  if (path && isString(path)) {
    const pathAfterDelete = await handleDiskDeletion(path);
    attachment.path = isString(pathAfterDelete) ? pathAfterDelete : undefined;
  }

  if (thumbnail && isString(thumbnail.path)) {
    const pathAfterDelete = await handleDiskDeletion(thumbnail.path);
    attachment.thumbnail = isString(pathAfterDelete) ? pathAfterDelete : undefined;
  }

  if (screenshot && isString(screenshot.path)) {
    const pathAfterDelete = await handleDiskDeletion(screenshot.path);
    attachment.screenshot = isString(pathAfterDelete) ? pathAfterDelete : undefined;
  }

  return attachment;
};

type CaptureDimensionType = { contentType: string; path: string };

export const captureDimensionsAndScreenshot = async (
  attachment: CaptureDimensionType
): Promise<CaptureDimensionType & {
  width?: number;
  height?: number;

  thumbnail: {
    path: string;
    contentType: string;
    width: number;
    height: number;
  } | null;
  screenshot: {
    path: string;
    contentType: string;
    width: number;
    height: number;
  } | null;
}> => {
  const { contentType } = attachment;

  if (
    !contentType ||
    (!GoogleChrome.isImageTypeSupported(contentType) &&
      !GoogleChrome.isVideoTypeSupported(contentType))
  ) {
    return { ...attachment, screenshot: null, thumbnail: null };
  }

  // If the attachment hasn't been downloaded yet, we won't have a path
  if (!attachment.path) {
    return { ...attachment, screenshot: null, thumbnail: null };
  }

  const absolutePath = getAbsoluteAttachmentPath(attachment.path);

  if (GoogleChrome.isImageTypeSupported(contentType)) {
    try {
      const { width, height } = await getImageDimensions({
        objectUrl: absolutePath,
      });
      const thumbnailBuffer = await makeImageThumbnailBuffer({
        objectUrl: absolutePath,
        contentType,
      });

      const thumbnailPath = await writeNewAttachmentData(thumbnailBuffer);
      return {
        ...attachment,
        width,
        height,
        thumbnail: {
          path: thumbnailPath,
          contentType: THUMBNAIL_CONTENT_TYPE,
          width: THUMBNAIL_SIDE,
          height: THUMBNAIL_SIDE,
        },
        screenshot: null,
      };
    } catch (error) {
      window.log.error(
        'captureDimensionsAndScreenshot:',
        'error processing image; skipping screenshot generation',
        toLogFormat(error)
      );
      return { ...attachment, screenshot: null, thumbnail: null };
    }
  }

  let screenshotObjectUrl;
  try {
    const screenshotBuffer = await blobToArrayBuffer(
      await makeVideoScreenshot({
        objectUrl: absolutePath,
        contentType: THUMBNAIL_CONTENT_TYPE,
      })
    );
    screenshotObjectUrl = makeObjectUrl(screenshotBuffer, THUMBNAIL_CONTENT_TYPE);
    const { width, height } = await getImageDimensions({
      objectUrl: screenshotObjectUrl,
    });

    const screenshotPath = await writeNewAttachmentData(screenshotBuffer);

    const thumbnailBuffer = await makeImageThumbnailBuffer({
      objectUrl: screenshotObjectUrl,
      contentType: THUMBNAIL_CONTENT_TYPE,
    });

    const thumbnailPath = await writeNewAttachmentData(thumbnailBuffer);

    return {
      ...attachment,
      screenshot: {
        contentType: THUMBNAIL_CONTENT_TYPE,
        path: screenshotPath,
        width,
        height,
      },
      thumbnail: {
        path: thumbnailPath,
        contentType: THUMBNAIL_CONTENT_TYPE,
        width: THUMBNAIL_SIDE,
        height: THUMBNAIL_SIDE,
      },
      width,
      height,
    };
  } catch (error) {
    window.log.error(
      'captureDimensionsAndScreenshot: error processing video; skipping screenshot generation',
      toLogFormat(error)
    );
    return { ...attachment, screenshot: null, thumbnail: null };
  } finally {
    if (screenshotObjectUrl) {
      revokeObjectUrl(screenshotObjectUrl);
    }
  }
};<|MERGE_RESOLUTION|>--- conflicted
+++ resolved
@@ -1,9 +1,6 @@
 import { arrayBufferToBlob, blobToArrayBuffer } from 'blob-util';
-<<<<<<< HEAD
 import { pathExists } from 'fs-extra';
 
-=======
->>>>>>> 953897cc
 import { isString } from 'lodash';
 
 import * as MIME from '../MIME';
@@ -180,24 +177,25 @@
     throw new TypeError('deleteData: attachment is not valid');
   }
 
-  const { path, thumbnail, screenshot } = attachment;
+  // TODO verify this works correctly
+  let { path, thumbnail, screenshot } = attachment;
 
   if (path && isString(path)) {
     const pathAfterDelete = await handleDiskDeletion(path);
-    attachment.path = isString(pathAfterDelete) ? pathAfterDelete : undefined;
+    path = isString(pathAfterDelete) ? pathAfterDelete : undefined;
   }
 
   if (thumbnail && isString(thumbnail.path)) {
     const pathAfterDelete = await handleDiskDeletion(thumbnail.path);
-    attachment.thumbnail = isString(pathAfterDelete) ? pathAfterDelete : undefined;
+    thumbnail = isString(pathAfterDelete) ? pathAfterDelete : undefined;
   }
 
   if (screenshot && isString(screenshot.path)) {
     const pathAfterDelete = await handleDiskDeletion(screenshot.path);
-    attachment.screenshot = isString(pathAfterDelete) ? pathAfterDelete : undefined;
-  }
-
-  return attachment;
+    screenshot = isString(pathAfterDelete) ? pathAfterDelete : undefined;
+  }
+
+  return { path, thumbnail, screenshot };
 };
 
 type CaptureDimensionType = { contentType: string; path: string };
