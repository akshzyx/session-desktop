import { isNil } from 'lodash';
import {
  ConversationNotificationSettingType,
  ConversationTypeEnum,
} from '../models/conversationAttributes';
import { CallManager, SyncUtils, ToastUtils, UserUtils } from '../session/utils';

import { SessionButtonColor } from '../components/basic/SessionButton';
import { getCallMediaPermissionsSettings } from '../components/settings/SessionSettings';
import { Data } from '../data/data';
import { SettingsKey } from '../data/settings-key';
import { uploadFileToFsWithOnionV4 } from '../session/apis/file_server_api/FileServerApi';
import { OpenGroupUtils } from '../session/apis/open_group_api/utils';
import { ConvoHub } from '../session/conversations';
import { getSodiumRenderer } from '../session/crypto';
import { getDecryptedMediaUrl } from '../session/crypto/DecryptedAttachmentsManager';
<<<<<<< HEAD
import { PubKey } from '../session/types';
=======
import { DisappearingMessageConversationModeType } from '../session/disappearing_messages/types';
>>>>>>> 5f53a44f
import { perfEnd, perfStart } from '../session/utils/Performance';
import { fromHexToArray, toHex } from '../session/utils/String';
import { UserSync } from '../session/utils/job_runners/jobs/UserSyncJob';
import { SessionUtilContact } from '../session/utils/libsession/libsession_utils_contacts';
import { forceSyncConfigurationNowIfNeeded } from '../session/utils/sync/syncUtils';
import {
  conversationReset,
  quoteMessage,
  resetConversationExternal,
} from '../state/ducks/conversations';
import {
  adminLeaveClosedGroup,
  changeNickNameModal,
  updateAddModeratorsModal,
  updateBanOrUnbanUserModal,
  updateConfirmModal,
  updateGroupMembersModal,
  updateGroupNameModal,
  updateInviteContactModal,
  updateRemoveModeratorsModal,
} from '../state/ducks/modalDialog';
import { MIME } from '../types';
import { LocalizerKeys } from '../types/LocalizerKeys';
import { IMAGE_JPEG } from '../types/MIME';
import { processNewAttachment } from '../types/MessageAttachment';
import { urlToBlob } from '../types/attachments/VisualAttachment';
import { BlockedNumberController } from '../util/blockedNumberController';
import { encryptProfile } from '../util/crypto/profileEncrypter';
import { ReleasedFeatures } from '../util/releaseFeature';
import { Storage, setLastProfileUpdateTimestamp } from '../util/storage';
import { UserGroupsWrapperActions } from '../webworker/workers/browser/libsession_worker_interface';

export async function copyPublicKeyByConvoId(convoId: string) {
  if (OpenGroupUtils.isOpenGroupV2(convoId)) {
    const fromWrapper = await UserGroupsWrapperActions.getCommunityByFullUrl(convoId);

    if (!fromWrapper) {
      window.log.warn('opengroup to copy was not found in the UserGroupsWrapper');
      return;
    }

    if (fromWrapper.fullUrlWithPubkey) {
      window.clipboard.writeText(fromWrapper.fullUrlWithPubkey);
      ToastUtils.pushCopiedToClipBoard();
    }
  } else {
    window.clipboard.writeText(convoId);
  }
}

export async function blockConvoById(conversationId: string) {
  const conversation = ConvoHub.use().get(conversationId);

  if (!conversation.id || conversation.isPublic()) {
    return;
  }

  await BlockedNumberController.block(conversation.id);
  await conversation.commit();
  ToastUtils.pushToastSuccess('blocked', window.i18n('blocked'));
}

export async function unblockConvoById(conversationId: string) {
  const conversation = ConvoHub.use().get(conversationId);

  if (!conversation) {
    // we assume it's a block contact and not group.
    // this is to be able to unlock a contact we don't have a conversation with.
    await BlockedNumberController.unblockAll([conversationId]);
    ToastUtils.pushToastSuccess('unblocked', window.i18n('unblocked'));
    return;
  }
  if (!conversation.id || conversation.isPublic()) {
    return;
  }
  await BlockedNumberController.unblockAll([conversationId]);
  ToastUtils.pushToastSuccess('unblocked', window.i18n('unblocked'));
  await conversation.commit();
}

/**
 * marks the conversation's approval fields, sends messageRequestResponse, syncs to linked devices
 */
<<<<<<< HEAD
export const approveConvoAndSendResponse = async (
  conversationId: string,
  syncToDevices: boolean = true
) => {
  const convoToApprove = ConvoHub.use().get(conversationId);
=======
export const approveConvoAndSendResponse = async (conversationId: string) => {
  const convoToApprove = getConversationController().get(conversationId);
>>>>>>> 5f53a44f

  if (!convoToApprove) {
    window?.log?.info('Conversation is already approved.');
    return;
  }

  await convoToApprove.setIsApproved(true, false);

  await convoToApprove.commit();
  await convoToApprove.sendMessageRequestResponse();
};

export async function declineConversationWithoutConfirm({
  alsoBlock,
  conversationId,
  currentlySelectedConvo,
  syncToDevices,
  conversationIdOrigin,
}: {
  conversationId: string;
  currentlySelectedConvo: string | undefined;
  syncToDevices: boolean;
  alsoBlock: boolean;
  conversationIdOrigin: string | null;
}) {
  const conversationToDecline = ConvoHub.use().get(conversationId);

  if (
    !conversationToDecline ||
    (!conversationToDecline.isPrivate() && !conversationToDecline.isClosedGroupV2())
  ) {
    window?.log?.info('No conversation to decline.');
    return;
  }

  // Note: do not set the active_at undefined as this would make that conversation not synced with the libsession wrapper
  await conversationToDecline.setIsApproved(false, false);
  await conversationToDecline.setDidApproveMe(false, false);
  await conversationToDecline.setOriginConversationID('', false);
  // this will update the value in the wrapper if needed but not remove the entry if we want it gone. The remove is done below with removeContactFromWrapper
  await conversationToDecline.commit();
  if (alsoBlock) {
    if (PubKey.is03Pubkey(conversationId)) {
      // Note: if we do want to block this convo, we actually want to block the person who invited us, not the 03 pubkey itself
      if (conversationIdOrigin && !PubKey.is03Pubkey(conversationIdOrigin)) {
        // restoring from seed we can be missing the conversationIdOrigin, so we wouldn't be able to block the person who invited us

        await blockConvoById(conversationIdOrigin);
      }
    } else {
      await blockConvoById(conversationId);
    }
  }
  // when removing a message request, without blocking it, we actually have no need to store the conversation in the wrapper. So just remove the entry

  if (
    conversationToDecline.isPrivate() &&
    !SessionUtilContact.isContactToStoreInWrapper(conversationToDecline)
  ) {
    await SessionUtilContact.removeContactFromWrapper(conversationToDecline.id);
  }

  if (PubKey.is03Pubkey(conversationId)) {
    await UserGroupsWrapperActions.eraseGroup(conversationId);
  }

  if (syncToDevices) {
    await forceSyncConfigurationNowIfNeeded();
  }
  if (currentlySelectedConvo && currentlySelectedConvo === conversationId) {
    window?.inboxStore?.dispatch(resetConversationExternal());
  }
}

export const declineConversationWithConfirm = ({
  conversationId,
  syncToDevices,
  alsoBlock,
  currentlySelectedConvo,
  conversationIdOrigin,
}: {
  conversationId: string;
  currentlySelectedConvo: string | undefined;
  syncToDevices: boolean;
  alsoBlock: boolean;
  conversationIdOrigin: string | null;
}) => {
  const isGroupV2 = PubKey.is03Pubkey(conversationId);

  const okKey: LocalizerKeys = alsoBlock ? 'block' : 'delete';
  const nameToBlock =
    alsoBlock && !!conversationIdOrigin
      ? ConvoHub.use().get(conversationIdOrigin)?.getContactProfileNameOrShortenedPubKey()
      : null;
  const messageKey: LocalizerKeys = isGroupV2
    ? alsoBlock && nameToBlock
      ? 'deleteGroupRequestAndBlock'
      : 'deleteGroupRequest'
    : 'declineRequestMessage';

  let message = '';
  // restoring from seeed we might not have the sender of that invite, so we need to take care of not having one (and not block)
  if (isGroupV2 && messageKey === 'deleteGroupRequestAndBlock') {
    if (!nameToBlock) {
      throw new Error(
        'deleteGroupRequestAndBlock needs a nameToBlock (or block should not be visible)'
      );
    }

    message = window.i18n(
      messageKey,
      messageKey === 'deleteGroupRequestAndBlock' ? [nameToBlock] : []
    );
  } else {
    message = window.i18n(messageKey);
  }

  window?.inboxStore?.dispatch(
    updateConfirmModal({
      okText: window.i18n(okKey),
      cancelText: window.i18n('cancel'),
      message,
      onClickOk: async () => {
        await declineConversationWithoutConfirm({
          conversationId,
          currentlySelectedConvo,
          alsoBlock,
          syncToDevices,
          conversationIdOrigin,
        });
      },
      onClickCancel: () => {
        window?.inboxStore?.dispatch(updateConfirmModal(null));
      },
      onClickClose: () => {
        window?.inboxStore?.dispatch(updateConfirmModal(null));
      },
    })
  );
};

export async function showUpdateGroupNameByConvoId(conversationId: string) {
  const conversation = ConvoHub.use().get(conversationId);
  if (conversation.isClosedGroup()) {
    // make sure all the members' convo exists so we can add or remove them
    await Promise.all(
      conversation
        .getGroupMembers()
        .map(m => ConvoHub.use().getOrCreateAndWait(m, ConversationTypeEnum.PRIVATE))
    );
  }
  window.inboxStore?.dispatch(updateGroupNameModal({ conversationId }));
}

export async function showUpdateGroupMembersByConvoId(conversationId: string) {
  const conversation = ConvoHub.use().get(conversationId);
  if (conversation.isClosedGroup()) {
    // make sure all the members' convo exists so we can add or remove them
    await Promise.all(
      conversation
        .getGroupMembers()
        .map(m => ConvoHub.use().getOrCreateAndWait(m, ConversationTypeEnum.PRIVATE))
    );
  }
  window.inboxStore?.dispatch(updateGroupMembersModal({ conversationId }));
}

export function showLeaveGroupByConvoId(conversationId: string) {
  const conversation = ConvoHub.use().get(conversationId);

  if (!conversation.isGroup()) {
    throw new Error('showLeaveGroupDialog() called with a non group convo.');
  }

  const title = window.i18n('leaveGroup');
  const message = window.i18n('leaveGroupConfirmation');
  const isAdmin = conversation.getGroupAdmins().includes(UserUtils.getOurPubKeyStrFromCache());
  const isClosedGroup = conversation.isClosedGroup() || false;
  const isPublic = conversation.isPublic() || false;

  // if this is a community, or we legacy group are not admin, we can just show a confirmation dialog
  if (isPublic || (isClosedGroup && !isAdmin)) {
    const onClickClose = () => {
      window.inboxStore?.dispatch(updateConfirmModal(null));
    };
    window.inboxStore?.dispatch(
      updateConfirmModal({
        title,
        message,
        onClickOk: async () => {
          if (isPublic) {
            await ConvoHub.use().deleteCommunity(conversation.id, {
              fromSyncMessage: false,
            });
          } else {
            await ConvoHub.use().deleteClosedGroup(conversation.id, {
              fromSyncMessage: false,
              sendLeaveMessage: true,
            });
          }
          onClickClose();
        },
        onClickClose,
      })
    );
    return;
  }
  window.inboxStore?.dispatch(
    adminLeaveClosedGroup({
      conversationId,
    })
  );
}
export function showInviteContactByConvoId(conversationId: string) {
  window.inboxStore?.dispatch(updateInviteContactModal({ conversationId }));
}

export function showAddModeratorsByConvoId(conversationId: string) {
  window.inboxStore?.dispatch(updateAddModeratorsModal({ conversationId }));
}

export function showRemoveModeratorsByConvoId(conversationId: string) {
  window.inboxStore?.dispatch(updateRemoveModeratorsModal({ conversationId }));
}

export function showBanUserByConvoId(conversationId: string, pubkey?: string) {
  window.inboxStore?.dispatch(
    updateBanOrUnbanUserModal({ banType: 'ban', conversationId, pubkey })
  );
}

export function showUnbanUserByConvoId(conversationId: string, pubkey?: string) {
  window.inboxStore?.dispatch(
    updateBanOrUnbanUserModal({ banType: 'unban', conversationId, pubkey })
  );
}

export async function markAllReadByConvoId(conversationId: string) {
  const conversation = ConvoHub.use().get(conversationId);
  perfStart(`markAllReadByConvoId-${conversationId}`);

  await conversation?.markAllAsRead();

  perfEnd(`markAllReadByConvoId-${conversationId}`, 'markAllReadByConvoId');
}

export async function setNotificationForConvoId(
  conversationId: string,
  selected: ConversationNotificationSettingType
) {
  const conversation = ConvoHub.use().get(conversationId);

  const existingSettings = conversation.getNotificationsFor();
  if (existingSettings !== selected) {
    conversation.set({ triggerNotificationsFor: selected });
    await conversation.commit();
  }
}
export async function clearNickNameByConvoId(conversationId: string) {
  const conversation = ConvoHub.use().get(conversationId);
  await conversation.setNickname(null, true);
}

export function showChangeNickNameByConvoId(conversationId: string) {
  window.inboxStore?.dispatch(changeNickNameModal({ conversationId }));
}

export async function deleteAllMessagesByConvoIdNoConfirmation(conversationId: string) {
  const conversation = ConvoHub.use().get(conversationId);
  await Data.removeAllMessagesInConversation(conversationId);

  // destroy message keeps the active timestamp set so the
  // conversation still appears on the conversation list but is empty
  conversation.set({
    lastMessage: null,
  });

  await conversation.commit();
  window.inboxStore?.dispatch(conversationReset(conversationId));
}

export function deleteAllMessagesByConvoIdWithConfirmation(conversationId: string) {
  const onClickClose = () => {
    window?.inboxStore?.dispatch(updateConfirmModal(null));
  };

  const onClickOk = async () => {
    await deleteAllMessagesByConvoIdNoConfirmation(conversationId);
    onClickClose();
  };

  window?.inboxStore?.dispatch(
    updateConfirmModal({
      title: window.i18n('deleteMessages'),
      message: window.i18n('deleteConversationConfirmation'),
      onClickOk,
      okTheme: SessionButtonColor.Danger,
      onClickClose,
    })
  );
}

export async function setDisappearingMessagesByConvoId(
  conversationId: string,
  expirationMode: DisappearingMessageConversationModeType,
  seconds?: number
) {
  const conversation = ConvoHub.use().get(conversationId);

  const canSetDisappearing = !conversation.isOutgoingRequest() && !conversation.isIncomingRequest();

  if (!canSetDisappearing) {
    ToastUtils.pushMustBeApproved();
    return;
  }

  if (!expirationMode || expirationMode === 'off' || !seconds || seconds <= 0) {
    await conversation.updateExpireTimer({
      providedDisappearingMode: 'off',
      providedExpireTimer: 0,
      fromSync: false,
      fromCurrentDevice: true,
      fromConfigMessage: false,
    });
  } else {
    await conversation.updateExpireTimer({
      providedDisappearingMode: expirationMode,
      providedExpireTimer: seconds,
      fromSync: false,
      fromCurrentDevice: true,
      fromConfigMessage: false,
    });
  }
}

/**
 * This function can be used for reupload our avatar to the fileserver or upload a new avatar.
 *
 * If this is a reupload, the old profileKey is used, otherwise a new one is generated
 */
export async function uploadOurAvatar(newAvatarDecrypted?: ArrayBuffer) {
  const ourConvo = ConvoHub.use().get(UserUtils.getOurPubKeyStrFromCache());
  if (!ourConvo) {
    window.log.warn('ourConvo not found... This is not a valid case');
    return null;
  }

  let profileKey: Uint8Array | null;
  let decryptedAvatarData;
  if (newAvatarDecrypted) {
    // Encrypt with a new key every time
    profileKey = (await getSodiumRenderer()).randombytes_buf(32);
    decryptedAvatarData = newAvatarDecrypted;
  } else {
    // this is a reupload. no need to generate a new profileKey
    const ourConvoProfileKey =
      ConvoHub.use().get(UserUtils.getOurPubKeyStrFromCache())?.getProfileKey() || null;

    profileKey = ourConvoProfileKey ? fromHexToArray(ourConvoProfileKey) : null;
    if (!profileKey) {
      window.log.info('our profileKey not found. Not reuploading our avatar');
      return null;
    }
    const currentAttachmentPath = ourConvo.getAvatarPath();

    if (!currentAttachmentPath) {
      window.log.warn('No attachment currently set for our convo.. Nothing to do.');
      return null;
    }

    const decryptedAvatarUrl = await getDecryptedMediaUrl(currentAttachmentPath, IMAGE_JPEG, true);

    if (!decryptedAvatarUrl) {
      window.log.warn('Could not decrypt avatar stored locally..');
      return null;
    }
    const blob = await urlToBlob(decryptedAvatarUrl);

    decryptedAvatarData = await blob.arrayBuffer();
  }

  if (!decryptedAvatarData?.byteLength) {
    window.log.warn('Could not read content of avatar ...');
    return null;
  }

  const encryptedData = await encryptProfile(decryptedAvatarData, profileKey);

  const avatarPointer = await uploadFileToFsWithOnionV4(encryptedData);
  if (!avatarPointer) {
    window.log.warn('failed to upload avatar to fileserver');
    return null;
  }
  const { fileUrl, fileId } = avatarPointer;

  ourConvo.set('avatarPointer', fileUrl);

  // this encrypts and save the new avatar and returns a new attachment path
  const upgraded = await processNewAttachment({
    isRaw: true,
    data: decryptedAvatarData,
    contentType: MIME.IMAGE_UNKNOWN, // contentType is mostly used to generate previews and screenshot. We do not care for those in this case.
  });
  // Replace our temporary image with the attachment pointer from the server:
  ourConvo.set('avatarInProfile', undefined);
  const displayName = ourConvo.getRealSessionUsername();

  // write the profileKey even if it did not change
  ourConvo.set({ profileKey: toHex(profileKey) });
  // Replace our temporary image with the attachment pointer from the server:
  // this commits already
  await ourConvo.setSessionProfile({
    avatarPath: upgraded.path,
    displayName,
    avatarImageId: fileId,
  });
  const newTimestampReupload = Date.now();
  await Storage.put(SettingsKey.lastAvatarUploadTimestamp, newTimestampReupload);

  if (newAvatarDecrypted) {
    await setLastProfileUpdateTimestamp(Date.now());
    await UserSync.queueNewJobIfNeeded();
    const userConfigLibsession = await ReleasedFeatures.checkIsUserConfigFeatureReleased();

    if (!userConfigLibsession) {
      await SyncUtils.forceSyncConfigurationNowIfNeeded(true);
    }
  } else {
    window.log.info(
      `Reuploading avatar finished at ${newTimestampReupload}, newAttachmentPointer ${fileUrl}`
    );
  }
  return {
    avatarPointer: ourConvo.getAvatarPointer(),
    profileKey: ourConvo.getProfileKey(),
  };
}

/**
 * This function can be used for clearing our avatar.
 */
export async function clearOurAvatar(commit: boolean = true) {
  const ourConvo = ConvoHub.use().get(UserUtils.getOurPubKeyStrFromCache());
  if (!ourConvo) {
    window.log.warn('ourConvo not found... This is not a valid case');
    return;
  }

  // return early if no change are needed at all
  if (
    isNil(ourConvo.get('avatarPointer')) &&
    isNil(ourConvo.get('avatarInProfile')) &&
    isNil(ourConvo.get('profileKey'))
  ) {
    return;
  }

  ourConvo.set('avatarPointer', undefined);
  ourConvo.set('avatarInProfile', undefined);
  ourConvo.set('profileKey', undefined);

  await setLastProfileUpdateTimestamp(Date.now());

  if (commit) {
    await ourConvo.commit();
    await SyncUtils.forceSyncConfigurationNowIfNeeded(true);
  }
}

export async function replyToMessage(messageId: string) {
  const quotedMessageModel = await Data.getMessageById(messageId);
  if (!quotedMessageModel) {
    window.log.warn('Failed to find message to reply to');
    return;
  }
  const conversationModel = ConvoHub.use().getOrThrow(quotedMessageModel.get('conversationId'));

  const quotedMessageProps = await conversationModel.makeQuote(quotedMessageModel);

  if (quotedMessageProps) {
    window.inboxStore?.dispatch(quoteMessage(quotedMessageProps));
  } else {
    window.inboxStore?.dispatch(quoteMessage(undefined));
  }
}

/**
 * Check if what is pasted is a URL and prompt confirmation for a setting change
 * @param e paste event
 */
export async function showLinkSharingConfirmationModalDialog(e: any) {
  const pastedText = e.clipboardData.getData('text');
  if (isURL(pastedText) && !window.getSettingValue(SettingsKey.settingsLinkPreview, false)) {
    const alreadyDisplayedPopup =
      (await Data.getItemById(SettingsKey.hasLinkPreviewPopupBeenDisplayed))?.value || false;
    if (!alreadyDisplayedPopup) {
      window.inboxStore?.dispatch(
        updateConfirmModal({
          shouldShowConfirm:
            !window.getSettingValue(SettingsKey.settingsLinkPreview) && !alreadyDisplayedPopup,
          title: window.i18n('linkPreviewsTitle'),
          message: window.i18n('linkPreviewsConfirmMessage'),
          okTheme: SessionButtonColor.Danger,
          onClickOk: async () => {
            await window.setSettingValue(SettingsKey.settingsLinkPreview, true);
          },
          onClickClose: async () => {
            await Storage.put(SettingsKey.hasLinkPreviewPopupBeenDisplayed, true);
          },
        })
      );
    }
  }
}

/**
 *
 * @param str String to evaluate
 * @returns boolean if the string is true or false
 */
function isURL(str: string) {
  const urlRegex =
    '^(?!mailto:)(?:(?:http|https|ftp)://)(?:\\S+(?::\\S*)?@)?(?:(?:(?:[1-9]\\d?|1\\d\\d|2[01]\\d|22[0-3])(?:\\.(?:1?\\d{1,2}|2[0-4]\\d|25[0-5])){2}(?:\\.(?:[0-9]\\d?|1\\d\\d|2[0-4]\\d|25[0-4]))|(?:(?:[a-z\\u00a1-\\uffff0-9]+-?)*[a-z\\u00a1-\\uffff0-9]+)(?:\\.(?:[a-z\\u00a1-\\uffff0-9]+-?)*[a-z\\u00a1-\\uffff0-9]+)*(?:\\.(?:[a-z\\u00a1-\\uffff]{2,})))|localhost)(?::\\d{2,5})?(?:(/|\\?|#)[^\\s]*)?$';
  const url = new RegExp(urlRegex, 'i');
  return str.length < 2083 && url.test(str);
}

export async function callRecipient(pubkey: string, canCall: boolean) {
  const convo = ConvoHub.use().get(pubkey);

  if (!canCall) {
    ToastUtils.pushUnableToCall();
    return;
  }

  if (!getCallMediaPermissionsSettings()) {
    ToastUtils.pushVideoCallPermissionNeeded();
    return;
  }

  if (convo && convo.isPrivate() && !convo.isMe()) {
    await CallManager.USER_callRecipient(convo.id);
  }
}<|MERGE_RESOLUTION|>--- conflicted
+++ resolved
@@ -14,11 +14,8 @@
 import { ConvoHub } from '../session/conversations';
 import { getSodiumRenderer } from '../session/crypto';
 import { getDecryptedMediaUrl } from '../session/crypto/DecryptedAttachmentsManager';
-<<<<<<< HEAD
+import { DisappearingMessageConversationModeType } from '../session/disappearing_messages/types';
 import { PubKey } from '../session/types';
-=======
-import { DisappearingMessageConversationModeType } from '../session/disappearing_messages/types';
->>>>>>> 5f53a44f
 import { perfEnd, perfStart } from '../session/utils/Performance';
 import { fromHexToArray, toHex } from '../session/utils/String';
 import { UserSync } from '../session/utils/job_runners/jobs/UserSyncJob';
@@ -100,18 +97,10 @@
 }
 
 /**
- * marks the conversation's approval fields, sends messageRequestResponse, syncs to linked devices
+ * marks the conversation's approval fields, sends messageRequestResponse
  */
-<<<<<<< HEAD
-export const approveConvoAndSendResponse = async (
-  conversationId: string,
-  syncToDevices: boolean = true
-) => {
+export const approveConvoAndSendResponse = async (conversationId: string) => {
   const convoToApprove = ConvoHub.use().get(conversationId);
-=======
-export const approveConvoAndSendResponse = async (conversationId: string) => {
-  const convoToApprove = getConversationController().get(conversationId);
->>>>>>> 5f53a44f
 
   if (!convoToApprove) {
     window?.log?.info('Conversation is already approved.');
