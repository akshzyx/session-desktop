--- conflicted
+++ resolved
@@ -9,11 +9,8 @@
 import { getCallMediaPermissionsSettings } from '../components/settings/SessionSettings';
 import { Data } from '../data/data';
 import { SettingsKey } from '../data/settings-key';
-<<<<<<< HEAD
 import { GroupV2Receiver } from '../receiver/groupv2/handleGroupV2Message';
-=======
 import { ConversationTypeEnum } from '../models/types';
->>>>>>> a92dbfe5
 import { uploadFileToFsWithOnionV4 } from '../session/apis/file_server_api/FileServerApi';
 import { OpenGroupUtils } from '../session/apis/open_group_api/utils';
 import { getSwarmPollingInstance } from '../session/apis/snode_api';
@@ -46,7 +43,6 @@
   updateRemoveModeratorsModal,
 } from '../state/ducks/modalDialog';
 import { MIME } from '../types';
-import { LocalizerKeys } from '../types/LocalizerKeys';
 import { IMAGE_JPEG } from '../types/MIME';
 import { processNewAttachment } from '../types/MessageAttachment';
 import { urlToBlob } from '../types/attachments/VisualAttachment';
@@ -56,6 +52,7 @@
 import { UserGroupsWrapperActions } from '../webworker/workers/browser/libsession_worker_interface';
 import { ConversationInteractionStatus, ConversationInteractionType } from './types';
 import { BlockedNumberController } from '../util';
+import { LocalizerComponentProps, LocalizerToken } from '../types/localizer';
 
 export async function copyPublicKeyByConvoId(convoId: string) {
   if (OpenGroupUtils.isOpenGroupV2(convoId)) {
@@ -76,35 +73,6 @@
 }
 
 export async function blockConvoById(conversationId: string) {
-<<<<<<< HEAD
-  const conversation = ConvoHub.use().get(conversationId);
-
-  if (!conversation.id || conversation.isPublic()) {
-    return;
-  }
-
-  await BlockedNumberController.block(conversation.id);
-  await conversation.commit();
-  ToastUtils.pushToastSuccess('blocked', window.i18n('blocked'));
-}
-
-export async function unblockConvoById(conversationId: string) {
-  const conversation = ConvoHub.use().get(conversationId);
-
-  if (!conversation) {
-    // we assume it's a block contact and not group.
-    // this is to be able to unlock a contact we don't have a conversation with.
-    await BlockedNumberController.unblockAll([conversationId]);
-    ToastUtils.pushToastSuccess('unblocked', window.i18n('unblocked'));
-    return;
-  }
-  if (!conversation.id || conversation.isPublic()) {
-    return;
-  }
-  await BlockedNumberController.unblockAll([conversationId]);
-  ToastUtils.pushToastSuccess('unblocked', window.i18n('unblocked'));
-  await conversation.commit();
-=======
   window.inboxStore?.dispatch(
     updateBlockOrUnblockModal({
       action: 'block',
@@ -120,7 +88,6 @@
       pubkeys: [conversationId],
     })
   );
->>>>>>> a92dbfe5
 }
 
 export const handleAcceptConversationRequest = async ({ convoId }: { convoId: string }) => {
@@ -179,7 +146,7 @@
       await PromiseUtils.timeout(pollAndSendResponsePromise, timeout);
     } catch (e) {
       window.log.warn(
-        `handleAcceptConversationRequest: waited ${timeout}ms for first poll of group ${ed25519Str(convoId)} to happen, but timedout with: ${e.message}`
+        `handleAcceptConversationRequest: waited ${timeout}ms for first poll of group ${ed25519Str(convoId)} to happen, but timed out with: ${e.message}`
       );
     }
   }
@@ -222,22 +189,18 @@
   }
   // this will update the value in the wrapper if needed but not remove the entry if we want it gone. The remove is done below with removeContactFromWrapper
   await conversationToDecline.commit();
-<<<<<<< HEAD
   if (alsoBlock) {
     if (PubKey.is03Pubkey(conversationId)) {
-      // Note: if we do want to block this convo, we actually want to block the person who invited us, not the 03 pubkey itself
+      // Note: if we do want to block this convo, we actually want to block the person who invited us, not the 03 pubkey itself.
+      // Also, we don't want to show the block/unblock modal in this case
+      // (we are on the WithoutConfirm function)
       if (conversationIdOrigin && !PubKey.is03Pubkey(conversationIdOrigin)) {
         // restoring from seed we can be missing the conversationIdOrigin, so we wouldn't be able to block the person who invited us
-
-        await blockConvoById(conversationIdOrigin);
+        await BlockedNumberController.block(conversationIdOrigin);
       }
     } else {
-      await blockConvoById(conversationId);
-    }
-=======
-  if (blockContact) {
-    await BlockedNumberController.block(conversationId);
->>>>>>> a92dbfe5
+      await BlockedNumberController.block(conversationId);
+    }
   }
   // when removing a message request, without blocking it, we actually have no need to store the conversation in the wrapper. So just remove the entry
 
@@ -273,58 +236,33 @@
   alsoBlock: boolean;
   conversationIdOrigin: string | null;
 }) => {
-<<<<<<< HEAD
   const isGroupV2 = PubKey.is03Pubkey(conversationId);
-
-  const okKey: LocalizerKeys = alsoBlock ? 'block' : 'delete';
-  const nameToBlock =
+  // restoring from seed we might not have the sender of that invite, so we need to take care of not having one (and not block)
+  const originNameToBlock =
     alsoBlock && !!conversationIdOrigin
       ? ConvoHub.use().get(conversationIdOrigin)?.getContactProfileNameOrShortenedPubKey()
       : null;
-  const messageKey: LocalizerKeys = isGroupV2
-    ? alsoBlock && nameToBlock
-      ? 'deleteGroupRequestAndBlock'
-      : 'deleteGroupRequest'
-    : 'declineRequestMessage';
-
-  let message = '';
-  // restoring from seeed we might not have the sender of that invite, so we need to take care of not having one (and not block)
-  if (isGroupV2 && messageKey === 'deleteGroupRequestAndBlock') {
-    if (!nameToBlock) {
-      throw new Error(
-        'deleteGroupRequestAndBlock needs a nameToBlock (or block should not be visible)'
-      );
-    }
-
-    message = window.i18n(
-      messageKey,
-      messageKey === 'deleteGroupRequestAndBlock' ? [nameToBlock] : []
-    );
-  } else {
-    message = window.i18n(messageKey);
-  }
+
+ const convoName =
+    ConvoHub.use().get(conversationId)?.getNicknameOrRealUsernameOrPlaceholder();
+
+const i18nMessage: LocalizerComponentProps<LocalizerToken> = isGroupV2
+		? alsoBlock && originNameToBlock
+			? { token: 'blockDescription', args: { name: originNameToBlock }}: // groupv2, and blocking by sender name
+			{ token: 'groupInviteDelete' } // groupv2, and no info about the sender, falling back to delete only
+		: alsoBlock
+        		? { token: 'blockDescription', args: { name: convoName } }
+        		: { token: 'messageRequestsDelete' };
+
 
   window?.inboxStore?.dispatch(
     updateConfirmModal({
-      okText: window.i18n(okKey),
+      okText: alsoBlock ? window.i18n('block') : window.i18n('delete'),
       cancelText: window.i18n('cancel'),
-      title: window.i18n(okKey),
-      message,
+      title: alsoBlock ? window.i18n('block') : window.i18n('delete'),
+      i18nMessage,
       okTheme: SessionButtonColor.Danger,
       closeTheme: SessionButtonColor.Primary,
-=======
-  const convoName =
-    getConversationController().get(conversationId)?.getNicknameOrRealUsernameOrPlaceholder() ||
-    window.i18n('unknown');
-  window?.inboxStore?.dispatch(
-    updateConfirmModal({
-      okText: blockContact ? window.i18n('block') : window.i18n('delete'),
-      cancelText: window.i18n('cancel'),
-      title: blockContact ? window.i18n('block') : window.i18n('delete'),
-      i18nMessage: blockContact
-        ? { token: 'blockDescription', args: { name: convoName } }
-        : { token: 'messageRequestsDelete' },
->>>>>>> a92dbfe5
       onClickOk: async () => {
         await declineConversationWithoutConfirm({
           conversationId,
@@ -340,8 +278,6 @@
       onClickClose: () => {
         window?.inboxStore?.dispatch(updateConfirmModal(null));
       },
-      okTheme: SessionButtonColor.Danger,
-      closeTheme: SessionButtonColor.Primary,
     })
   );
 };
@@ -372,16 +308,8 @@
   window.inboxStore?.dispatch(updateGroupMembersModal({ conversationId }));
 }
 
-<<<<<<< HEAD
-export function showLeavePrivateConversationbyConvoId(
-  conversationId: string,
-  name: string | undefined
-) {
+export function showLeavePrivateConversationbyConvoId(conversationId: string) {
   const conversation = ConvoHub.use().get(conversationId);
-=======
-export function showLeavePrivateConversationbyConvoId(conversationId: string) {
-  const conversation = getConversationController().get(conversationId);
->>>>>>> a92dbfe5
   const isMe = conversation.isMe();
 
   if (!conversation.isPrivate()) {
@@ -534,18 +462,11 @@
     // NOTE For legacy closed groups
     window?.inboxStore?.dispatch(
       updateConfirmModal({
-<<<<<<< HEAD
-        title: window.i18n('leaveGroup'),
-        message: window.i18n('leaveGroupConfirmationOnlyAdminLegacy', [
-          name || window.i18n('unknown'),
-        ]),
-=======
         title: window.i18n('groupLeave'),
         i18nMessage: {
           token: 'groupDeleteDescription',
-          args: { group_name: name ?? '' },
+          args: { group_name: name || window.i18n('unknown') },
         },
->>>>>>> a92dbfe5
         onClickOk,
         okText: window.i18n('leave'),
         okTheme: SessionButtonColor.Danger,
@@ -716,7 +637,7 @@
 }
 
 /**
- * This function can be used for reupload our avatar to the fileserver or upload a new avatar.
+ * This function can be used for reupload our avatar to the file server or upload a new avatar.
  *
  * If this is a reupload, the old profileKey is used, otherwise a new one is generated
  */
@@ -774,7 +695,7 @@
 
   const avatarPointer = await uploadFileToFsWithOnionV4(encryptedData);
   if (!avatarPointer) {
-    window.log.warn('failed to upload avatar to fileserver');
+    window.log.warn('failed to upload avatar to file server');
     return null;
   }
   const { fileUrl, fileId } = avatarPointer;
@@ -944,8 +865,8 @@
 
 /**
  * Updates the interaction state for a conversation. Remember to run clearConversationInteractionState() when the interaction is complete and we don't want to show it in the UI anymore.
- * @param conversationId id of the converation we want to interact with
- * @param type the type of conversation interaciton we are doing
+ * @param conversationId id of the conversation we want to interact with
+ * @param type the type of conversation interaction we are doing
  * @param status the status of that interaction
  */
 export async function updateConversationInteractionState({
