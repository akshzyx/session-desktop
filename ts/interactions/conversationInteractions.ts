import { isEmpty, isNil } from 'lodash';
import {
  ConversationNotificationSettingType,
  ConversationTypeEnum,
  READ_MESSAGE_STATE,
} from '../models/conversationAttributes';
import { CallManager, PromiseUtils, SyncUtils, ToastUtils, UserUtils } from '../session/utils';

import { SessionButtonColor } from '../components/basic/SessionButton';
import { getCallMediaPermissionsSettings } from '../components/settings/SessionSettings';
import { Data } from '../data/data';
import { SettingsKey } from '../data/settings-key';
import { SignalService } from '../protobuf';
import { GroupV2Receiver } from '../receiver/groupv2/handleGroupV2Message';
import { uploadFileToFsWithOnionV4 } from '../session/apis/file_server_api/FileServerApi';
import { OpenGroupUtils } from '../session/apis/open_group_api/utils';
import { getSwarmPollingInstance } from '../session/apis/snode_api';
import { GetNetworkTime } from '../session/apis/snode_api/getNetworkTime';
import { ConvoHub } from '../session/conversations';
import { getSodiumRenderer } from '../session/crypto';
import { DecryptedAttachmentsManager } from '../session/crypto/DecryptedAttachmentsManager';
import { DisappearingMessageConversationModeType } from '../session/disappearing_messages/types';
import { GroupUpdateInfoChangeMessage } from '../session/messages/outgoing/controlMessage/group_v2/to_group/GroupUpdateInfoChangeMessage';
import { ed25519Str } from '../session/onions/onionPath';
import { PubKey } from '../session/types';
import { perfEnd, perfStart } from '../session/utils/Performance';
import { sleepFor } from '../session/utils/Promise';
import { fromHexToArray, toHex } from '../session/utils/String';
import { GroupSync } from '../session/utils/job_runners/jobs/GroupSyncJob';
import { UserSync } from '../session/utils/job_runners/jobs/UserSyncJob';
import { SessionUtilContact } from '../session/utils/libsession/libsession_utils_contacts';
import { forceSyncConfigurationNowIfNeeded } from '../session/utils/sync/syncUtils';
import {
  conversationReset,
  quoteMessage,
  resetConversationExternal,
} from '../state/ducks/conversations';
import {
  changeNickNameModal,
  updateAddModeratorsModal,
  updateBanOrUnbanUserModal,
  updateConfirmModal,
  updateGroupMembersModal,
  updateGroupNameModal,
  updateInviteContactModal,
  updateRemoveModeratorsModal,
} from '../state/ducks/modalDialog';
import { MIME } from '../types';
import { LocalizerKeys } from '../types/LocalizerKeys';
import { IMAGE_JPEG } from '../types/MIME';
import { processNewAttachment } from '../types/MessageAttachment';
import { urlToBlob } from '../types/attachments/VisualAttachment';
import { BlockedNumberController } from '../util/blockedNumberController';
import { encryptProfile } from '../util/crypto/profileEncrypter';
import { ReleasedFeatures } from '../util/releaseFeature';
import { Storage, setLastProfileUpdateTimestamp } from '../util/storage';
import { UserGroupsWrapperActions } from '../webworker/workers/browser/libsession_worker_interface';

export enum ConversationInteractionStatus {
  Start = 'start',
  Loading = 'loading',
  Error = 'error',
  Complete = 'complete',
}

export enum ConversationInteractionType {
  Hide = 'hide',
  Leave = 'leave',
}

export async function copyPublicKeyByConvoId(convoId: string) {
  if (OpenGroupUtils.isOpenGroupV2(convoId)) {
    const fromWrapper = await UserGroupsWrapperActions.getCommunityByFullUrl(convoId);

    if (!fromWrapper) {
      window.log.warn('opengroup to copy was not found in the UserGroupsWrapper');
      return;
    }

    if (fromWrapper.fullUrlWithPubkey) {
      window.clipboard.writeText(fromWrapper.fullUrlWithPubkey);
      ToastUtils.pushCopiedToClipBoard();
    }
  } else {
    window.clipboard.writeText(convoId);
  }
}

export async function blockConvoById(conversationId: string) {
  const conversation = ConvoHub.use().get(conversationId);

  if (!conversation.id || conversation.isPublic()) {
    return;
  }

  await BlockedNumberController.block(conversation.id);
  await conversation.commit();
  ToastUtils.pushToastSuccess('blocked', window.i18n('blocked'));
}

export async function unblockConvoById(conversationId: string) {
  const conversation = ConvoHub.use().get(conversationId);

  if (!conversation) {
    // we assume it's a block contact and not group.
    // this is to be able to unlock a contact we don't have a conversation with.
    await BlockedNumberController.unblockAll([conversationId]);
    ToastUtils.pushToastSuccess('unblocked', window.i18n('unblocked'));
    return;
  }
  if (!conversation.id || conversation.isPublic()) {
    return;
  }
  await BlockedNumberController.unblockAll([conversationId]);
  ToastUtils.pushToastSuccess('unblocked', window.i18n('unblocked'));
  await conversation.commit();
}

export const handleAcceptConversationRequest = async ({ convoId }: { convoId: string }) => {
  const convo = ConvoHub.use().get(convoId);
  if (!convo || (!convo.isPrivate() && !convo.isClosedGroupV2())) {
    return null;
  }
  const previousIsApproved = convo.isApproved();
  const previousDidApprovedMe = convo.didApproveMe();
  // Note: we don't mark as approvedMe = true, as we do not know if they did send us a message yet.
  await convo.setIsApproved(true, false);
  await convo.commit();
  void forceSyncConfigurationNowIfNeeded();

  if (convo.isPrivate()) {
    // we only need the approval message (and sending a reply) when we are accepting a message request. i.e. someone sent us a message already and we didn't accept it yet.
    if (!previousIsApproved && previousDidApprovedMe) {
      await convo.addOutgoingApprovalMessage(Date.now());
      await convo.sendMessageRequestResponse();
    }

    return null;
  }
  if (PubKey.is03Pubkey(convoId)) {
    const found = await UserGroupsWrapperActions.getGroup(convoId);
    if (!found) {
      window.log.warn('cannot approve a non existing group in usergroup');
      return null;
    }
    // this updates the wrapper and refresh the redux slice
    await UserGroupsWrapperActions.setGroup({ ...found, invitePending: false });

    // nothing else to do (and especially not wait for first poll) when the convo was already approved
    if (previousIsApproved) {
      return null;
    }
    const pollAndSendResponsePromise = new Promise(resolve => {
      getSwarmPollingInstance().addGroupId(convoId, async () => {
        // we need to do a first poll to fetch the keys etc before we can send our invite response
        // this is pretty hacky, but also an admin seeing a message from that user in the group will mark it as not pending anymore
        await sleepFor(2000);
        if (!previousIsApproved) {
          await GroupV2Receiver.sendInviteResponseToGroup({ groupPk: convoId });
        }
        window.log.info(
          `handleAcceptConversationRequest: first poll for group ${ed25519Str(convoId)} happened, we should have encryption keys now`
        );
        return resolve(true);
      });
    });

    // try at most 10s for the keys, and everything to come before continuing processing.
    // Note: this is important as otherwise the polling just hangs when sending a message to a group (as the cb in addGroupId() is never called back)
    const timeout = 10000;
    try {
      await PromiseUtils.timeout(pollAndSendResponsePromise, timeout);
    } catch (e) {
      window.log.warn(
        `handleAcceptConversationRequest: waited ${timeout}ms for first poll of group ${ed25519Str(convoId)} to happen, but timedout with: ${e.message}`
      );
    }
  }
  return null;
};

export async function declineConversationWithoutConfirm({
  alsoBlock,
  conversationId,
  currentlySelectedConvo,
  syncToDevices,
  conversationIdOrigin,
}: {
  conversationId: string;
  currentlySelectedConvo: string | undefined;
  syncToDevices: boolean;
  alsoBlock: boolean;
  conversationIdOrigin: string | null;
}) {
  const conversationToDecline = ConvoHub.use().get(conversationId);

  if (
    !conversationToDecline ||
    (!conversationToDecline.isPrivate() && !conversationToDecline.isClosedGroupV2())
  ) {
    window?.log?.info('No conversation to decline.');
    return;
  }

  // Note: do not set the active_at undefined as this would make that conversation not synced with the libsession wrapper
  await conversationToDecline.setIsApproved(false, false);
  await conversationToDecline.setDidApproveMe(false, false);

  if (conversationToDecline.isClosedGroupV2()) {
    // this can only be done for groupv2 convos
    await conversationToDecline.setOriginConversationID('', false);
  }
  // this will update the value in the wrapper if needed but not remove the entry if we want it gone. The remove is done below with removeContactFromWrapper
  await conversationToDecline.commit();
  if (alsoBlock) {
    if (PubKey.is03Pubkey(conversationId)) {
      // Note: if we do want to block this convo, we actually want to block the person who invited us, not the 03 pubkey itself
      if (conversationIdOrigin && !PubKey.is03Pubkey(conversationIdOrigin)) {
        // restoring from seed we can be missing the conversationIdOrigin, so we wouldn't be able to block the person who invited us

        await blockConvoById(conversationIdOrigin);
      }
    } else {
      await blockConvoById(conversationId);
    }
  }
  // when removing a message request, without blocking it, we actually have no need to store the conversation in the wrapper. So just remove the entry

  if (
    conversationToDecline.isPrivate() &&
    !SessionUtilContact.isContactToStoreInWrapper(conversationToDecline)
  ) {
    await SessionUtilContact.removeContactFromWrapper(conversationToDecline.id);
  }

  if (PubKey.is03Pubkey(conversationId)) {
    await UserGroupsWrapperActions.eraseGroup(conversationId);
  }

  if (syncToDevices) {
    await forceSyncConfigurationNowIfNeeded();
  }
  if (currentlySelectedConvo && currentlySelectedConvo === conversationId) {
    window?.inboxStore?.dispatch(resetConversationExternal());
  }
}

export const declineConversationWithConfirm = ({
  conversationId,
  syncToDevices,
  alsoBlock,
  currentlySelectedConvo,
  conversationIdOrigin,
}: {
  conversationId: string;
  currentlySelectedConvo: string | undefined;
  syncToDevices: boolean;
  alsoBlock: boolean;
  conversationIdOrigin: string | null;
}) => {
  const isGroupV2 = PubKey.is03Pubkey(conversationId);

  const okKey: LocalizerKeys = alsoBlock ? 'block' : 'delete';
  const nameToBlock =
    alsoBlock && !!conversationIdOrigin
      ? ConvoHub.use().get(conversationIdOrigin)?.getContactProfileNameOrShortenedPubKey()
      : null;
  const messageKey: LocalizerKeys = isGroupV2
    ? alsoBlock && nameToBlock
      ? 'deleteGroupRequestAndBlock'
      : 'deleteGroupRequest'
    : 'declineRequestMessage';

  let message = '';
  // restoring from seeed we might not have the sender of that invite, so we need to take care of not having one (and not block)
  if (isGroupV2 && messageKey === 'deleteGroupRequestAndBlock') {
    if (!nameToBlock) {
      throw new Error(
        'deleteGroupRequestAndBlock needs a nameToBlock (or block should not be visible)'
      );
    }

    message = window.i18n(
      messageKey,
      messageKey === 'deleteGroupRequestAndBlock' ? [nameToBlock] : []
    );
  } else {
    message = window.i18n(messageKey);
  }

  window?.inboxStore?.dispatch(
    updateConfirmModal({
      okText: window.i18n(okKey),
      cancelText: window.i18n('cancel'),
      message,
      onClickOk: async () => {
        await declineConversationWithoutConfirm({
          conversationId,
          currentlySelectedConvo,
          alsoBlock,
          syncToDevices,
          conversationIdOrigin,
        });
      },
      onClickCancel: () => {
        window?.inboxStore?.dispatch(updateConfirmModal(null));
      },
      onClickClose: () => {
        window?.inboxStore?.dispatch(updateConfirmModal(null));
      },
    })
  );
};

export async function showUpdateGroupNameByConvoId(conversationId: string) {
  const conversation = ConvoHub.use().get(conversationId);
  if (conversation.isClosedGroup()) {
    // make sure all the members' convo exists so we can add or remove them
    await Promise.all(
      conversation
        .getGroupMembers()
        .map(m => ConvoHub.use().getOrCreateAndWait(m, ConversationTypeEnum.PRIVATE))
    );
  }
  window.inboxStore?.dispatch(updateGroupNameModal({ conversationId }));
}

export async function triggerFakeAvatarUpdate(conversationId: string) {
  if (!PubKey.is03Pubkey(conversationId)) {
    throw new Error('triggerAvatarUpdate only works for groupv2');
  }
  const convo = ConvoHub.use().get(conversationId);
  const group = await UserGroupsWrapperActions.getGroup(conversationId);
  if (!convo || !group || !group.secretKey || isEmpty(group.secretKey)) {
    throw new Error(
      'triggerFakeAvatarUpdate: tried to make change to group but we do not have the admin secret key'
    );
  }

  const createdAt = GetNetworkTime.now();

  const msgModel = await convo.addSingleOutgoingMessage({
    group_update: { avatarChange: true },
    sent_at: createdAt,
    // the store below will mark the message as sent based on msgModel.id
  });
  await msgModel.commit();
  const updateMsg = new GroupUpdateInfoChangeMessage({
    createAtNetworkTimestamp: createdAt,
    typeOfChange: SignalService.GroupUpdateInfoChangeMessage.Type.AVATAR,
    expirationType: 'unknown',
    expireTimer: 0,
    groupPk: conversationId,
    identifier: msgModel.id,
    secretKey: group.secretKey,
    sodium: await getSodiumRenderer(),
  });
  await GroupSync.storeGroupUpdateMessages({
    groupPk: conversationId,
    updateMessages: [updateMsg],
  });
}

export async function showUpdateGroupMembersByConvoId(conversationId: string) {
  const conversation = ConvoHub.use().get(conversationId);
  if (conversation.isClosedGroup()) {
    // make sure all the members' convo exists so we can add or remove them
    await Promise.all(
      conversation
        .getGroupMembers()
        .map(m => ConvoHub.use().getOrCreateAndWait(m, ConversationTypeEnum.PRIVATE))
    );
  }
  window.inboxStore?.dispatch(updateGroupMembersModal({ conversationId }));
}

export function showLeavePrivateConversationbyConvoId(
  conversationId: string,
  name: string | undefined
) {
  const conversation = ConvoHub.use().get(conversationId);
  const isMe = conversation.isMe();

  if (!conversation.isPrivate()) {
    throw new Error('showLeavePrivateConversationDialog() called with a non private convo.');
  }

  const onClickClose = () => {
    window?.inboxStore?.dispatch(updateConfirmModal(null));
  };

  const onClickOk = async () => {
    try {
      await updateConversationInteractionState({
        conversationId,
        type: isMe ? ConversationInteractionType.Hide : ConversationInteractionType.Leave,
        status: ConversationInteractionStatus.Start,
      });
      onClickClose();
      await ConvoHub.use().delete1o1(conversationId, {
        fromSyncMessage: false,
        justHidePrivate: true,
        keepMessages: isMe,
      });
      await clearConversationInteractionState({ conversationId });
    } catch (err) {
      window.log.warn(`showLeavePrivateConversationbyConvoId error: ${err}`);
      await saveConversationInteractionErrorAsMessage({
        conversationId,
        interactionType: isMe
          ? ConversationInteractionType.Hide
          : ConversationInteractionType.Leave,
      });
    }
  };

  window?.inboxStore?.dispatch(
    updateConfirmModal({
      title: isMe ? window.i18n('hideConversation') : window.i18n('deleteConversation'),
      message: isMe
        ? window.i18n('hideNoteToSelfConfirmation')
        : window.i18n('deleteConversationConfirmation', name ? [name] : ['']),
      onClickOk,
      okText: isMe ? window.i18n('hide') : window.i18n('delete'),
      okTheme: SessionButtonColor.Danger,
      onClickClose,
      conversationId,
    })
  );
}

async function leaveGroupOrCommunityByConvoId({
  conversationId,
  sendLeaveMessage,
  isPublic,
  onClickClose,
}: {
  conversationId: string;
  isPublic: boolean;
  sendLeaveMessage: boolean;
  onClickClose?: () => void;
}) {
  try {
    if (onClickClose) {
      onClickClose();
    }

    if (isPublic) {
      await ConvoHub.use().deleteCommunity(conversationId, {
        fromSyncMessage: false,
      });
      return;
    }
    // for groups, we have a "leaving..." state that we don't need for communities.
    // that's because communities can be left always, whereas for groups we need to send a leave message (and so have some encryption keypairs)
    await updateConversationInteractionState({
      conversationId,
      type: ConversationInteractionType.Leave,
      status: ConversationInteractionStatus.Start,
    });

    await ConvoHub.use().deleteClosedGroup(conversationId, {
      fromSyncMessage: false,
      sendLeaveMessage,
      emptyGroupButKeepAsKicked: false,
    });
    await clearConversationInteractionState({ conversationId });
  } catch (err) {
    window.log.warn(`showLeaveGroupByConvoId error: ${err}`);
    await saveConversationInteractionErrorAsMessage({
      conversationId,
      interactionType: ConversationInteractionType.Leave,
    });
  }
}

export async function showLeaveGroupByConvoId(conversationId: string, name: string | undefined) {
  const conversation = ConvoHub.use().get(conversationId);

  if (!conversation.isGroup()) {
    throw new Error('showLeaveGroupDialog() called with a non group convo.');
  }

  const isClosedGroup = conversation.isClosedGroup() || false;
  const isPublic = conversation.isPublic() || false;
  const admins = conversation.getGroupAdmins();
  const isAdmin = admins.includes(UserUtils.getOurPubKeyStrFromCache());
  const showOnlyGroupAdminWarning = isClosedGroup && isAdmin;
  const lastMessageInteractionType = conversation.get('lastMessageInteractionType');
  const lastMessageInteractionStatus = conversation.get('lastMessageInteractionStatus');

  if (
    !isPublic &&
    lastMessageInteractionType === ConversationInteractionType.Leave &&
    lastMessageInteractionStatus === ConversationInteractionStatus.Error
  ) {
    await leaveGroupOrCommunityByConvoId({ conversationId, isPublic, sendLeaveMessage: false });
    return;
  }

  // if this is a community, or we legacy group are not admin, we can just show a confirmation dialog

  const onClickClose = () => {
    window?.inboxStore?.dispatch(updateConfirmModal(null));
  };

  const onClickOk = async () => {
    await leaveGroupOrCommunityByConvoId({
      conversationId,
      isPublic,
      sendLeaveMessage: true,
      onClickClose,
    });
  };

  if (showOnlyGroupAdminWarning) {
    // NOTE For legacy closed groups
    window?.inboxStore?.dispatch(
      updateConfirmModal({
        title: window.i18n('leaveGroup'),
        message: window.i18n('leaveGroupConfirmationOnlyAdminLegacy', [
          name || window.i18n('unknown'),
        ]),
        onClickOk,
        okText: window.i18n('leave'),
        okTheme: SessionButtonColor.Danger,
        onClickClose,
        conversationId,
      })
    );
    // TODO AUDRIC this is chunk3 stuff: Only to be used after the closed group rebuild chunk3
    // const onClickOkLastAdmin = () => {
    //   /* TODO */
    // };
    // const onClickCloseLastAdmin = () => {
    //   /* TODO */
    // };
    // window?.inboxStore?.dispatch(
    //   updateConfirmModal({
    //     title: window.i18n('leaveGroup'),
    //     message: window.i18n('leaveGroupConfirmationOnlyAdmin', name ? [name] : ['']),
    //     messageSub: window.i18n('leaveGroupConfirmationOnlyAdminWarning'),
    //     onClickOk: onClickOkLastAdmin,
    //     okText: window.i18n('addModerator'),
    //     cancelText: window.i18n('leave'),
    //     onClickCancel: onClickCloseLastAdmin,
    //     closeTheme: SessionButtonColor.Danger,
    //     onClickClose,
    //     showExitIcon: true,
    //     headerReverse: true,
    //     conversationId,
    //   })
    // );
  } else if (isPublic || (isClosedGroup && !isAdmin)) {
    window?.inboxStore?.dispatch(
      updateConfirmModal({
        title: isPublic ? window.i18n('leaveCommunity') : window.i18n('leaveGroup'),
        message: window.i18n('leaveGroupConfirmation', name ? [name] : ['']),
        onClickOk,
        okText: window.i18n('leave'),
        okTheme: SessionButtonColor.Danger,
        onClickClose,
        conversationId,
      })
    );
  }
}

export function showInviteContactByConvoId(conversationId: string) {
  window.inboxStore?.dispatch(updateInviteContactModal({ conversationId }));
}

export function showAddModeratorsByConvoId(conversationId: string) {
  window.inboxStore?.dispatch(updateAddModeratorsModal({ conversationId }));
}

export function showRemoveModeratorsByConvoId(conversationId: string) {
  window.inboxStore?.dispatch(updateRemoveModeratorsModal({ conversationId }));
}

export function showBanUserByConvoId(conversationId: string, pubkey?: string) {
  window.inboxStore?.dispatch(
    updateBanOrUnbanUserModal({ banType: 'ban', conversationId, pubkey })
  );
}

export function showUnbanUserByConvoId(conversationId: string, pubkey?: string) {
  window.inboxStore?.dispatch(
    updateBanOrUnbanUserModal({ banType: 'unban', conversationId, pubkey })
  );
}

export async function markAllReadByConvoId(conversationId: string) {
  const conversation = ConvoHub.use().get(conversationId);
  perfStart(`markAllReadByConvoId-${conversationId}`);

  await conversation?.markAllAsRead();

  perfEnd(`markAllReadByConvoId-${conversationId}`, 'markAllReadByConvoId');
}

export async function setNotificationForConvoId(
  conversationId: string,
  selected: ConversationNotificationSettingType
) {
  const conversation = ConvoHub.use().get(conversationId);

  const existingSettings = conversation.getNotificationsFor();
  if (existingSettings !== selected) {
    conversation.set({ triggerNotificationsFor: selected });
    await conversation.commit();
  }
}
export async function clearNickNameByConvoId(conversationId: string) {
  const conversation = ConvoHub.use().get(conversationId);
  await conversation.setNickname(null, true);
}

export function showChangeNickNameByConvoId(conversationId: string) {
  window.inboxStore?.dispatch(changeNickNameModal({ conversationId }));
}

export async function deleteAllMessagesByConvoIdNoConfirmation(conversationId: string) {
  const conversation = ConvoHub.use().get(conversationId);
  await Data.removeAllMessagesInConversation(conversationId);

  // destroy message keeps the active timestamp set so the
  // conversation still appears on the conversation list but is empty
  conversation.set({
    lastMessage: null,
    lastMessageInteractionType: null,
    lastMessageInteractionStatus: null,
  });

  await conversation.commit();
  window.inboxStore?.dispatch(conversationReset(conversationId));
}

export function deleteAllMessagesByConvoIdWithConfirmation(conversationId: string) {
  const onClickClose = () => {
    window?.inboxStore?.dispatch(updateConfirmModal(null));
  };

  const onClickOk = async () => {
    await deleteAllMessagesByConvoIdNoConfirmation(conversationId);
    onClickClose();
  };

  window?.inboxStore?.dispatch(
    updateConfirmModal({
      title: window.i18n('deleteMessages'),
      message: window.i18n('deleteMessagesConfirmation'),
      onClickOk,
      okTheme: SessionButtonColor.Danger,
      onClickClose,
    })
  );
}

export async function setDisappearingMessagesByConvoId(
  conversationId: string,
  expirationMode: DisappearingMessageConversationModeType,
  seconds?: number
) {
  const conversation = ConvoHub.use().get(conversationId);

  const canSetDisappearing = !conversation.isOutgoingRequest() && !conversation.isIncomingRequest();

  if (!canSetDisappearing) {
    ToastUtils.pushMustBeApproved();
    return;
  }

  if (!expirationMode || expirationMode === 'off' || !seconds || seconds <= 0) {
    await conversation.updateExpireTimer({
      providedDisappearingMode: 'off',
      providedExpireTimer: 0,
      fromSync: false,
      fromCurrentDevice: true,
      fromConfigMessage: false,
    });
  } else {
    await conversation.updateExpireTimer({
      providedDisappearingMode: expirationMode,
      providedExpireTimer: seconds,
      fromSync: false,
      fromCurrentDevice: true,
      fromConfigMessage: false,
    });
  }
}

/**
 * This function can be used for reupload our avatar to the fileserver or upload a new avatar.
 *
 * If this is a reupload, the old profileKey is used, otherwise a new one is generated
 */
export async function uploadOurAvatar(newAvatarDecrypted?: ArrayBuffer) {
  const ourConvo = ConvoHub.use().get(UserUtils.getOurPubKeyStrFromCache());
  if (!ourConvo) {
    window.log.warn('ourConvo not found... This is not a valid case');
    return null;
  }

  let profileKey: Uint8Array | null;
  let decryptedAvatarData;
  if (newAvatarDecrypted) {
    // Encrypt with a new key every time
    profileKey = (await getSodiumRenderer()).randombytes_buf(32);
    decryptedAvatarData = newAvatarDecrypted;
  } else {
    // this is a reupload. no need to generate a new profileKey
    const ourConvoProfileKey =
<<<<<<< HEAD
      ConvoHub.use().get(UserUtils.getOurPubKeyStrFromCache())?.getProfileKey() || null;
=======
      getConversationController().get(UserUtils.getOurPubKeyStrFromCache())?.get('profileKey') ||
      null;
>>>>>>> 71436eac

    profileKey = ourConvoProfileKey ? fromHexToArray(ourConvoProfileKey) : null;
    if (!profileKey) {
      window.log.info('our profileKey not found. Not reuploading our avatar');
      return null;
    }
    const currentAttachmentPath = ourConvo.getAvatarPath();

    if (!currentAttachmentPath) {
      window.log.warn('No attachment currently set for our convo.. Nothing to do.');
      return null;
    }

    const decryptedAvatarUrl = await DecryptedAttachmentsManager.getDecryptedMediaUrl(
      currentAttachmentPath,
      IMAGE_JPEG,
      true
    );

    if (!decryptedAvatarUrl) {
      window.log.warn('Could not decrypt avatar stored locally..');
      return null;
    }
    const blob = await urlToBlob(decryptedAvatarUrl);

    decryptedAvatarData = await blob.arrayBuffer();
  }

  if (!decryptedAvatarData?.byteLength) {
    window.log.warn('Could not read content of avatar ...');
    return null;
  }

  const encryptedData = await encryptProfile(decryptedAvatarData, profileKey);

  const avatarPointer = await uploadFileToFsWithOnionV4(encryptedData);
  if (!avatarPointer) {
    window.log.warn('failed to upload avatar to fileserver');
    return null;
  }
  const { fileUrl, fileId } = avatarPointer;

  ourConvo.set('avatarPointer', fileUrl);

  // this encrypts and save the new avatar and returns a new attachment path
  const upgraded = await processNewAttachment({
    isRaw: true,
    data: decryptedAvatarData,
    contentType: MIME.IMAGE_UNKNOWN, // contentType is mostly used to generate previews and screenshot. We do not care for those in this case.
  });
  // Replace our temporary image with the attachment pointer from the server:
  ourConvo.set('avatarInProfile', undefined);
  const displayName = ourConvo.getRealSessionUsername();

  // write the profileKey even if it did not change
  ourConvo.set({ profileKey: toHex(profileKey) });
  // Replace our temporary image with the attachment pointer from the server:
  // this commits already
  await ourConvo.setSessionProfile({
    avatarPath: upgraded.path,
    displayName,
    avatarImageId: fileId,
  });
  const newTimestampReupload = Date.now();
  await Storage.put(SettingsKey.lastAvatarUploadTimestamp, newTimestampReupload);

  if (newAvatarDecrypted) {
    await setLastProfileUpdateTimestamp(Date.now());
    await UserSync.queueNewJobIfNeeded();
    const userConfigLibsession = await ReleasedFeatures.checkIsUserConfigFeatureReleased();

    if (!userConfigLibsession) {
      await SyncUtils.forceSyncConfigurationNowIfNeeded(true);
    }
  } else {
    window.log.info(
      `Reuploading avatar finished at ${newTimestampReupload}, newAttachmentPointer ${fileUrl}`
    );
  }
  return {
    avatarPointer: ourConvo.getAvatarPointer(),
    profileKey: ourConvo.getProfileKey(),
  };
}

/**
 * This function can be used for clearing our avatar.
 */
export async function clearOurAvatar(commit: boolean = true) {
  const ourConvo = ConvoHub.use().get(UserUtils.getOurPubKeyStrFromCache());
  if (!ourConvo) {
    window.log.warn('ourConvo not found... This is not a valid case');
    return;
  }

  // return early if no change are needed at all
  if (
    isNil(ourConvo.get('avatarPointer')) &&
    isNil(ourConvo.get('avatarInProfile')) &&
    isNil(ourConvo.get('profileKey'))
  ) {
    return;
  }

  ourConvo.set('avatarPointer', undefined);
  ourConvo.set('avatarInProfile', undefined);
  ourConvo.set('profileKey', undefined);

  await setLastProfileUpdateTimestamp(Date.now());

  if (commit) {
    await ourConvo.commit();
    await SyncUtils.forceSyncConfigurationNowIfNeeded(true);
  }
}

export async function replyToMessage(messageId: string) {
  const quotedMessageModel = await Data.getMessageById(messageId);
  if (!quotedMessageModel) {
    window.log.warn('Failed to find message to reply to');
    return false;
  }
  const conversationModel = ConvoHub.use().getOrThrow(quotedMessageModel.get('conversationId'));

  const quotedMessageProps = await conversationModel.makeQuote(quotedMessageModel);

  if (quotedMessageProps) {
    window.inboxStore?.dispatch(quoteMessage(quotedMessageProps));
  } else {
    window.inboxStore?.dispatch(quoteMessage(undefined));
  }

  return true;
}

export async function resendMessage(messageId: string) {
  const foundMessageModel = await Data.getMessageById(messageId);

  if (!foundMessageModel) {
    window.log.warn('Failed to find message to resend');
    return false;
  }

  await foundMessageModel.retrySend();
  return true;
}

/**
 * Check if what is pasted is a URL and prompt confirmation for a setting change
 * @param e paste event
 */
export async function showLinkSharingConfirmationModalDialog(e: any) {
  const pastedText = e.clipboardData.getData('text');
  if (isURL(pastedText) && !window.getSettingValue(SettingsKey.settingsLinkPreview, false)) {
    const alreadyDisplayedPopup =
      (await Data.getItemById(SettingsKey.hasLinkPreviewPopupBeenDisplayed))?.value || false;
    if (!alreadyDisplayedPopup) {
      window.inboxStore?.dispatch(
        updateConfirmModal({
          shouldShowConfirm:
            !window.getSettingValue(SettingsKey.settingsLinkPreview) && !alreadyDisplayedPopup,
          title: window.i18n('linkPreviewsTitle'),
          message: window.i18n('linkPreviewsConfirmMessage'),
          okTheme: SessionButtonColor.Danger,
          onClickOk: async () => {
            await window.setSettingValue(SettingsKey.settingsLinkPreview, true);
          },
          onClickClose: async () => {
            await Storage.put(SettingsKey.hasLinkPreviewPopupBeenDisplayed, true);
          },
        })
      );
    }
  }
}

/**
 *
 * @param str String to evaluate
 * @returns boolean if the string is true or false
 */
function isURL(str: string) {
  const urlRegex =
    '^(?!mailto:)(?:(?:http|https|ftp)://)(?:\\S+(?::\\S*)?@)?(?:(?:(?:[1-9]\\d?|1\\d\\d|2[01]\\d|22[0-3])(?:\\.(?:1?\\d{1,2}|2[0-4]\\d|25[0-5])){2}(?:\\.(?:[0-9]\\d?|1\\d\\d|2[0-4]\\d|25[0-4]))|(?:(?:[a-z\\u00a1-\\uffff0-9]+-?)*[a-z\\u00a1-\\uffff0-9]+)(?:\\.(?:[a-z\\u00a1-\\uffff0-9]+-?)*[a-z\\u00a1-\\uffff0-9]+)*(?:\\.(?:[a-z\\u00a1-\\uffff]{2,})))|localhost)(?::\\d{2,5})?(?:(/|\\?|#)[^\\s]*)?$';
  const url = new RegExp(urlRegex, 'i');
  return str.length < 2083 && url.test(str);
}

export async function callRecipient(pubkey: string, canCall: boolean) {
  const convo = ConvoHub.use().get(pubkey);

  if (!canCall) {
    ToastUtils.pushUnableToCall();
    return;
  }

  if (!getCallMediaPermissionsSettings()) {
    ToastUtils.pushVideoCallPermissionNeeded();
    return;
  }

  if (convo && convo.isPrivate() && !convo.isMe()) {
    await CallManager.USER_callRecipient(convo.id);
  }
}

/**
 * Updates the interaction state for a conversation. Remember to run clearConversationInteractionState() when the interaction is complete and we don't want to show it in the UI anymore.
 * @param conversationId id of the converation we want to interact with
 * @param type the type of conversation interaciton we are doing
 * @param status the status of that interaction
 */
export async function updateConversationInteractionState({
  conversationId,
  type,
  status,
}: {
  conversationId: string;
  type: ConversationInteractionType;
  status: ConversationInteractionStatus;
}) {
  const convo = ConvoHub.use().get(conversationId);
  if (
    convo &&
    (type !== convo.get('lastMessageInteractionType') ||
      status !== convo.get('lastMessageInteractionStatus'))
  ) {
    convo.set('lastMessageInteractionType', type);
    convo.set('lastMessageInteractionStatus', status);

    await convo.commit();
    window.log.debug(
      `updateConversationInteractionState for ${conversationId} to ${type} ${status}`
    );
  }
}

/**
 * Clears the interaction state for a conversation. We would use this when we don't need to show anything in the UI once an action is complete.
 * @param conversationId id of the conversation whose interaction we want to clear
 */
export async function clearConversationInteractionState({
  conversationId,
}: {
  conversationId: string;
}) {
  const convo = ConvoHub.use().get(conversationId);
  if (
    convo &&
    (convo.get('lastMessageInteractionType') || convo.get('lastMessageInteractionStatus'))
  ) {
    convo.set('lastMessageInteractionType', undefined);
    convo.set('lastMessageInteractionStatus', undefined);

    await convo.commit();
    window.log.debug(`clearConversationInteractionState for ${conversationId}`);
  }
}

async function saveConversationInteractionErrorAsMessage({
  conversationId,
  interactionType,
}: {
  conversationId: string;
  interactionType: ConversationInteractionType;
}) {
  const conversation = ConvoHub.use().get(conversationId);
  if (!conversation) {
    return;
  }

  const interactionStatus = ConversationInteractionStatus.Error;

  await updateConversationInteractionState({
    conversationId,
    type: interactionType,
    status: interactionStatus,
  });

  // NOTE at this time we don't have visible control messages in communities
  if (conversation.isPublic()) {
    return;
  }

  // Add an error message to the database so we can view it in the message history
  await conversation?.addSingleIncomingMessage({
    source: GetNetworkTime.now().toString(),
    sent_at: Date.now(),
    interactionNotification: {
      interactionType,
      interactionStatus,
    },
    unread: READ_MESSAGE_STATE.read,
    expireTimer: 0,
  });

  conversation.updateLastMessage();
}<|MERGE_RESOLUTION|>--- conflicted
+++ resolved
@@ -21,11 +21,10 @@
 import { DecryptedAttachmentsManager } from '../session/crypto/DecryptedAttachmentsManager';
 import { DisappearingMessageConversationModeType } from '../session/disappearing_messages/types';
 import { GroupUpdateInfoChangeMessage } from '../session/messages/outgoing/controlMessage/group_v2/to_group/GroupUpdateInfoChangeMessage';
-import { ed25519Str } from '../session/onions/onionPath';
 import { PubKey } from '../session/types';
 import { perfEnd, perfStart } from '../session/utils/Performance';
 import { sleepFor } from '../session/utils/Promise';
-import { fromHexToArray, toHex } from '../session/utils/String';
+import { ed25519Str, fromHexToArray, toHex } from '../session/utils/String';
 import { GroupSync } from '../session/utils/job_runners/jobs/GroupSyncJob';
 import { UserSync } from '../session/utils/job_runners/jobs/UserSyncJob';
 import { SessionUtilContact } from '../session/utils/libsession/libsession_utils_contacts';
@@ -711,12 +710,7 @@
   } else {
     // this is a reupload. no need to generate a new profileKey
     const ourConvoProfileKey =
-<<<<<<< HEAD
       ConvoHub.use().get(UserUtils.getOurPubKeyStrFromCache())?.getProfileKey() || null;
-=======
-      getConversationController().get(UserUtils.getOurPubKeyStrFromCache())?.get('profileKey') ||
-      null;
->>>>>>> 71436eac
 
     profileKey = ourConvoProfileKey ? fromHexToArray(ourConvoProfileKey) : null;
     if (!profileKey) {
