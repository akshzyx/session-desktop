--- conflicted
+++ resolved
@@ -18,13 +18,9 @@
 }
 
 export function isTestIntegration() {
-<<<<<<< HEAD
-  return envAppInstanceIncludes('test-integration') || isCI(); // when running on CI, we always want the 'test-integration' behavior
+  return envAppInstanceIncludes('test-integration');
 }
 
 export function hasClosedGroupV2QAButtons() {
   return !!window.sessionFeatureFlags.useClosedGroupV2QAButtons;
-=======
-  return envAppInstanceIncludes('test-integration');
->>>>>>> a92dbfe5
 }