import { PubKey } from '../types';

import _ from 'lodash';

import { v4 as uuidv4 } from 'uuid';
import { getMessageQueue } from '..';
import { Data } from '../../data/data';
import { ConversationModel } from '../../models/conversation';
import { ConversationAttributes, ConversationTypeEnum } from '../../models/conversationAttributes';
import { MessageModel } from '../../models/message';
import { SignalService } from '../../protobuf';
import {
  addKeyPairToCacheAndDBIfNeeded,
  distributingClosedGroupEncryptionKeyPairs,
} from '../../receiver/closedGroups';
import { ECKeyPair } from '../../receiver/keypairs';
import { GetNetworkTime } from '../apis/snode_api/getNetworkTime';
import { SnodeNamespaces } from '../apis/snode_api/namespaces';
import { getConversationController } from '../conversations';
import { generateCurve25519KeyPairWithoutPrefix } from '../crypto';
import { encryptUsingSessionProtocol } from '../crypto/MessageEncrypter';
import { ClosedGroupAddedMembersMessage } from '../messages/outgoing/controlMessage/group/ClosedGroupAddedMembersMessage';
import { ClosedGroupEncryptionPairMessage } from '../messages/outgoing/controlMessage/group/ClosedGroupEncryptionPairMessage';
import { ClosedGroupNameChangeMessage } from '../messages/outgoing/controlMessage/group/ClosedGroupNameChangeMessage';
import { ClosedGroupNewMessage } from '../messages/outgoing/controlMessage/group/ClosedGroupNewMessage';
import { ClosedGroupRemovedMembersMessage } from '../messages/outgoing/controlMessage/group/ClosedGroupRemovedMembersMessage';
<<<<<<< HEAD
import { UserUtils } from '../utils';
import { fromHexToArray, toHex } from '../utils/String';
=======
import { getSwarmPollingInstance } from '../apis/snode_api';
import { getNowWithNetworkOffset } from '../apis/snode_api/SNodeAPI';
import { ConversationAttributes, ConversationTypeEnum } from '../../models/conversationAttributes';
import {
  DisappearingMessageConversationType,
  setExpirationStartTimestamp,
} from '../../util/expiringMessages';
>>>>>>> 992d3d34

export type GroupInfo = {
  id: string;
  name: string;
  members: Array<string>;
  zombies?: Array<string>;
  activeAt?: number;
  expirationType?: DisappearingMessageConversationType[0] | DisappearingMessageConversationType[2];
  expireTimer?: number | null;
  admins?: Array<string>;
};

export interface GroupDiff extends MemberChanges {
  newName?: string;
}

export interface MemberChanges {
  joiningMembers?: Array<string>;
  leavingMembers?: Array<string>;
  kickedMembers?: Array<string>;
}

/**
 * This function is only called when the local user makes a change to a group.
 * So this function is not called on group updates from the network, even from another of our devices.
 *
 * @param groupId the conversationID
 * @param groupName the new name (or just pass the old one if nothing changed)
 * @param members the new members (or just pass the old one if nothing changed)
 * @returns nothing
 */
export async function initiateClosedGroupUpdate(
  groupId: string,
  groupName: string,
  members: Array<string>
) {
  const isGroupV3 = PubKey.isClosedGroupV3(groupId);
  const convo = await getConversationController().getOrCreateAndWait(
    groupId,
    isGroupV3 ? ConversationTypeEnum.GROUPV3 : ConversationTypeEnum.GROUP
  );

  // do not give an admins field here. We don't want to be able to update admins and
  // updateOrCreateClosedGroup() will update them if given the choice.
  const groupDetails: GroupInfo = {
    id: groupId,
    name: groupName,
    members,
    // remove from the zombies list the zombies not which are not in the group anymore
    zombies: convo.get('zombies')?.filter(z => members.includes(z)),
    activeAt: Date.now(),
    expirationType: convo.get('expirationType') || undefined,
    expireTimer: convo.get('expireTimer') || 0,
  };

  const diff = buildGroupDiff(convo, groupDetails);

  await updateOrCreateClosedGroup(groupDetails);

  const updateObj: GroupInfo = {
    id: groupId,
    name: groupName,
    members,
    admins: convo.get('groupAdmins'),
  };

  if (diff.newName?.length) {
    const nameOnlyDiff: GroupDiff = _.pick(diff, 'newName');

    const dbMessageName = await addUpdateMessage(
      convo,
      nameOnlyDiff,
      UserUtils.getOurPubKeyStrFromCache(),
      Date.now()
    );
    await sendNewName(convo, diff.newName, dbMessageName.id as string);
  }

  if (diff.joiningMembers?.length) {
    const joiningOnlyDiff: GroupDiff = _.pick(diff, 'joiningMembers');

    const dbMessageAdded = await addUpdateMessage(
      convo,
      joiningOnlyDiff,
      UserUtils.getOurPubKeyStrFromCache(),
      Date.now()
    );
    await sendAddedMembers(convo, diff.joiningMembers, dbMessageAdded.id as string, updateObj);
  }

  if (diff.leavingMembers?.length) {
    const leavingOnlyDiff: GroupDiff = { kickedMembers: diff.leavingMembers };
    const dbMessageLeaving = await addUpdateMessage(
      convo,
      leavingOnlyDiff,
      UserUtils.getOurPubKeyStrFromCache(),
      Date.now()
    );
    const stillMembers = members;
    await sendRemovedMembers(
      convo,
      diff.leavingMembers,
      stillMembers,
      dbMessageLeaving.id as string
    );
  }
  await convo.commit();
}

export async function addUpdateMessage(
  convo: ConversationModel,
  diff: GroupDiff,
  sender: string,
  sentAt: number
): Promise<MessageModel> {
  const groupUpdate: any = {};

  if (diff.newName) {
    groupUpdate.name = diff.newName;
  }

  if (diff.joiningMembers) {
    groupUpdate.joined = diff.joiningMembers;
  }

  if (diff.leavingMembers) {
    groupUpdate.left = diff.leavingMembers;
  }

  if (diff.kickedMembers) {
    groupUpdate.kicked = diff.kickedMembers;
  }

  const expirationType = convo.get('expirationType');
  const expireTimer = convo.get('expireTimer');

  const msgModel = {
    sent_at: sentAt,
    group_update: groupUpdate,
    expirationType: expirationType || undefined,
    expireTimer: expireTimer || 0,
    // closed groups are always deleteAfterSend
    expirationStartTimestamp: expirationType
      ? setExpirationStartTimestamp('deleteAfterSend', sentAt, expirationType === 'legacy')
      : undefined,
  };

  if (UserUtils.isUsFromCache(sender)) {
    const outgoingMessage = await convo.addSingleOutgoingMessage(msgModel);
    return outgoingMessage;
  }
<<<<<<< HEAD
  // addSingleIncomingMessage also takes care of updating the unreadCount
=======
>>>>>>> 992d3d34

  const incomingMessage = await convo.addSingleIncomingMessage({
    ...msgModel,
    source: sender,
  });
<<<<<<< HEAD
=======

  // update the unreadCount for this convo
  const unreadCount = await convo.getUnreadCount();
  convo.set({
    unreadCount,
  });

>>>>>>> 992d3d34
  await convo.commit();

  return incomingMessage;
}

function buildGroupDiff(convo: ConversationModel, update: GroupInfo): GroupDiff {
  const groupDiff: GroupDiff = {};

  if (convo.get('displayNameInProfile') !== update.name) {
    groupDiff.newName = update.name;
  }

  const oldMembers = convo.get('members');
  const oldZombies = convo.get('zombies');
  const oldMembersWithZombies = _.uniq(oldMembers.concat(oldZombies));

  const newMembersWithZombiesLeft = _.uniq(update.members.concat(update.zombies || []));

  const addedMembers = _.difference(newMembersWithZombiesLeft, oldMembersWithZombies);
  if (addedMembers.length > 0) {
    groupDiff.joiningMembers = addedMembers;
  }
  // Check if anyone got kicked:
  const removedMembers = _.difference(oldMembersWithZombies, newMembersWithZombiesLeft);
  if (removedMembers.length > 0) {
    groupDiff.leavingMembers = removedMembers;
  }

  return groupDiff;
}

export async function updateOrCreateClosedGroup(details: GroupInfo) {
  const { id, expireTimer } = details;

  const conversation = await getConversationController().getOrCreateAndWait(
    id,
    ConversationTypeEnum.GROUP
  );

  const updates: Pick<
    ConversationAttributes,
<<<<<<< HEAD
    'type' | 'members' | 'displayNameInProfile' | 'active_at' | 'left'
=======
    | 'type'
    | 'members'
    | 'displayNameInProfile'
    | 'is_medium_group'
    | 'active_at'
    | 'left'
    | 'lastJoinedTimestamp'
    | 'zombies'
    | 'expirationType'
    | 'expireTimer'
>>>>>>> 992d3d34
  > = {
    displayNameInProfile: details.name,
    members: details.members,
    // Note: legacy group to not support change of admins.
    type: ConversationTypeEnum.GROUP,
    active_at: details.activeAt ? details.activeAt : 0,
    left: details.activeAt ? false : true,
<<<<<<< HEAD
=======
    lastJoinedTimestamp: details.activeAt && weWereJustAdded ? Date.now() : details.activeAt || 0,
    expirationType: details.expirationType || 'off',
    expireTimer: details.expireTimer || 0,
>>>>>>> 992d3d34
  };

  conversation.set(updates);
  await conversation.unhideIfNeeded(false);

  if (details.admins?.length) {
    await conversation.updateGroupAdmins(details.admins, false);
  }

  await conversation.commit();

<<<<<<< HEAD
  if (expireTimer === undefined || typeof expireTimer !== 'number') {
=======
  const { expirationType, expireTimer } = details;

  if (
    expirationType === undefined ||
    expirationType === 'off' ||
    expireTimer === undefined ||
    typeof expireTimer !== 'number'
  ) {
>>>>>>> 992d3d34
    return;
  }

  await conversation.updateExpireTimer({
    // TODO legacy messages support will be removed in a future release
    // TODO What are we cleaning?
    providedExpirationType: expirationType || 'deleteAfterSend',
    providedExpireTimer: expireTimer,
    providedChangeTimestamp: getNowWithNetworkOffset(),
    providedSource: UserUtils.getOurPubKeyStrFromCache(),
    receivedAt: Date.now(),
    fromSync: true,
  });
}

async function sendNewName(convo: ConversationModel, name: string, messageId: string) {
  if (name.length === 0) {
    window?.log?.warn('No name given for group update. Skipping');
    return;
  }

  const groupId = convo.get('id');

  // Send the update to the group
  const nameChangeMessage = new ClosedGroupNameChangeMessage({
    timestamp: Date.now(),
    groupId,
    identifier: messageId,
    name,
  });
  await getMessageQueue().sendToGroup({
    message: nameChangeMessage,
    namespace: SnodeNamespaces.ClosedGroupMessage,
  });
}

async function sendAddedMembers(
  convo: ConversationModel,
  addedMembers: Array<string>,
  messageId: string,
  groupUpdate: GroupInfo
) {
  if (!addedMembers?.length) {
    window?.log?.warn('No addedMembers given for group update. Skipping');
    return;
  }

  const { id: groupId, members, name: groupName } = groupUpdate;
  const admins = groupUpdate.admins || [];

  // Check preconditions
  const hexEncryptionKeyPair = await Data.getLatestClosedGroupEncryptionKeyPair(groupId);
  if (!hexEncryptionKeyPair) {
    throw new Error("Couldn't get key pair for closed group");
  }

  const encryptionKeyPair = ECKeyPair.fromHexKeyPair(hexEncryptionKeyPair);
  const existingExpireTimer = convo.get('expireTimer') || 0;
  // Send the Added Members message to the group (only members already in the group will get it)
  const closedGroupControlMessage = new ClosedGroupAddedMembersMessage({
    timestamp: Date.now(),
    groupId,
    addedMembers,
    identifier: messageId,
  });
  await getMessageQueue().sendToGroup({
    message: closedGroupControlMessage,
    namespace: SnodeNamespaces.ClosedGroupMessage,
  });

  // Send closed group update messages to any new members individually
  const newClosedGroupUpdate = new ClosedGroupNewMessage({
    timestamp: Date.now(),
    name: groupName,
    groupId,
    admins,
    members,
    keypair: encryptionKeyPair,
    identifier: messageId || uuidv4(),
    expireTimer: existingExpireTimer,
  });

  const promises = addedMembers.map(async m => {
    await getConversationController().getOrCreateAndWait(m, ConversationTypeEnum.PRIVATE);
    const memberPubKey = PubKey.cast(m);
    await getMessageQueue().sendToPubKey(
      memberPubKey,
      newClosedGroupUpdate,
      SnodeNamespaces.UserMessages
    );
  });
  await Promise.all(promises);
}

export async function sendRemovedMembers(
  convo: ConversationModel,
  removedMembers: Array<string>,
  stillMembers: Array<string>,
  messageId?: string
) {
  if (!removedMembers?.length) {
    window?.log?.warn('No removedMembers given for group update. Skipping');
    return;
  }
  const ourNumber = UserUtils.getOurPubKeyFromCache();
  const admins = convo.get('groupAdmins') || [];
  const groupId = convo.get('id');

  const isCurrentUserAdmin = admins.includes(ourNumber.key);
  const isUserLeaving = removedMembers.includes(ourNumber.key);
  if (isUserLeaving) {
    throw new Error('Cannot remove members and leave the group at the same time');
  }
  if (removedMembers.includes(admins[0]) && stillMembers.length !== 0) {
    throw new Error("Can't remove admin from closed group without removing everyone.");
  }
  // Send the update to the group and generate + distribute a new encryption key pair if needed
  const mainClosedGroupControlMessage = new ClosedGroupRemovedMembersMessage({
    timestamp: Date.now(),
    groupId,
    removedMembers,
    identifier: messageId,
  });
  // Send the group update, and only once sent, generate and distribute a new encryption key pair if needed
  await getMessageQueue().sendToGroup({
    message: mainClosedGroupControlMessage,
    namespace: SnodeNamespaces.ClosedGroupMessage,
    sentCb: async () => {
      if (isCurrentUserAdmin) {
        // we send the new encryption key only to members already here before the update
        window?.log?.info(
          `Sending group update: A user was removed from ${groupId} and we are the admin. Generating and sending a new EncryptionKeyPair`
        );

        await generateAndSendNewEncryptionKeyPair(groupId, stillMembers);
      }
    },
  });
}

async function generateAndSendNewEncryptionKeyPair(
  groupPublicKey: string,
  targetMembers: Array<string>
) {
  const groupConvo = getConversationController().get(groupPublicKey);
  const groupId = fromHexToArray(groupPublicKey);

  if (!groupConvo) {
    window?.log?.warn(
      'generateAndSendNewEncryptionKeyPair: conversation not found',
      groupPublicKey
    );
    return;
  }
  if (!groupConvo.isClosedGroup()) {
    window?.log?.warn(
      'generateAndSendNewEncryptionKeyPair: conversation not a closed group',
      groupPublicKey
    );
    return;
  }

  const ourNumber = UserUtils.getOurPubKeyStrFromCache();
  if (!groupConvo.get('groupAdmins')?.includes(ourNumber)) {
    window?.log?.warn('generateAndSendNewEncryptionKeyPair: cannot send it as a non admin');
    return;
  }

  // Generate the new encryption key pair
  const newKeyPair = await generateCurve25519KeyPairWithoutPrefix();

  if (!newKeyPair) {
    window?.log?.warn('generateAndSendNewEncryptionKeyPair: failed to generate new keypair');
    return;
  }
  // Distribute it
  const wrappers = await buildEncryptionKeyPairWrappers(targetMembers, newKeyPair);

  const keypairsMessage = new ClosedGroupEncryptionPairMessage({
    groupId: toHex(groupId),
    timestamp: GetNetworkTime.getNowWithNetworkOffset(),
    encryptedKeyPairs: wrappers,
  });

  distributingClosedGroupEncryptionKeyPairs.set(toHex(groupId), newKeyPair);

  const messageSentCallback = async () => {
    window?.log?.info(
      `KeyPairMessage for ClosedGroup ${groupPublicKey} is sent. Saving the new encryptionKeyPair.`
    );

    distributingClosedGroupEncryptionKeyPairs.delete(toHex(groupId));

    await addKeyPairToCacheAndDBIfNeeded(toHex(groupId), newKeyPair.toHexKeyPair());
    await groupConvo?.commit(); // this makes sure to include the new encryption keypair in the libsession usergroup wrapper
  };

  // this is to be sent to the group pubkey adress
  await getMessageQueue().sendToGroup({
    message: keypairsMessage,
    namespace: SnodeNamespaces.ClosedGroupMessage,
    sentCb: messageSentCallback,
  });
}

export async function buildEncryptionKeyPairWrappers(
  targetMembers: Array<string>,
  encryptionKeyPair: ECKeyPair
) {
  if (
    !encryptionKeyPair ||
    !encryptionKeyPair.publicKeyData.length ||
    !encryptionKeyPair.privateKeyData.length
  ) {
    throw new Error('buildEncryptionKeyPairWrappers() needs a valid encryptionKeyPair set');
  }

  const proto = new SignalService.KeyPair({
    privateKey: encryptionKeyPair?.privateKeyData,
    publicKey: encryptionKeyPair?.publicKeyData,
  });
  const plaintext = SignalService.KeyPair.encode(proto).finish();

  const wrappers = await Promise.all(
    targetMembers.map(async pubkey => {
      const ciphertext = await encryptUsingSessionProtocol(PubKey.cast(pubkey), plaintext);
      return new SignalService.DataMessage.ClosedGroupControlMessage.KeyPairWrapper({
        encryptedKeyPair: ciphertext,
        publicKey: fromHexToArray(pubkey),
      });
    })
  );
  return wrappers;
}<|MERGE_RESOLUTION|>--- conflicted
+++ resolved
@@ -24,18 +24,12 @@
 import { ClosedGroupNameChangeMessage } from '../messages/outgoing/controlMessage/group/ClosedGroupNameChangeMessage';
 import { ClosedGroupNewMessage } from '../messages/outgoing/controlMessage/group/ClosedGroupNewMessage';
 import { ClosedGroupRemovedMembersMessage } from '../messages/outgoing/controlMessage/group/ClosedGroupRemovedMembersMessage';
-<<<<<<< HEAD
 import { UserUtils } from '../utils';
 import { fromHexToArray, toHex } from '../utils/String';
-=======
-import { getSwarmPollingInstance } from '../apis/snode_api';
-import { getNowWithNetworkOffset } from '../apis/snode_api/SNodeAPI';
-import { ConversationAttributes, ConversationTypeEnum } from '../../models/conversationAttributes';
 import {
   DisappearingMessageConversationType,
   setExpirationStartTimestamp,
 } from '../../util/expiringMessages';
->>>>>>> 992d3d34
 
 export type GroupInfo = {
   id: string;
@@ -187,25 +181,12 @@
     const outgoingMessage = await convo.addSingleOutgoingMessage(msgModel);
     return outgoingMessage;
   }
-<<<<<<< HEAD
-  // addSingleIncomingMessage also takes care of updating the unreadCount
-=======
->>>>>>> 992d3d34
 
   const incomingMessage = await convo.addSingleIncomingMessage({
     ...msgModel,
     source: sender,
   });
-<<<<<<< HEAD
-=======
-
-  // update the unreadCount for this convo
-  const unreadCount = await convo.getUnreadCount();
-  convo.set({
-    unreadCount,
-  });
-
->>>>>>> 992d3d34
+
   await convo.commit();
 
   return incomingMessage;
@@ -238,7 +219,7 @@
 }
 
 export async function updateOrCreateClosedGroup(details: GroupInfo) {
-  const { id, expireTimer } = details;
+  const { id, expirationType, expireTimer } = details;
 
   const conversation = await getConversationController().getOrCreateAndWait(
     id,
@@ -247,20 +228,13 @@
 
   const updates: Pick<
     ConversationAttributes,
-<<<<<<< HEAD
-    'type' | 'members' | 'displayNameInProfile' | 'active_at' | 'left'
-=======
     | 'type'
     | 'members'
     | 'displayNameInProfile'
-    | 'is_medium_group'
     | 'active_at'
     | 'left'
-    | 'lastJoinedTimestamp'
-    | 'zombies'
     | 'expirationType'
     | 'expireTimer'
->>>>>>> 992d3d34
   > = {
     displayNameInProfile: details.name,
     members: details.members,
@@ -268,12 +242,8 @@
     type: ConversationTypeEnum.GROUP,
     active_at: details.activeAt ? details.activeAt : 0,
     left: details.activeAt ? false : true,
-<<<<<<< HEAD
-=======
-    lastJoinedTimestamp: details.activeAt && weWereJustAdded ? Date.now() : details.activeAt || 0,
     expirationType: details.expirationType || 'off',
     expireTimer: details.expireTimer || 0,
->>>>>>> 992d3d34
   };
 
   conversation.set(updates);
@@ -284,11 +254,6 @@
   }
 
   await conversation.commit();
-
-<<<<<<< HEAD
-  if (expireTimer === undefined || typeof expireTimer !== 'number') {
-=======
-  const { expirationType, expireTimer } = details;
 
   if (
     expirationType === undefined ||
@@ -296,7 +261,6 @@
     expireTimer === undefined ||
     typeof expireTimer !== 'number'
   ) {
->>>>>>> 992d3d34
     return;
   }
 
