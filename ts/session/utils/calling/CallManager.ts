--- conflicted
+++ resolved
@@ -27,13 +27,10 @@
 import { getCallMediaPermissionsSettings } from '../../../components/settings/SessionSettings';
 import { PnServer } from '../../apis/push_notification_api';
 import { approveConvoAndSendResponse } from '../../../interactions/conversationInteractions';
-<<<<<<< HEAD
 import { GetNetworkTime } from '../../apis/snode_api/getNetworkTime';
 import { SnodeNamespaces } from '../../apis/snode_api/namespaces';
 import { READ_MESSAGE_STATE } from '../../../models/conversationAttributes';
-=======
 import { setExpirationStartTimestamp } from '../../../util/expiringMessages';
->>>>>>> 992d3d34
 
 // tslint:disable: function-name
 
@@ -880,26 +877,17 @@
   const networkTimestamp = GetNetworkTime.getNowWithNetworkOffset();
   const callerConvo = getConversationController().get(fromSender);
   callerConvo.set('active_at', networkTimestamp);
-<<<<<<< HEAD
   await callerConvo.unhideIfNeeded(false);
-
-=======
 
   // TODO legacy messages support will be removed in a future release
   const isLegacyMode = callerConvo.get('expirationType') === 'legacy';
   const expirationType = !isLegacyMode ? callerConvo.get('expirationType') : 'deleteAfterSend';
->>>>>>> 992d3d34
   await callerConvo?.addSingleIncomingMessage({
     callNotificationType: 'answered-a-call',
     source: UserUtils.getOurPubKeyStrFromCache(),
     sent_at: networkTimestamp,
     received_at: networkTimestamp,
-<<<<<<< HEAD
-    expireTimer: 0,
-    callNotificationType: 'answered-a-call',
     unread: READ_MESSAGE_STATE.read,
-=======
-    unread: 0,
     expirationType: expirationType !== 'off' ? expirationType : undefined,
     expireTimer: callerConvo.get('expireTimer') ? callerConvo.get('expireTimer') : 0,
     expirationStartTimestamp: setExpirationStartTimestamp(
@@ -907,7 +895,6 @@
       expirationType === 'deleteAfterSend' ? networkTimestamp : undefined,
       isLegacyMode
     ),
->>>>>>> 992d3d34
   });
   await buildAnswerAndSendIt(fromSender);
 
@@ -1249,14 +1236,8 @@
     callNotificationType: 'missed-call',
     source: callerPubkey,
     sent_at: sentAt,
-<<<<<<< HEAD
     received_at: GetNetworkTime.getNowWithNetworkOffset(),
-    expireTimer: 0,
-    callNotificationType: 'missed-call',
     unread: READ_MESSAGE_STATE.unread,
-=======
-    received_at: getNowWithNetworkOffset(),
-    unread: 1,
     expirationType: expirationType !== 'off' ? expirationType : undefined,
     expireTimer: incomingCallConversation.get('expireTimer')
       ? incomingCallConversation.get('expireTimer')
@@ -1266,7 +1247,6 @@
       expirationType === 'deleteAfterSend' ? sentAt : undefined,
       isLegacyMode
     ),
->>>>>>> 992d3d34
   });
 }
 
