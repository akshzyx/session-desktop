export type JobRunnerType =
<<<<<<< HEAD
  | 'UserSyncJob'
  | 'GroupSyncJob'
=======
  | 'ConfigurationSyncJob'
  | 'FetchMsgExpirySwarmJob'
  | 'UpdateMsgExpirySwarmJob'
>>>>>>> 5f53a44f
  | 'FakeSleepForJob'
  | 'FakeSleepForMultiJob'
  | 'AvatarDownloadJob'
  | 'GroupInviteJob'
  | 'GroupPromoteJob';<|MERGE_RESOLUTION|>--- conflicted
+++ resolved
@@ -1,12 +1,8 @@
 export type JobRunnerType =
-<<<<<<< HEAD
   | 'UserSyncJob'
   | 'GroupSyncJob'
-=======
-  | 'ConfigurationSyncJob'
   | 'FetchMsgExpirySwarmJob'
   | 'UpdateMsgExpirySwarmJob'
->>>>>>> 5f53a44f
   | 'FakeSleepForJob'
   | 'FakeSleepForMultiJob'
   | 'AvatarDownloadJob'
