import { toast } from 'react-toastify';
import { SessionToast, SessionToastType } from '../../components/basic/SessionToast';
import { SectionType, showLeftPaneSection, showSettingsSection } from '../../state/ducks/section';

// if you push a toast manually with toast...() be sure to set the type attribute of the SessionToast component
export function pushToastError(id: string, description: string) {
  toast.error(<SessionToast description={description} type={SessionToastType.Error} />, {
    toastId: id,
    updateId: id,
  });
}

export function pushToastWarning(id: string, description: string, onToastClick?: () => void) {
  toast.warning(
    <SessionToast
      description={description}
      type={SessionToastType.Warning}
      onToastClick={onToastClick}
    />,
    {
      toastId: id,
      updateId: id,
    }
  );
}

export function pushToastInfo(
  id: string,
  description: string,
  onToastClick?: () => void,
  delay?: number
) {
  toast.info(
    <SessionToast
      description={description}
      type={SessionToastType.Info}
      onToastClick={onToastClick}
    />,
    { toastId: id, updateId: id, delay }
  );
}

export function pushToastSuccess(id: string, description: string) {
  toast.success(<SessionToast description={description} type={SessionToastType.Success} />, {
    toastId: id,
    updateId: id,
  });
}

export function pushLoadAttachmentFailure(message?: string) {
  if (message) {
    pushToastError(
      'unableToLoadAttachment',
      `${window.i18n.stripped('attachmentsErrorLoad')} ${message}`
    );
  } else {
    pushToastError('unableToLoadAttachment', window.i18n.stripped('attachmentsErrorLoad'));
  }
}

<<<<<<< HEAD
export function pushFileSizeError(limit: number, units: string) {
  pushToastError('fileSizeWarning', `${window.i18n('fileSizeWarning')}: ${limit} ${units}`);
}
=======
// TODOLATER pushToast functions should take I18nArgs and then run strip in the function itself.
>>>>>>> a92dbfe5

export function pushFileSizeErrorAsByte() {
  pushToastError('fileSizeWarning', window.i18n.stripped('attachmentsErrorSize'));
}

export function pushMultipleNonImageError() {
  pushToastError('attachmentsErrorTypes', window.i18n.stripped('attachmentsErrorTypes'));
}

export function pushCannotMixError() {
  pushToastError('attachmentsErrorTypes', window.i18n.stripped('attachmentsErrorTypes'));
}

export function pushMaximumAttachmentsError() {
  pushToastError('attachmentsErrorNumber', window.i18n.stripped('attachmentsErrorNumber'));
}

export function pushCopiedToClipBoard() {
  pushToastInfo('copiedToClipboard', window.i18n.stripped('copied'));
}

export function pushRestartNeeded() {
  pushToastInfo('restartNeeded', window.i18n.stripped('settingsRestartDescription'));
}

export function pushAlreadyMemberOpenGroup() {
  pushToastInfo('publicChatExists', window.i18n.stripped('communityJoinedAlready'));
}

export function pushUserBanSuccess() {
  pushToastSuccess('userBanned', window.i18n.stripped('banUserBanned'));
}

export function pushUserBanFailure() {
  pushToastError('userBanFailed', window.i18n.stripped('banErrorFailed'));
}

export function pushUserUnbanSuccess() {
  pushToastSuccess('userUnbanned', window.i18n.stripped('banUnbanUserUnbanned'));
}

export function pushUserUnbanFailure() {
  pushToastError('userUnbanFailed', window.i18n.stripped('banUnbanErrorFailed'));
}

export function pushMessageDeleteForbidden() {
  pushToastError(
    'messageDeletionForbidden',
    window.i18n.stripped('deleteAfterMessageDeletionStandardisationMessageDeletionForbidden')
  );
}

export function pushUnableToCall() {
<<<<<<< HEAD
  pushToastError('unableToCall', window.i18n('unableToCall'));
}

export function pushedMissedCall(conversationName: string) {
  pushToastInfo('missedCall', window.i18n('callMissed', [conversationName]));
=======
  pushToastError('unableToCall', window.i18n.stripped('callsCannotStart'));
}

export function pushedMissedCall(userName: string) {
  pushToastInfo('missedCall', window.i18n.stripped('callsMissedCallFrom', { name: userName }));
>>>>>>> a92dbfe5
}

const openPermissionsSettings = () => {
  window.inboxStore?.dispatch(showLeftPaneSection(SectionType.Settings));
  window.inboxStore?.dispatch(showSettingsSection('permissions'));
};

export function pushedMissedCallCauseOfPermission(conversationName: string) {
  const id = 'missedCallPermission';
  toast.info(
    <SessionToast
<<<<<<< HEAD
      description={window.i18n('callMissedCausePermission', [conversationName])}
=======
      title={window.i18n.stripped('callsMissedCallFrom', { name: conversationName })}
      description={window.i18n.stripped('callsYouMissedCallPermissions', {
        name: conversationName,
      })}
>>>>>>> a92dbfe5
      type={SessionToastType.Info}
      onToastClick={openPermissionsSettings}
    />,
    { toastId: id, updateId: id, autoClose: 10000 }
  );
}

<<<<<<< HEAD
export function pushedMissedCallNotApproved(displayName: string) {
  pushToastInfo('missedCall', window.i18n('callMissedNotApproved', [displayName]));
}

export function pushVideoCallPermissionNeeded() {
  pushToastInfo(
    'videoCallPermissionNeeded',
    window.i18n('cameraPermissionNeeded'),
=======
export function pushVideoCallPermissionNeeded() {
  pushToastInfo(
    'videoCallPermissionNeeded',
    window.i18n.stripped('callsPermissionsRequired'),
    window.i18n.stripped('callsPermissionsRequiredDescription'),
>>>>>>> a92dbfe5
    openPermissionsSettings
  );
}

export function pushAudioPermissionNeeded() {
  pushToastInfo(
    'audioPermissionNeeded',
<<<<<<< HEAD
    window.i18n('audioPermissionNeeded'),
=======
    window.i18n.stripped('permissionsMicrophoneAccessRequiredDesktop'),
    undefined,
>>>>>>> a92dbfe5
    openPermissionsSettings
  );
}

export function pushOriginalNotFound() {
  pushToastError('messageErrorOriginal', window.i18n.stripped('messageErrorOriginal'));
}

export function pushTooManyMembers() {
  pushToastError('groupAddMemberMaximum', window.i18n.stripped('groupAddMemberMaximum'));
}

export function pushMessageRequestPending() {
  pushToastInfo('messageRequestPending', window.i18n.stripped('messageRequestPending'));
}

export function pushUnblockToSend() {
  pushToastInfo('unblockToSend', window.i18n.stripped('blockBlockedDescription'));
}

export function pushYouLeftTheGroup() {
  pushToastError('youLeftTheGroup', window.i18n.stripped('groupMemberYouLeft'));
}

export function someDeletionsFailed(count: number) {
  pushToastWarning('deletionError', window.i18n.stripped('deleteMessageFailed', { count }));
}

<<<<<<< HEAD
export function pushDeleted(messageCount: number) {
  pushToastSuccess('deleted', window.i18n('deleted', [messageCount.toString()]));
}

export function pushCannotRemoveCreatorFromGroup() {
  pushToastWarning('cannotRemoveCreatorFromGroup', window.i18n('cannotRemoveCreatorFromGroupDesc'));
}

export function pushCannotRemoveAdminFromGroup() {
  pushToastWarning('cannotRemoveAdminFromGroup', window.i18n('cannotRemoveAdminFromGroup'));
}

export function pushOnlyAdminCanRemove() {
  pushToastInfo('onlyAdminCanRemoveMembers', window.i18n('onlyAdminCanRemoveMembersDesc'));
=======
export function pushDeleted(count: number) {
  pushToastSuccess('deleted', window.i18n.stripped('deleteMessageDeleted', { count }), undefined);
}

export function pushCannotRemoveCreatorFromGroup() {
  pushToastWarning('adminCannotBeRemoved', window.i18n.stripped('adminCannotBeRemoved'));
>>>>>>> a92dbfe5
}

export function pushFailedToAddAsModerator() {
  pushToastWarning('adminPromotionFailed', window.i18n.stripped('adminPromotionFailed'));
}

export function pushFailedToRemoveFromModerator(names: Array<string>) {
  let localizedString: string = '';
  switch (names.length) {
    case 0:
      throw new Error('pushFailedToRemoveFromModerator invalid case error');
    case 1:
      localizedString = window.i18n.stripped('adminRemoveFailed', {
        name: names[0],
      });
      break;
    case 2:
      localizedString = window.i18n.stripped('adminRemoveFailedOther', {
        name: names[0],
        other_name: names[1],
      });
      break;
    default:
      localizedString = window.i18n.stripped('adminRemoveFailedMultiple', {
        name: names[0],
        count: names.length - 1,
      });
      break;
  }
  pushToastWarning('adminRemoveFailed', localizedString);
}

export function pushUserAddedToModerators(name: string) {
  pushToastSuccess('adminPromotedToAdmin', window.i18n.stripped('adminPromotedToAdmin', { name }));
}

export function pushUserRemovedFromModerators(names: Array<string>) {
  let localizedString: string = '';
  switch (names.length) {
    case 0:
      throw new Error('pushUserRemovedFromModerators invalid case error');
    case 1:
      localizedString = window.i18n.stripped('adminRemovedUser', {
        name: names[0],
      });
      break;
    case 2:
      localizedString = window.i18n.stripped('adminRemovedUserOther', {
        name: names[0],
        other_name: names[1],
      });
      break;
    default:
      localizedString = window.i18n.stripped('adminRemovedUserMultiple', {
        name: names[0],
        count: names.length - 1,
      });
      break;
  }

  pushToastSuccess('adminRemovedUser', localizedString);
}

export function pushInvalidPubKey() {
  pushToastSuccess('accountIdErrorInvalid', window.i18n.stripped('accountIdErrorInvalid'));
}

export function pushNoCameraFound() {
  pushToastWarning('noCameraFound', window.i18n.stripped('cameraErrorNotFound'));
}

export function pushNoAudioInputFound() {
  pushToastWarning('noAudioInputFound', window.i18n.stripped('audioNoInput'));
}

export function pushNoAudioOutputFound() {
  pushToastWarning('noAudioOutputFound', window.i18n.stripped('audioNoOutput'));
}

export function pushNoMediaUntilApproved() {
  pushToastError('noMediaUntilApproved', window.i18n.stripped('messageRequestPendingDescription'));
}

export function pushRateLimitHitReactions() {
<<<<<<< HEAD
  pushToastInfo('reactRateLimit', window?.i18n?.('rateLimitReactMessage')); // "?." are needed for unit tests env
=======
  pushToastInfo('reactRateLimit', '', window?.i18n?.('emojiReactsCoolDown')); // because otherwise test fails
>>>>>>> a92dbfe5
}<|MERGE_RESOLUTION|>--- conflicted
+++ resolved
@@ -58,13 +58,8 @@
   }
 }
 
-<<<<<<< HEAD
-export function pushFileSizeError(limit: number, units: string) {
-  pushToastError('fileSizeWarning', `${window.i18n('fileSizeWarning')}: ${limit} ${units}`);
-}
-=======
 // TODOLATER pushToast functions should take I18nArgs and then run strip in the function itself.
->>>>>>> a92dbfe5
+
 
 export function pushFileSizeErrorAsByte() {
   pushToastError('fileSizeWarning', window.i18n.stripped('attachmentsErrorSize'));
@@ -118,19 +113,12 @@
 }
 
 export function pushUnableToCall() {
-<<<<<<< HEAD
-  pushToastError('unableToCall', window.i18n('unableToCall'));
-}
-
-export function pushedMissedCall(conversationName: string) {
-  pushToastInfo('missedCall', window.i18n('callMissed', [conversationName]));
-=======
   pushToastError('unableToCall', window.i18n.stripped('callsCannotStart'));
+
 }
 
 export function pushedMissedCall(userName: string) {
   pushToastInfo('missedCall', window.i18n.stripped('callsMissedCallFrom', { name: userName }));
->>>>>>> a92dbfe5
 }
 
 const openPermissionsSettings = () => {
@@ -142,14 +130,9 @@
   const id = 'missedCallPermission';
   toast.info(
     <SessionToast
-<<<<<<< HEAD
-      description={window.i18n('callMissedCausePermission', [conversationName])}
-=======
-      title={window.i18n.stripped('callsMissedCallFrom', { name: conversationName })}
       description={window.i18n.stripped('callsYouMissedCallPermissions', {
         name: conversationName,
       })}
->>>>>>> a92dbfe5
       type={SessionToastType.Info}
       onToastClick={openPermissionsSettings}
     />,
@@ -157,22 +140,10 @@
   );
 }
 
-<<<<<<< HEAD
-export function pushedMissedCallNotApproved(displayName: string) {
-  pushToastInfo('missedCall', window.i18n('callMissedNotApproved', [displayName]));
-}
-
 export function pushVideoCallPermissionNeeded() {
   pushToastInfo(
     'videoCallPermissionNeeded',
-    window.i18n('cameraPermissionNeeded'),
-=======
-export function pushVideoCallPermissionNeeded() {
-  pushToastInfo(
-    'videoCallPermissionNeeded',
-    window.i18n.stripped('callsPermissionsRequired'),
     window.i18n.stripped('callsPermissionsRequiredDescription'),
->>>>>>> a92dbfe5
     openPermissionsSettings
   );
 }
@@ -180,12 +151,7 @@
 export function pushAudioPermissionNeeded() {
   pushToastInfo(
     'audioPermissionNeeded',
-<<<<<<< HEAD
-    window.i18n('audioPermissionNeeded'),
-=======
     window.i18n.stripped('permissionsMicrophoneAccessRequiredDesktop'),
-    undefined,
->>>>>>> a92dbfe5
     openPermissionsSettings
   );
 }
@@ -214,29 +180,12 @@
   pushToastWarning('deletionError', window.i18n.stripped('deleteMessageFailed', { count }));
 }
 
-<<<<<<< HEAD
-export function pushDeleted(messageCount: number) {
-  pushToastSuccess('deleted', window.i18n('deleted', [messageCount.toString()]));
-}
-
-export function pushCannotRemoveCreatorFromGroup() {
-  pushToastWarning('cannotRemoveCreatorFromGroup', window.i18n('cannotRemoveCreatorFromGroupDesc'));
-}
-
-export function pushCannotRemoveAdminFromGroup() {
-  pushToastWarning('cannotRemoveAdminFromGroup', window.i18n('cannotRemoveAdminFromGroup'));
-}
-
-export function pushOnlyAdminCanRemove() {
-  pushToastInfo('onlyAdminCanRemoveMembers', window.i18n('onlyAdminCanRemoveMembersDesc'));
-=======
 export function pushDeleted(count: number) {
-  pushToastSuccess('deleted', window.i18n.stripped('deleteMessageDeleted', { count }), undefined);
+  pushToastSuccess('deleted', window.i18n.stripped('deleteMessageDeleted', { count }));
 }
 
 export function pushCannotRemoveCreatorFromGroup() {
   pushToastWarning('adminCannotBeRemoved', window.i18n.stripped('adminCannotBeRemoved'));
->>>>>>> a92dbfe5
 }
 
 export function pushFailedToAddAsModerator() {
@@ -321,9 +270,5 @@
 }
 
 export function pushRateLimitHitReactions() {
-<<<<<<< HEAD
-  pushToastInfo('reactRateLimit', window?.i18n?.('rateLimitReactMessage')); // "?." are needed for unit tests env
-=======
-  pushToastInfo('reactRateLimit', '', window?.i18n?.('emojiReactsCoolDown')); // because otherwise test fails
->>>>>>> a92dbfe5
+  pushToastInfo('reactRateLimit', window?.i18n?.('emojiReactsCoolDown')); // because otherwise test fails
 }