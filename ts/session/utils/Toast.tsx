import React from 'react';
import { toast } from 'react-toastify';
import { SessionToast, SessionToastType } from '../../components/basic/SessionToast';
<<<<<<< HEAD
import { SessionIconType } from '../../components/icon';
=======
>>>>>>> 71436eac
import { SectionType, showLeftPaneSection, showSettingsSection } from '../../state/ducks/section';

// if you push a toast manually with toast...() be sure to set the type attribute of the SessionToast component
export function pushToastError(id: string, description: string) {
  toast.error(<SessionToast description={description} type={SessionToastType.Error} />, {
    toastId: id,
    updateId: id,
  });
}

export function pushToastWarning(id: string, description: string) {
  toast.warning(<SessionToast description={description} type={SessionToastType.Warning} />, {
    toastId: id,
    updateId: id,
  });
}

export function pushToastInfo(
  id: string,
  description: string,
  onToastClick?: () => void,
  delay?: number
) {
  toast.info(
    <SessionToast
      description={description}
      type={SessionToastType.Info}
      onToastClick={onToastClick}
    />,
    { toastId: id, updateId: id, delay }
  );
}

<<<<<<< HEAD
export function pushToastSuccess(id: string, description: string, icon?: SessionIconType) {
  toast.success(
    <SessionToast description={description} type={SessionToastType.Success} icon={icon} />,
=======
export function pushToastSuccess(id: string, title: string, description?: string) {
  toast.success(
    <SessionToast title={title} description={description} type={SessionToastType.Success} />,
>>>>>>> 71436eac
    { toastId: id, updateId: id }
  );
}

export function pushLoadAttachmentFailure(message?: string) {
  if (message) {
    pushToastError('unableToLoadAttachment', `${window.i18n('unableToLoadAttachment')} ${message}`);
  } else {
    pushToastError('unableToLoadAttachment', window.i18n('unableToLoadAttachment'));
  }
}

export function pushFileSizeError(limit: number, units: string) {
  pushToastError('fileSizeWarning', `${window.i18n('fileSizeWarning')}: ${limit} ${units}`);
}

export function pushFileSizeErrorAsByte(bytesCount: number) {
  const units = ['kB', 'MB', 'GB'];
  let u = -1;
  let limit = bytesCount;
  do {
    limit /= 1000;
    u += 1;
  } while (limit >= 1000 && u < units.length - 1);
  pushFileSizeError(limit, units[u]);
}

export function pushMultipleNonImageError() {
  pushToastError(
    'cannotMixImageAndNonImageAttachments',
    window.i18n('cannotMixImageAndNonImageAttachments')
  );
}

export function pushCannotMixError() {
  pushToastError('oneNonImageAtATimeToast', window.i18n('oneNonImageAtATimeToast'));
}

export function pushMaximumAttachmentsError() {
  pushToastError('maximumAttachments', window.i18n('maximumAttachments'));
}

export function pushMessageBodyMissing() {
  pushToastError('messageBodyMissing', window.i18n('messageBodyMissing'));
}

export function pushCopiedToClipBoard() {
  pushToastInfo('copiedToClipboard', window.i18n('copiedToClipboard'));
}

export function pushRestartNeeded() {
  pushToastInfo('restartNeeded', window.i18n('spellCheckDirty'));
}

export function pushAlreadyMemberOpenGroup() {
  pushToastInfo('publicChatExists', window.i18n('publicChatExists'));
}

export function pushUserBanSuccess() {
  pushToastSuccess('userBanned', window.i18n('userBanned'));
}

export function pushUserBanFailure() {
  pushToastError('userBanFailed', window.i18n('userBanFailed'));
}

export function pushUserUnbanSuccess() {
  pushToastSuccess('userUnbanned', window.i18n('userUnbanned'));
}

export function pushUserUnbanFailure() {
  pushToastError('userUnbanFailed', window.i18n('userUnbanFailed'));
}

export function pushMessageDeleteForbidden() {
  pushToastError('messageDeletionForbidden', window.i18n('messageDeletionForbidden'));
}

export function pushUnableToCall() {
  pushToastError('unableToCall', window.i18n('unableToCall'));
}

export function pushedMissedCall(conversationName: string) {
  pushToastInfo('missedCall', window.i18n('callMissed', [conversationName]));
}

const openPermissionsSettings = () => {
  window.inboxStore?.dispatch(showLeftPaneSection(SectionType.Settings));
  window.inboxStore?.dispatch(showSettingsSection('permissions'));
};

export function pushedMissedCallCauseOfPermission(conversationName: string) {
  const id = 'missedCallPermission';
  toast.info(
    <SessionToast
      description={window.i18n('callMissedCausePermission', [conversationName])}
      type={SessionToastType.Info}
      onToastClick={openPermissionsSettings}
    />,
    { toastId: id, updateId: id, autoClose: 10000 }
  );
}

export function pushedMissedCallNotApproved(displayName: string) {
  pushToastInfo('missedCall', window.i18n('callMissedNotApproved', [displayName]));
}

export function pushVideoCallPermissionNeeded() {
  pushToastInfo(
    'videoCallPermissionNeeded',
    window.i18n('cameraPermissionNeeded'),
    openPermissionsSettings
  );
}

export function pushAudioPermissionNeeded() {
  pushToastInfo(
    'audioPermissionNeeded',
    window.i18n('audioPermissionNeeded'),
    openPermissionsSettings
  );
}

export function pushOriginalNotFound() {
  pushToastError('originalMessageNotFound', window.i18n('originalMessageNotFound'));
}

export function pushTooManyMembers() {
  pushToastError('tooManyMembers', window.i18n('closedGroupMaxSize'));
}

export function pushMessageRequestPending() {
  pushToastInfo('messageRequestPending', window.i18n('messageRequestPending'));
}

export function pushUnblockToSend() {
  pushToastInfo('unblockToSend', window.i18n('unblockToSend'));
}

export function pushYouLeftTheGroup() {
  pushToastError('youLeftTheGroup', window.i18n('youLeftTheGroup'));
}

export function someDeletionsFailed() {
  pushToastWarning('deletionError', 'Deletion error');
}

export function pushDeleted(messageCount: number) {
<<<<<<< HEAD
  pushToastSuccess('deleted', window.i18n('deleted', [messageCount.toString()]), 'check');
=======
  pushToastSuccess('deleted', window.i18n('deleted', [messageCount.toString()]), undefined);
>>>>>>> 71436eac
}

export function pushCannotRemoveCreatorFromGroup() {
  pushToastWarning('cannotRemoveCreatorFromGroup', window.i18n('cannotRemoveCreatorFromGroupDesc'));
}

export function pushCannotRemoveAdminFromGroup() {
  pushToastWarning('cannotRemoveAdminFromGroup', window.i18n('cannotRemoveAdminFromGroup'));
}

export function pushOnlyAdminCanRemove() {
  pushToastInfo('onlyAdminCanRemoveMembers', window.i18n('onlyAdminCanRemoveMembersDesc'));
}

export function pushFailedToAddAsModerator() {
  pushToastWarning('failedToAddAsModerator', window.i18n('failedToAddAsModerator'));
}

export function pushFailedToRemoveFromModerator() {
  pushToastWarning('failedToRemoveFromModerator', window.i18n('failedToRemoveFromModerator'));
}

export function pushUserAddedToModerators() {
  pushToastSuccess('userAddedToModerators', window.i18n('userAddedToModerators'));
}

export function pushUserRemovedFromModerators() {
  pushToastSuccess('userRemovedFromModerators', window.i18n('userRemovedFromModerators'));
}

export function pushInvalidPubKey() {
  pushToastSuccess('invalidPubKey', window.i18n('invalidPubkeyFormat'));
}

export function pushNoCameraFound() {
  pushToastWarning('noCameraFound', window.i18n('noCameraFound'));
}

export function pushNoAudioInputFound() {
  pushToastWarning('noAudioInputFound', window.i18n('noAudioInputFound'));
}

export function pushNoAudioOutputFound() {
  pushToastWarning('noAudioOutputFound', window.i18n('noAudioOutputFound'));
}

export function pushNoMediaUntilApproved() {
  pushToastError('noMediaUntilApproved', window.i18n('noMediaUntilApproved'));
}

export function pushMustBeApproved() {
  pushToastError('mustBeApproved', window.i18n('mustBeApproved'));
}

export function pushRateLimitHitReactions() {
  pushToastInfo('reactRateLimit', window?.i18n?.('rateLimitReactMessage')); // "?." are needed for unit tests env
}<|MERGE_RESOLUTION|>--- conflicted
+++ resolved
@@ -1,10 +1,6 @@
 import React from 'react';
 import { toast } from 'react-toastify';
 import { SessionToast, SessionToastType } from '../../components/basic/SessionToast';
-<<<<<<< HEAD
-import { SessionIconType } from '../../components/icon';
-=======
->>>>>>> 71436eac
 import { SectionType, showLeftPaneSection, showSettingsSection } from '../../state/ducks/section';
 
 // if you push a toast manually with toast...() be sure to set the type attribute of the SessionToast component
@@ -38,17 +34,11 @@
   );
 }
 
-<<<<<<< HEAD
-export function pushToastSuccess(id: string, description: string, icon?: SessionIconType) {
-  toast.success(
-    <SessionToast description={description} type={SessionToastType.Success} icon={icon} />,
-=======
-export function pushToastSuccess(id: string, title: string, description?: string) {
-  toast.success(
-    <SessionToast title={title} description={description} type={SessionToastType.Success} />,
->>>>>>> 71436eac
-    { toastId: id, updateId: id }
-  );
+export function pushToastSuccess(id: string, description: string) {
+  toast.success(<SessionToast description={description} type={SessionToastType.Success} />, {
+    toastId: id,
+    updateId: id,
+  });
 }
 
 export function pushLoadAttachmentFailure(message?: string) {
@@ -195,11 +185,7 @@
 }
 
 export function pushDeleted(messageCount: number) {
-<<<<<<< HEAD
-  pushToastSuccess('deleted', window.i18n('deleted', [messageCount.toString()]), 'check');
-=======
-  pushToastSuccess('deleted', window.i18n('deleted', [messageCount.toString()]), undefined);
->>>>>>> 71436eac
+  pushToastSuccess('deleted', window.i18n('deleted', [messageCount.toString()]));
 }
 
 export function pushCannotRemoveCreatorFromGroup() {
