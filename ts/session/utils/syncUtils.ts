import {
  createOrUpdateItem,
  getItemById,
  getLatestClosedGroupEncryptionKeyPair,
  Snode,
} from '../../../ts/data/data';
import { getMessageQueue, Utils } from '..';
import { getConversationController } from '../conversations';
import uuid from 'uuid';
import { StringUtils, UserUtils } from '.';
import { ECKeyPair } from '../../receiver/keypairs';
import {
  ConfigurationMessage,
  ConfigurationMessageClosedGroup,
  ConfigurationMessageContact,
} from '../messages/outgoing/controlMessage/ConfigurationMessage';
import { ConversationModel } from '../../models/conversation';
import { fromArrayBufferToBase64, fromBase64ToArray, fromBase64ToArrayBuffer, fromHex, fromHexToArray, fromUInt8ArrayToBase64, stringToArrayBuffer, stringToUint8Array, toHex } from './String';
import { SignalService } from '../../protobuf';
import _ from 'lodash';
import {
  AttachmentPointerWithUrl,
  PreviewWithAttachmentUrl,
  Quote,
  VisibleMessage,
} from '../messages/outgoing/visibleMessage/VisibleMessage';
import { ExpirationTimerUpdateMessage } from '../messages/outgoing/controlMessage/ExpirationTimerUpdateMessage';
import { getV2OpenGroupRoom } from '../../data/opengroups';
import { getCompleteUrlFromRoom } from '../../opengroup/utils/OpenGroupUtils';
import { DURATION } from '../constants';
<<<<<<< HEAD
import { snodeHttpsAgent } from '../snode_api/onions';

import { default as insecureNodeFetch } from 'node-fetch';
import { getSodium } from '../crypto';
import { snodeRpc } from '../snode_api/lokiRpc';
import { getSwarmFor, getSwarmFromCacheOrDb } from '../snode_api/snodePool';
import { base64_variants, crypto_sign, to_base64, to_hex } from 'libsodium-wrappers';
import { textToArrayBuffer, TextToBase64, verifyED25519Signature } from '../../opengroup/opengroupV2/ApiUtil';
import { KeyPair } from '../../../libtextsecure/libsignal-protocol';
import { getIdentityKeyPair } from './User';
=======
import { PubKey } from '../types';
>>>>>>> 85db5f28

const ITEM_ID_LAST_SYNC_TIMESTAMP = 'lastSyncedTimestamp';

const getLastSyncTimestampFromDb = async (): Promise<number | undefined> =>
  (await getItemById(ITEM_ID_LAST_SYNC_TIMESTAMP))?.value;

const writeLastSyncTimestampToDb = async (timestamp: number) =>
  createOrUpdateItem({ id: ITEM_ID_LAST_SYNC_TIMESTAMP, value: timestamp });

export const syncConfigurationIfNeeded = async () => {
  const lastSyncedTimestamp = (await getLastSyncTimestampFromDb()) || 0;
  const now = Date.now();

  // if the last sync was less than 2 days before, return early.
  if (Math.abs(now - lastSyncedTimestamp) < DURATION.DAYS * 7) {
    return;
  }

  const allConvos = getConversationController().getConversations();
  const configMessage = await getCurrentConfigurationMessage(allConvos);
  try {
    // window?.log?.info('syncConfigurationIfNeeded with', configMessage);

    await getMessageQueue().sendSyncMessage(configMessage);
  } catch (e) {
    window?.log?.warn('Caught an error while sending our ConfigurationMessage:', e);
    // we do return early so that next time we use the old timestamp again
    // and so try again to trigger a sync
    return;
  }
  await writeLastSyncTimestampToDb(now);
};

export const forceSyncConfigurationNowIfNeeded = async (waitForMessageSent = false) =>
  new Promise(resolve => {
    const allConvos = getConversationController().getConversations();

    // if we hang for more than 10sec, force resolve this promise.
    setTimeout(() => {
      resolve(false);
    }, 10000);

    void getCurrentConfigurationMessage(allConvos)
      .then(configMessage => {
        // this just adds the message to the sending queue.
        // if waitForMessageSent is set, we need to effectively wait until then
        // tslint:disable-next-line: no-void-expression
        const callback = waitForMessageSent
          ? () => {
            resolve(true);
          }
          : undefined;
        void getMessageQueue().sendSyncMessage(configMessage, callback as any);
        // either we resolve from the callback if we need to wait for it,
        // or we don't want to wait, we resolve it here.
        if (!waitForMessageSent) {
          resolve(true);
        }
      })
      .catch(e => {
        window?.log?.warn('Caught an error while building our ConfigurationMessage:', e);
        resolve(false);
      });
  });


/**
 * Makes a post to a node to receive the timestamp info. If non-existant, returns -1
 * @param snode Snode to send request to
 * @returns timestamp of the response from snode
 */
export const getNetworkTime = async (snode: Snode): Promise<string | number> => {
  // let response: any = await insecureNodeFetch(url, fetchOptions)
  try {

    let response: any = await snodeRpc('info', {}, snode);
    let body = JSON.parse(response.body);
    let timestamp = body['timestamp'];

    return timestamp ? timestamp : -1;
  }
  catch (e) {
    return -1;
  }

}

export const forceNetworkDeletion = async () => {
  let sodium = await getSodium();
  let userPubKey = await UserUtils.getOurPubKeyFromCache();

  let edKey = await UserUtils.getUserED25519KeyPair();
  let edKeyPriv = edKey?.privKey || '';

  console.log({ edKey });
  console.log({ edKeyPriv });

  let snode: Snode | undefined = _.shuffle((await getSwarmFor(userPubKey.key)))[0]
  let timestamp = await getNetworkTime(snode);

  let text = `delete_all${timestamp.toString()}`;

  let toSign = StringUtils.encode(text, 'utf8');
  let toSignBytes = new Uint8Array(toSign);
  console.log({ toSign });
  console.log({ toSignBytes });

  let edKeyBytes = fromHexToArray(edKeyPriv)

  // using uint or string for message input makes no difference here.
  // let sig = sodium.crypto_sign_detached(toSignBytes, edKeyBytes);
  let sig = sodium.crypto_sign_detached(toSignBytes, edKeyBytes); // NO

  const kp = await UserUtils.getIdentityKeyPair();
  // let sig = await window.libsignal.Curve.async.calculateSignature(kp?.privKey,  toSign)
  // console.log({isVerified: sodium.crypto_sign_verify_detached(sig, text, fromHexToArray(edKey?.pubKey || ''))})
  // try: encode toSign to base64 before signing then decode to bytes afterwards
  // todo:
  // try the exact example with fillter values off the documentation.

  const sig64 = fromUInt8ArrayToBase64(sig);

  const sig64a = to_base64(sig)
  console.log({sig64a});

  console.log({ sig });
  console.log({ sig64: sig64 });
  console.log({ sigLength: sig64.length });

  // pubkey - hex - from xSK.public_key
  // timestamp - ms
  // signature - ? Base64.encodeBytes(signature)

  let deleteMessageParams = {
    pubkey: userPubKey.key, // pubkey is doing alright
    pubkeyED25519: edKey?.pubKey.toUpperCase(), // ed pubkey is right
    timestamp,
    signature: sig64
  }

  debugger;
  

  // let lokiRpcRes = await snodeRpc('delete_all', deleteMessageParams, snode, userPubKey.key);
  // let lokiRpcRes = sendOnionRequest()

  await send(deleteMessageParams, snode, userPubKey.key)
  debugger;
}

const send = async (params: any, snode: Snode, userPubKey: string) => {

  // window?.log?.info(`Testing a candidate guard node ${ed25519Str(snode.pubkey_ed25519)}`);

  // Send a post request and make sure it is OK
  const endpoint = '/storage_rpc/v1';

  const url = `https://${snode.ip}:${snode.port}${endpoint}`;

  const ourPK = UserUtils.getOurPubKeyStrFromCache();
  const pubKey = window.getStoragePubKey(ourPK); // truncate if testnet


  // testt
  const method = 'delete_all';
  params.pubkey  = pubKey ; // trying with getStoragePubkey


  const body = {
    jsonrpc: '2.0',
    id: '0',
    method,
    params,
  };

  const fetchOptions = {
    method: 'POST',
    body: JSON.stringify(body),
    headers: {
      'Content-Type': 'application/json',
      'User-Agent': 'WhatsApp',
      'Accept-Language': 'en-us',
    },
    timeout: 10000, // 10s, we want a smaller timeout for testing
    agent: snodeHttpsAgent,
  };

  let response;

  try {
    // Log this line for testing
    // curl -k -X POST -H 'Content-Type: application/json' -d '"+fetchOptions.body.replace(/"/g, "\\'")+"'", url
    window?.log?.info('Sending delete all');

    response = await insecureNodeFetch(url, fetchOptions);
  } catch (e) {
    if (e.type === 'request-timeout') {
      window?.log?.warn('test timeout for node,', snode);
    }
    return false;
  }

  if (!response.ok) {
    const tg = await response.text();
    window?.log?.info('Node failed the guard test:', snode);
  }

  debugger;
  return;

}

const getActiveOpenGroupV2CompleteUrls = async (
  convos: Array<ConversationModel>
): Promise<Array<string>> => {
  // Filter open groups v2
  const openGroupsV2ConvoIds = convos
    .filter(c => !!c.get('active_at') && c.isOpenGroupV2() && !c.get('left'))
    .map(c => c.id) as Array<string>;

  const urls = await Promise.all(
    openGroupsV2ConvoIds.map(async opengroup => {
      const roomInfos = await getV2OpenGroupRoom(opengroup);
      if (roomInfos) {
        return getCompleteUrlFromRoom(roomInfos);
      }
      return null;
    })
  );

  return _.compact(urls) || [];
};

const getValidClosedGroups = async (convos: Array<ConversationModel>) => {
  const ourPubKey = UserUtils.getOurPubKeyStrFromCache();

  // Filter Closed/Medium groups
  const closedGroupModels = convos.filter(
    c =>
      !!c.get('active_at') &&
      c.isMediumGroup() &&
      c.get('members')?.includes(ourPubKey) &&
      !c.get('left') &&
      !c.get('isKickedFromGroup') &&
      !c.isBlocked() &&
      c.get('name')
  );

  const closedGroups = await Promise.all(
    closedGroupModels.map(async c => {
      const groupPubKey = c.get('id');
      const fetchEncryptionKeyPair = await getLatestClosedGroupEncryptionKeyPair(groupPubKey);
      if (!fetchEncryptionKeyPair) {
        return null;
      }

      return new ConfigurationMessageClosedGroup({
        publicKey: groupPubKey as string,
        name: c.get('name') || '',
        members: c.get('members') || [],
        admins: c.get('groupAdmins') || [],
        encryptionKeyPair: ECKeyPair.fromHexKeyPair(fetchEncryptionKeyPair),
      });
    })
  );

  const onlyValidClosedGroup = closedGroups.filter(m => m !== null) as Array<
    ConfigurationMessageClosedGroup
  >;
  return onlyValidClosedGroup;
};

const getValidContacts = (convos: Array<ConversationModel>) => {
  // Filter contacts
  const contactsModels = convos.filter(
    c => !!c.get('active_at') && c.getLokiProfile()?.displayName && c.isPrivate() && !c.isBlocked()
  );

  const contacts = contactsModels.map(c => {
    try {
      const profileKey = c.get('profileKey');
      let profileKeyForContact = null;
      if (typeof profileKey === 'string') {
        // this will throw if the profileKey is not in hex.
        try {
          // for some reason, at some point, the saved profileKey is a string in base64 format
          // this hack is here to update existing conversations with a non-hex profileKey to a hex format and save them

          if (!/^[0-9a-fA-F]+$/.test(profileKey)) {
            throw new Error('Not Hex');
          }
          profileKeyForContact = fromHexToArray(profileKey);
        } catch (e) {
          // if not hex, try to decode it as base64
          profileKeyForContact = fromBase64ToArray(profileKey);
          // if the line above does not fail, update the stored profileKey for this convo
          void c.setProfileKey(profileKeyForContact);
        }
      } else if (profileKey) {
        window.log.warn(
          'Got a profileKey for a contact in another format than string. Contact: ',
          c.id
        );
        return null;
      }

      return new ConfigurationMessageContact({
        publicKey: c.id as string,
        displayName: c.getLokiProfile()?.displayName,
        profilePictureURL: c.get('avatarPointer'),
        profileKey: !profileKeyForContact?.length ? undefined : profileKeyForContact,
      });
    } catch (e) {
      window?.log.warn('getValidContacts', e);
      return null;
    }
  });
  return _.compact(contacts);
};

export const getCurrentConfigurationMessage = async (convos: Array<ConversationModel>) => {
  const ourPubKey = UserUtils.getOurPubKeyStrFromCache();
  const ourConvo = convos.find(convo => convo.id === ourPubKey);

  const opengroupV2CompleteUrls = await getActiveOpenGroupV2CompleteUrls(convos);
  const onlyValidClosedGroup = await getValidClosedGroups(convos);
  const validContacts = getValidContacts(convos);

  if (!ourConvo) {
    window?.log?.error('Could not find our convo while building a configuration message.');
  }

  const ourProfileKeyHex =
    getConversationController()
      .get(UserUtils.getOurPubKeyStrFromCache())
      ?.get('profileKey') || null;
  const profileKey = ourProfileKeyHex ? fromHexToArray(ourProfileKeyHex) : undefined;

  const profilePicture = ourConvo?.get('avatarPointer') || undefined;
  const displayName = ourConvo?.getLokiProfile()?.displayName || undefined;

  const activeOpenGroups = [...opengroupV2CompleteUrls];

  return new ConfigurationMessage({
    identifier: uuid(),
    timestamp: Date.now(),
    activeOpenGroups,
    activeClosedGroups: onlyValidClosedGroup,
    displayName,
    profilePicture,
    profileKey,
    contacts: validContacts,
  });
};

const buildSyncVisibleMessage = (
  identifier: string,
  dataMessage: SignalService.DataMessage,
  timestamp: number,
  syncTarget: string
) => {
  const body = dataMessage.body || undefined;

  const wrapToUInt8Array = (buffer: any) => {
    if (!buffer) {
      return undefined;
    }
    if (buffer instanceof Uint8Array) {
      // Audio messages are already uint8Array
      return buffer;
    }
    return new Uint8Array(buffer.toArrayBuffer());
  };
  const attachments = (dataMessage.attachments || []).map(attachment => {
    const key = wrapToUInt8Array(attachment.key);
    const digest = wrapToUInt8Array(attachment.digest);

    return {
      ...attachment,
      key,
      digest,
    };
  }) as Array<AttachmentPointerWithUrl>;
  const quote = (dataMessage.quote as Quote) || undefined;
  const preview = (dataMessage.preview as Array<PreviewWithAttachmentUrl>) || [];
  const expireTimer = dataMessage.expireTimer;

  return new VisibleMessage({
    identifier,
    timestamp,
    attachments,
    body,
    quote,
    preview,
    syncTarget,
    expireTimer,
  });
};

const buildSyncExpireTimerMessage = (
  identifier: string,
  dataMessage: SignalService.DataMessage,
  timestamp: number,
  syncTarget: string
) => {
  const expireTimer = dataMessage.expireTimer;

  return new ExpirationTimerUpdateMessage({
    identifier,
    timestamp,
    expireTimer,
    syncTarget,
  });
};

export type SyncMessageType = VisibleMessage | ExpirationTimerUpdateMessage | ConfigurationMessage;

export const buildSyncMessage = (
  identifier: string,
  dataMessage: SignalService.DataMessage,
  syncTarget: string,
  sentTimestamp: number
): VisibleMessage | ExpirationTimerUpdateMessage => {
  if (
    (dataMessage as any).constructor.name !== 'DataMessage' &&
    !(dataMessage instanceof SignalService.DataMessage)
  ) {
    window?.log?.warn('buildSyncMessage with something else than a DataMessage');
  }

  if (!sentTimestamp || !_.isNumber(sentTimestamp)) {
    throw new Error('Tried to build a sync message without a sentTimestamp');
  }
  // don't include our profileKey on syncing message. This is to be done by a ConfigurationMessage now
  const timestamp = _.toNumber(sentTimestamp);
  if (dataMessage.flags === SignalService.DataMessage.Flags.EXPIRATION_TIMER_UPDATE) {
    return buildSyncExpireTimerMessage(identifier, dataMessage, timestamp, syncTarget);
  }
  return buildSyncVisibleMessage(identifier, dataMessage, timestamp, syncTarget);
};<|MERGE_RESOLUTION|>--- conflicted
+++ resolved
@@ -15,7 +15,17 @@
   ConfigurationMessageContact,
 } from '../messages/outgoing/controlMessage/ConfigurationMessage';
 import { ConversationModel } from '../../models/conversation';
-import { fromArrayBufferToBase64, fromBase64ToArray, fromBase64ToArrayBuffer, fromHex, fromHexToArray, fromUInt8ArrayToBase64, stringToArrayBuffer, stringToUint8Array, toHex } from './String';
+import {
+  fromArrayBufferToBase64,
+  fromBase64ToArray,
+  fromBase64ToArrayBuffer,
+  fromHex,
+  fromHexToArray,
+  fromUInt8ArrayToBase64,
+  stringToArrayBuffer,
+  stringToUint8Array,
+  toHex,
+} from './String';
 import { SignalService } from '../../protobuf';
 import _ from 'lodash';
 import {
@@ -28,7 +38,6 @@
 import { getV2OpenGroupRoom } from '../../data/opengroups';
 import { getCompleteUrlFromRoom } from '../../opengroup/utils/OpenGroupUtils';
 import { DURATION } from '../constants';
-<<<<<<< HEAD
 import { snodeHttpsAgent } from '../snode_api/onions';
 
 import { default as insecureNodeFetch } from 'node-fetch';
@@ -36,12 +45,14 @@
 import { snodeRpc } from '../snode_api/lokiRpc';
 import { getSwarmFor, getSwarmFromCacheOrDb } from '../snode_api/snodePool';
 import { base64_variants, crypto_sign, to_base64, to_hex } from 'libsodium-wrappers';
-import { textToArrayBuffer, TextToBase64, verifyED25519Signature } from '../../opengroup/opengroupV2/ApiUtil';
+import {
+  textToArrayBuffer,
+  TextToBase64,
+  verifyED25519Signature,
+} from '../../opengroup/opengroupV2/ApiUtil';
 import { KeyPair } from '../../../libtextsecure/libsignal-protocol';
 import { getIdentityKeyPair } from './User';
-=======
 import { PubKey } from '../types';
->>>>>>> 85db5f28
 
 const ITEM_ID_LAST_SYNC_TIMESTAMP = 'lastSyncedTimestamp';
 
@@ -91,8 +102,8 @@
         // tslint:disable-next-line: no-void-expression
         const callback = waitForMessageSent
           ? () => {
-            resolve(true);
-          }
+              resolve(true);
+            }
           : undefined;
         void getMessageQueue().sendSyncMessage(configMessage, callback as any);
         // either we resolve from the callback if we need to wait for it,
@@ -107,53 +118,49 @@
       });
   });
 
-
 /**
  * Makes a post to a node to receive the timestamp info. If non-existant, returns -1
  * @param snode Snode to send request to
  * @returns timestamp of the response from snode
  */
-export const getNetworkTime = async (snode: Snode): Promise<string | number> => {
+const getNetworkTime = async (snode: Snode): Promise<string | number> => {
   // let response: any = await insecureNodeFetch(url, fetchOptions)
   try {
-
-    let response: any = await snodeRpc('info', {}, snode);
-    let body = JSON.parse(response.body);
-    let timestamp = body['timestamp'];
+    const response: any = await snodeRpc('info', {}, snode);
+    const body = JSON.parse(response.body);
+    const timestamp = body.timestamp;
 
     return timestamp ? timestamp : -1;
-  }
-  catch (e) {
+  } catch (e) {
     return -1;
   }
-
-}
+};
 
 export const forceNetworkDeletion = async () => {
-  let sodium = await getSodium();
-  let userPubKey = await UserUtils.getOurPubKeyFromCache();
-
-  let edKey = await UserUtils.getUserED25519KeyPair();
-  let edKeyPriv = edKey?.privKey || '';
-
-  console.log({ edKey });
-  console.log({ edKeyPriv });
-
-  let snode: Snode | undefined = _.shuffle((await getSwarmFor(userPubKey.key)))[0]
-  let timestamp = await getNetworkTime(snode);
-
-  let text = `delete_all${timestamp.toString()}`;
-
-  let toSign = StringUtils.encode(text, 'utf8');
-  let toSignBytes = new Uint8Array(toSign);
-  console.log({ toSign });
-  console.log({ toSignBytes });
-
-  let edKeyBytes = fromHexToArray(edKeyPriv)
+  const sodium = await getSodium();
+  const userPubKey = UserUtils.getOurPubKeyFromCache();
+
+  const edKey = await UserUtils.getUserED25519KeyPair();
+  const edKeyPriv = edKey?.privKey || '';
+
+  console.warn({ edKey });
+  console.warn({ edKeyPriv });
+
+  const snode: Snode | undefined = _.shuffle(await getSwarmFor(userPubKey.key))[0];
+  const timestamp = await getNetworkTime(snode);
+
+  const text = `delete_all${timestamp.toString()}`;
+
+  const toSign = StringUtils.encode(text, 'utf8');
+  const toSignBytes = new Uint8Array(toSign);
+  console.warn({ toSign });
+  console.warn({ toSignBytes });
+
+  const edKeyBytes = fromHexToArray(edKeyPriv);
 
   // using uint or string for message input makes no difference here.
   // let sig = sodium.crypto_sign_detached(toSignBytes, edKeyBytes);
-  let sig = sodium.crypto_sign_detached(toSignBytes, edKeyBytes); // NO
+  const sig = sodium.crypto_sign_detached(toSignBytes, edKeyBytes); // NO
 
   const kp = await UserUtils.getIdentityKeyPair();
   // let sig = await window.libsignal.Curve.async.calculateSignature(kp?.privKey,  toSign)
@@ -164,36 +171,31 @@
 
   const sig64 = fromUInt8ArrayToBase64(sig);
 
-  const sig64a = to_base64(sig)
-  console.log({sig64a});
-
-  console.log({ sig });
-  console.log({ sig64: sig64 });
-  console.log({ sigLength: sig64.length });
+  const sig64a = to_base64(sig);
+  console.warn({ sig64a });
+
+  console.warn({ sig });
+  console.warn({ sig64: sig64 });
+  console.warn({ sigLength: sig64.length });
 
   // pubkey - hex - from xSK.public_key
   // timestamp - ms
   // signature - ? Base64.encodeBytes(signature)
 
-  let deleteMessageParams = {
+  const deleteMessageParams = {
     pubkey: userPubKey.key, // pubkey is doing alright
     pubkeyED25519: edKey?.pubKey.toUpperCase(), // ed pubkey is right
     timestamp,
-    signature: sig64
-  }
-
-  debugger;
-  
+    signature: sig64,
+  };
 
   // let lokiRpcRes = await snodeRpc('delete_all', deleteMessageParams, snode, userPubKey.key);
   // let lokiRpcRes = sendOnionRequest()
 
-  await send(deleteMessageParams, snode, userPubKey.key)
-  debugger;
-}
+  await send(deleteMessageParams, snode, userPubKey.key);
+};
 
 const send = async (params: any, snode: Snode, userPubKey: string) => {
-
   // window?.log?.info(`Testing a candidate guard node ${ed25519Str(snode.pubkey_ed25519)}`);
 
   // Send a post request and make sure it is OK
@@ -204,11 +206,9 @@
   const ourPK = UserUtils.getOurPubKeyStrFromCache();
   const pubKey = window.getStoragePubKey(ourPK); // truncate if testnet
 
-
   // testt
   const method = 'delete_all';
-  params.pubkey  = pubKey ; // trying with getStoragePubkey
-
+  params.pubkey = pubKey; // trying with getStoragePubkey
 
   const body = {
     jsonrpc: '2.0',
@@ -249,10 +249,8 @@
     window?.log?.info('Node failed the guard test:', snode);
   }
 
-  debugger;
   return;
-
-}
+};
 
 const getActiveOpenGroupV2CompleteUrls = async (
   convos: Array<ConversationModel>
