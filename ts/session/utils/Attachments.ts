import * as crypto from 'crypto';
import { Attachment } from '../../types/Attachment';
import { OpenGroup } from '../types';

import { LokiAppDotNetServerInterface } from '../../../js/modules/loki_app_dot_net_api';
import {
  AttachmentPointer,
  Preview,
  Quote,
  QuotedAttachment,
} from '../messages/outgoing/visibleMessage/VisibleMessage';

interface UploadParams {
  attachment: Attachment;
  openGroup?: OpenGroup;
  isAvatar?: boolean;
  isRaw?: boolean;
  shouldPad?: boolean;
}

interface RawPreview {
  url?: string;
  title?: string;
  image: Attachment;
}

interface RawQuoteAttachment {
  contentType?: string;
  fileName?: string;
  thumbnail?: Attachment;
}

interface RawQuote {
  id?: number;
  author?: string;
  text?: string;
  attachments?: Array<RawQuoteAttachment>;
}

// tslint:disable-next-line: no-unnecessary-class
export class AttachmentUtils {
  public static readonly PADDING_BYTE = 0;

  private constructor() {}

  public static getDefaultServer(): LokiAppDotNetServerInterface {
    return window.tokenlessFileServerAdnAPI;
  }

  public static async upload(params: UploadParams): Promise<AttachmentPointer> {
    const {
      attachment,
      openGroup,
      isAvatar = false,
      isRaw = false,
      shouldPad = false,
    } = params;
    if (typeof attachment !== 'object' || attachment == null) {
      throw new Error('Invalid attachment passed.');
    }

    if (!(attachment.data instanceof ArrayBuffer)) {
      throw new TypeError(
        `\`attachment.data\` must be an \`ArrayBuffer\`; got: ${typeof attachment.data}`
      );
    }

    let server = this.getDefaultServer();
    if (openGroup) {
      const openGroupServer = await window.lokiPublicChatAPI.findOrCreateServer(
        openGroup.server
      );
      if (!openGroupServer) {
        throw new Error(
          `Failed to get open group server: ${openGroup.server}.`
        );
      }
      server = openGroupServer;
    }
    const pointer: AttachmentPointer = {
      contentType: attachment.contentType ? attachment.contentType : undefined,
      size: attachment.size,
      fileName: attachment.fileName,
      flags: attachment.flags,
      caption: attachment.caption,
    };

    let attachmentData: ArrayBuffer;

    if (isRaw || openGroup) {
      attachmentData = attachment.data;
    } else {
      server = this.getDefaultServer();
      pointer.key = new Uint8Array(crypto.randomBytes(64));
      const iv = new Uint8Array(crypto.randomBytes(16));

<<<<<<< HEAD
      const dataToEncrypt = !shouldPad
        ? attachment.data
        : AttachmentUtils.addAttachmentPadding(attachment.data);
=======
      const dataToEncrypt =
        !shouldPad || !window.lokiFeatureFlags.padOutgoingAttachments
          ? attachment.data
          : AttachmentUtils.addAttachmentPadding(attachment.data);
>>>>>>> 773da3b0
      const data = await window.textsecure.crypto.encryptAttachment(
        dataToEncrypt,
        pointer.key.buffer,
        iv.buffer
      );
      pointer.digest = new Uint8Array(data.digest);
      attachmentData = data.ciphertext;
    }

    const result = isAvatar
      ? await server.putAvatar(attachmentData)
      : await server.putAttachment(attachmentData);

    pointer.id = result.id;
    pointer.url = result.url;

    return pointer;
  }

  public static async uploadAvatar(
    attachment?: Attachment
  ): Promise<AttachmentPointer | undefined> {
    if (!attachment) {
      return undefined;
    }

    // isRaw is true since the data is already encrypted
    // and doesn't need to be encrypted again
    return this.upload({
      attachment,
      isAvatar: true,
      isRaw: true,
    });
  }

  public static async uploadAttachments(
    attachments: Array<Attachment>,
    openGroup?: OpenGroup
  ): Promise<Array<AttachmentPointer>> {
    const promises = (attachments || []).map(async attachment =>
      this.upload({
        attachment,
        openGroup,
        shouldPad: true,
      })
    );

    return Promise.all(promises);
  }

  public static async uploadLinkPreviews(
    previews: Array<RawPreview>,
    openGroup?: OpenGroup
  ): Promise<Array<Preview>> {
    const promises = (previews || []).map(async item => {
      // some links does not have an image associated, and it makes the whole message fail to send
      if (!item.image) {
        return item;
      }
      return {
        ...item,
        image: await this.upload({
          attachment: item.image,
          openGroup,
        }),
      };
    });
    return Promise.all(promises);
  }

  public static async uploadQuoteThumbnails(
    quote?: RawQuote,
    openGroup?: OpenGroup
  ): Promise<Quote | undefined> {
    if (!quote) {
      return undefined;
    }

    const promises = (quote.attachments ?? []).map(async attachment => {
      let thumbnail: AttachmentPointer | undefined;
      if (attachment.thumbnail) {
        thumbnail = await this.upload({
          attachment: attachment.thumbnail,
          openGroup,
        });
      }
      return {
        ...attachment,
        thumbnail,
      } as QuotedAttachment;
    });

    const attachments = await Promise.all(promises);

    return {
      ...quote,
      attachments,
    };
  }

  public static isLeftOfBufferPaddingOnly(
    data: ArrayBuffer,
    unpaddedExpectedSize: number
  ): boolean {
    // to have a padding we must have a strictly longer length expected
    if (data.byteLength <= unpaddedExpectedSize) {
      return false;
    }
    const dataUint = new Uint8Array(data);
    for (let i = unpaddedExpectedSize; i < data.byteLength; i++) {
      if (dataUint[i] !== this.PADDING_BYTE) {
        return false;
      }
    }

    return true;
  }

  private static addAttachmentPadding(data: ArrayBuffer): ArrayBuffer {
    const originalUInt = new Uint8Array(data);

    const paddedSize = Math.max(
      541,
      Math.floor(
        Math.pow(
          1.05,
          Math.ceil(Math.log(originalUInt.length) / Math.log(1.05))
        )
      )
    );
    const paddedData = new ArrayBuffer(paddedSize);
    const paddedUInt = new Uint8Array(paddedData);

    paddedUInt.fill(AttachmentUtils.PADDING_BYTE, originalUInt.length);
    paddedUInt.set(originalUInt);

    return paddedUInt.buffer;
  }
}<|MERGE_RESOLUTION|>--- conflicted
+++ resolved
@@ -94,16 +94,10 @@
       pointer.key = new Uint8Array(crypto.randomBytes(64));
       const iv = new Uint8Array(crypto.randomBytes(16));
 
-<<<<<<< HEAD
-      const dataToEncrypt = !shouldPad
-        ? attachment.data
-        : AttachmentUtils.addAttachmentPadding(attachment.data);
-=======
       const dataToEncrypt =
         !shouldPad || !window.lokiFeatureFlags.padOutgoingAttachments
           ? attachment.data
           : AttachmentUtils.addAttachmentPadding(attachment.data);
->>>>>>> 773da3b0
       const data = await window.textsecure.crypto.encryptAttachment(
         dataToEncrypt,
         pointer.key.buffer,
