import { ContactInfo, ContactInfoSet } from 'libsession_util_nodejs';
import { ConversationModel } from '../../../models/conversation';
import { getContactInfoFromDBValues } from '../../../types/sqlSharedTypes';
import { ContactsWrapperActions } from '../../../webworker/workers/browser/libsession_worker_interface';
import { ConvoHub } from '../../conversations';
import { PubKey } from '../../types';

/**
 * This file is centralizing the management of data from the Contacts Wrapper of libsession.
 * It allows to make changes to the wrapper and keeps track of the decoded values of those in the in-memory cache named `mappedContactWrapperValues`.
 *
 * The wrapper content is just a blob which has no structure.
 * Rather than having to fetch the required data from it every time we need it (during each rerendering), we keep a decoded cache here.
 * Essentially, on app start we load all the content from the wrapper with `SessionUtilContact.refreshMappedValue` during the ConversationController initial load.
 * Then, every time we do a change to the contacts wrapper, we do it through `insertContactFromDBIntoWrapperAndRefresh`.
 * This applies the change from the in-memory conversationModel to the ContactsWrapper, refetch the data from it and update the decoded cache `mappedContactWrapperValues` with the up to date data.
 * It then triggers a UI refresh of that specific conversation with `triggerUIRefresh` to make sure whatever is displayed on screen is still up to date with the wrapper content.
 *
 * Also, to make sure that our wrapper is up to date, we schedule jobs to be run and fetch all contacts and update all the wrappers entries.
 * This is done in the
 *    - `UserSyncJob` (sending data to the network) and the
 *
 */
const mappedContactWrapperValues = new Map<string, ContactInfo>();

/**
 * Returns true if that conversation is not us, is private, is not blinded.
 *
 * We want to sync the message request status so we need to allow a contact even if it's not approved, did not approve us and is not blocked.
 */
function isContactToStoreInWrapper(convo: ConversationModel): boolean {
  try {
    PubKey.cast(convo.id as string);
  } catch (e) {
    return false;
  }
  return !convo.isMe() && convo.isPrivate() && convo.isActive() && !PubKey.isBlinded(convo.id);
}

/**
 * Fetches the specified convo and updates the required field in the wrapper.
 * If that contact does not exist in the wrapper, it is created before being updated.
 */
<<<<<<< HEAD

async function insertContactFromDBIntoWrapperAndRefresh(id: string): Promise<void> {
  const foundConvo = ConvoHub.use().get(id);
=======
async function insertContactFromDBIntoWrapperAndRefresh(
  id: string
): Promise<ContactInfoSet | null> {
  const foundConvo = getConversationController().get(id);
>>>>>>> 5f53a44f
  if (!foundConvo) {
    return null;
  }

  if (!SessionUtilContact.isContactToStoreInWrapper(foundConvo)) {
    return null;
  }

<<<<<<< HEAD
  const dbName = foundConvo.getRealSessionUsername() || undefined;
  const dbNickname = foundConvo.getNickname();
  const dbProfileUrl = foundConvo.getAvatarPointer() || undefined;
  const dbProfileKey = foundConvo.getProfileKey() || undefined;
  const dbApproved = foundConvo.isApproved();
  const dbApprovedMe = foundConvo.didApproveMe();
  const dbBlocked = foundConvo.isBlocked();
  const priority = foundConvo.getPriority() || 0;
  // expiration timer is not tracked currently but will be once disappearing message is merged into userconfig
  // const expirationTimerSeconds = foundConvo.get('expireTimer') || 0;
=======
  const dbName = foundConvo.get('displayNameInProfile') || undefined;
  const dbNickname = foundConvo.get('nickname') || undefined;
  const dbProfileUrl = foundConvo.get('avatarPointer') || undefined;
  const dbProfileKey = foundConvo.get('profileKey') || undefined;
  const dbApproved = !!foundConvo.get('isApproved') || false;
  const dbApprovedMe = !!foundConvo.get('didApproveMe') || false;
  const dbBlocked = !!foundConvo.isBlocked() || false;
  const priority = foundConvo.get('priority') || 0;
  const expirationMode = foundConvo.getExpirationMode() || undefined;
  const expireTimer = foundConvo.getExpireTimer() || 0;
>>>>>>> 5f53a44f

  const wrapperContact = getContactInfoFromDBValues({
    id,
    dbApproved,
    dbApprovedMe,
    dbBlocked,
    dbName,
    dbNickname,
    dbProfileKey,
    dbProfileUrl,
    priority,
    dbCreatedAtSeconds: 0, // just give 0, now() will be used internally by the wrapper if the contact does not exist yet.
    expirationMode,
    expireTimer,
  });
  try {
    window.log.debug('inserting into contact wrapper: ', JSON.stringify(wrapperContact));
    await ContactsWrapperActions.set(wrapperContact);
    // returned for testing purposes only
    return wrapperContact;
  } catch (e) {
    window.log.warn(`ContactsWrapperActions.set of ${id} failed with ${e.message}`);
    // we still let this go through
  }

  await refreshMappedValue(id);
  return null;
}

/**
 * @param duringAppStart set this to true if we should just fetch the cached value but not trigger a UI refresh of the corresponding conversation
 */
async function refreshMappedValue(id: string, duringAppStart = false) {
  const fromWrapper = await ContactsWrapperActions.get(id);

  if (fromWrapper) {
    setMappedValue(fromWrapper);
    if (!duringAppStart) {
      ConvoHub.use().get(id)?.triggerUIRefresh();
    }
  } else if (mappedContactWrapperValues.delete(id)) {
    if (!duringAppStart) {
      ConvoHub.use().get(id)?.triggerUIRefresh();
    }
  }
}

function setMappedValue(info: ContactInfo) {
  mappedContactWrapperValues.set(info.id, info);
}

// TODO we should probably update the returned type as we only use the createdAt from the wrapper returned data
function getContactCached(id: string) {
  return mappedContactWrapperValues.get(id);
}

async function removeContactFromWrapper(id: string) {
  try {
    await ContactsWrapperActions.erase(id);
  } catch (e) {
    window.log.warn(`ContactsWrapperActions.erase of ${id} failed with ${e.message}`);
  }
  await refreshMappedValue(id);
}
export const SessionUtilContact = {
  isContactToStoreInWrapper,
  insertContactFromDBIntoWrapperAndRefresh,
  removeContactFromWrapper,
  getContactCached,
  refreshMappedValue,
};<|MERGE_RESOLUTION|>--- conflicted
+++ resolved
@@ -41,16 +41,11 @@
  * Fetches the specified convo and updates the required field in the wrapper.
  * If that contact does not exist in the wrapper, it is created before being updated.
  */
-<<<<<<< HEAD
 
-async function insertContactFromDBIntoWrapperAndRefresh(id: string): Promise<void> {
-  const foundConvo = ConvoHub.use().get(id);
-=======
 async function insertContactFromDBIntoWrapperAndRefresh(
   id: string
 ): Promise<ContactInfoSet | null> {
-  const foundConvo = getConversationController().get(id);
->>>>>>> 5f53a44f
+  const foundConvo = ConvoHub.use().get(id);
   if (!foundConvo) {
     return null;
   }
@@ -59,7 +54,6 @@
     return null;
   }
 
-<<<<<<< HEAD
   const dbName = foundConvo.getRealSessionUsername() || undefined;
   const dbNickname = foundConvo.getNickname();
   const dbProfileUrl = foundConvo.getAvatarPointer() || undefined;
@@ -68,20 +62,8 @@
   const dbApprovedMe = foundConvo.didApproveMe();
   const dbBlocked = foundConvo.isBlocked();
   const priority = foundConvo.getPriority() || 0;
-  // expiration timer is not tracked currently but will be once disappearing message is merged into userconfig
-  // const expirationTimerSeconds = foundConvo.get('expireTimer') || 0;
-=======
-  const dbName = foundConvo.get('displayNameInProfile') || undefined;
-  const dbNickname = foundConvo.get('nickname') || undefined;
-  const dbProfileUrl = foundConvo.get('avatarPointer') || undefined;
-  const dbProfileKey = foundConvo.get('profileKey') || undefined;
-  const dbApproved = !!foundConvo.get('isApproved') || false;
-  const dbApprovedMe = !!foundConvo.get('didApproveMe') || false;
-  const dbBlocked = !!foundConvo.isBlocked() || false;
-  const priority = foundConvo.get('priority') || 0;
   const expirationMode = foundConvo.getExpirationMode() || undefined;
   const expireTimer = foundConvo.getExpireTimer() || 0;
->>>>>>> 5f53a44f
 
   const wrapperContact = getContactInfoFromDBValues({
     id,
