--- conflicted
+++ resolved
@@ -67,15 +67,10 @@
  * If that community does not exist in the wrapper, it is created before being updated.
  * Same applies for a legacy group.
  */
-<<<<<<< HEAD
-async function insertGroupsFromDBIntoWrapperAndRefresh(convoId: string): Promise<void> {
-  const foundConvo = ConvoHub.use().get(convoId);
-=======
 async function insertGroupsFromDBIntoWrapperAndRefresh(
   convoId: string
 ): Promise<CommunityInfoFromDBValues | LegacyGroupInfo | null> {
-  const foundConvo = getConversationController().get(convoId);
->>>>>>> 5f53a44f
+  const foundConvo = ConvoHub.use().get(convoId);
   if (!foundConvo) {
     return null;
   }
@@ -134,20 +129,12 @@
       const encryptionKeyPair = await Data.getLatestClosedGroupEncryptionKeyPair(convoId);
       const wrapperLegacyGroup = getLegacyGroupInfoFromDBValues({
         id: foundConvo.id,
-<<<<<<< HEAD
         priority: foundConvo.getPriority(),
         members: foundConvo.getGroupMembers() || [],
         groupAdmins: foundConvo.getGroupAdmins(),
-        // expireTimer: foundConvo.get('expireTimer'),
-        displayNameInProfile: foundConvo.getRealSessionUsername(),
-=======
-        priority: foundConvo.get('priority'),
-        members: foundConvo.get('members') || [],
-        groupAdmins: foundConvo.get('groupAdmins') || [],
         expirationMode: foundConvo.getExpirationMode() || 'off',
         expireTimer: foundConvo.getExpireTimer() || 0,
-        displayNameInProfile: foundConvo.get('displayNameInProfile'),
->>>>>>> 5f53a44f
+        displayNameInProfile: foundConvo.getRealSessionUsername(),
         encPubkeyHex: encryptionKeyPair?.publicHex || '',
         encSeckeyHex: encryptionKeyPair?.privateHex || '',
         lastJoinedTimestamp: foundConvo.getLastJoinedTimestamp(),
