--- conflicted
+++ resolved
@@ -32,16 +32,11 @@
   }
 }
 
-<<<<<<< HEAD
 export async function toRawMessage(
   destinationPubKey: PubKey,
   message: ContentMessage,
   isGroup = false
 ): Promise<RawMessage> {
-  const timestamp = message.timestamp;
-=======
-export async function toRawMessage(device: PubKey, message: ContentMessage): Promise<RawMessage> {
->>>>>>> 2e0cf0bc
   const ttl = message.ttl();
   const plainTextBuffer = message.plainTextBuffer();
 
@@ -51,12 +46,7 @@
   const rawMessage: RawMessage = {
     identifier: message.identifier,
     plainTextBuffer,
-<<<<<<< HEAD
-    timestamp,
     device: destinationPubKey.key,
-=======
-    device: device.key,
->>>>>>> 2e0cf0bc
     ttl,
     encryption,
   };
