<<<<<<< HEAD
import _ from 'lodash';
import { SignalService } from '../../../protobuf';
import { UserSyncJobDone } from '../../../shims/events';
import { ReleasedFeatures } from '../../../util/releaseFeature';

=======
import _, { isEmpty } from 'lodash';
import { v4 as uuidv4 } from 'uuid';
import { UserUtils } from '..';
import { getMessageQueue } from '../..';
import { Data } from '../../../data/data';
import { OpenGroupData } from '../../../data/opengroups';
import { ConversationModel } from '../../../models/conversation';
import { SignalService } from '../../../protobuf';
import { ECKeyPair } from '../../../receiver/keypairs';
import { ConfigurationSyncJobDone } from '../../../shims/events';
import { ReleasedFeatures } from '../../../util/releaseFeature';
import { Storage } from '../../../util/storage';
import { getCompleteUrlFromRoom } from '../../apis/open_group_api/utils/OpenGroupUtils';
import { SnodeNamespaces } from '../../apis/snode_api/namespaces';
import { DURATION } from '../../constants';
import { getConversationController } from '../../conversations';
import { DisappearingMessageUpdate } from '../../disappearing_messages/types';
import { DataMessage } from '../../messages/outgoing';
import {
  ConfigurationMessage,
  ConfigurationMessageClosedGroup,
  ConfigurationMessageContact,
} from '../../messages/outgoing/controlMessage/ConfigurationMessage';
>>>>>>> 5f53a44f
import { ExpirationTimerUpdateMessage } from '../../messages/outgoing/controlMessage/ExpirationTimerUpdateMessage';
import { MessageRequestResponse } from '../../messages/outgoing/controlMessage/MessageRequestResponse';
import { UnsendMessage } from '../../messages/outgoing/controlMessage/UnsendMessage';
import {
  AttachmentPointerWithUrl,
  PreviewWithAttachmentUrl,
  Quote,
  VisibleMessage,
} from '../../messages/outgoing/visibleMessage/VisibleMessage';
<<<<<<< HEAD
import { UserSync } from '../job_runners/jobs/UserSyncJob';
=======
import { PubKey } from '../../types';
import { fromBase64ToArray, fromHexToArray } from '../String';
import { ConfigurationSync } from '../job_runners/jobs/ConfigurationSyncJob';

const ITEM_ID_LAST_SYNC_TIMESTAMP = 'lastSyncedTimestamp';

const getLastSyncTimestampFromDb = async (): Promise<number | undefined> =>
  (await Data.getItemById(ITEM_ID_LAST_SYNC_TIMESTAMP))?.value;

const writeLastSyncTimestampToDb = async (timestamp: number) =>
  Storage.put(ITEM_ID_LAST_SYNC_TIMESTAMP, timestamp);

/**
 * Conditionally Syncs user configuration with other devices linked.
 */
export const syncConfigurationIfNeeded = async () => {
  await ConfigurationSync.queueNewJobIfNeeded();

  const userConfigLibsession = await ReleasedFeatures.checkIsUserConfigFeatureReleased();
  if (!userConfigLibsession) {
    const lastSyncedTimestamp = (await getLastSyncTimestampFromDb()) || 0;
    const now = Date.now();

    // if the last sync was less than 2 days before, return early.
    if (Math.abs(now - lastSyncedTimestamp) < DURATION.DAYS * 2) {
      return;
    }

    const allConvos = getConversationController().getConversations();

    const configMessage = await getCurrentConfigurationMessage(allConvos);
    try {
      // window?.log?.info('syncConfigurationIfNeeded with', configMessage);

      await getMessageQueue().sendSyncMessage({
        namespace: SnodeNamespaces.UserMessages,
        message: configMessage,
      });
    } catch (e) {
      window?.log?.warn('Caught an error while sending our ConfigurationMessage:', e);
      // we do return early so that next time we use the old timestamp again
      // and so try again to trigger a sync
      return;
    }
    await writeLastSyncTimestampToDb(now);
  }
};
>>>>>>> 5f53a44f

export const forceSyncConfigurationNowIfNeeded = async (waitForMessageSent = false) => {
  await ReleasedFeatures.checkIsUserConfigFeatureReleased();
  return new Promise(resolve => {
    // if we hang for more than 20sec, force resolve this promise.
    setTimeout(() => {
      resolve(false);
    }, 20000);

    // the UserSync also handles dumping in to the DB if we do not need to push the data, but the dumping needs to be done even before the feature flag is true.
    void UserSync.queueNewJobIfNeeded().catch(e => {
      window.log.warn(
        'forceSyncConfigurationNowIfNeeded scheduling of jobs UserSync.queueNewJobIfNeeded failed with: ',
        e.message
      );
    });

    if (waitForMessageSent) {
      window.Whisper.events.once(UserSyncJobDone, () => {
        resolve(true);
      });
      return;
    }
    resolve(true);
  });
};

const buildSyncVisibleMessage = (
  identifier: string,
  dataMessage: SignalService.DataMessage,
<<<<<<< HEAD
  createAtNetworkTimestamp: number,
  syncTarget: string
=======
  timestamp: number,
  syncTarget: string,
  expireUpdate?: DisappearingMessageUpdate
>>>>>>> 5f53a44f
) => {
  const body = dataMessage.body || undefined;

  const wrapToUInt8Array = (buffer: any) => {
    if (!buffer) {
      return undefined;
    }
    if (buffer instanceof Uint8Array) {
      // Audio messages are already uint8Array
      return buffer;
    }
    return new Uint8Array(buffer.toArrayBuffer());
  };
  const attachments = (dataMessage.attachments || []).map(attachment => {
    const key = wrapToUInt8Array(attachment.key);
    const digest = wrapToUInt8Array(attachment.digest);

    return {
      ...attachment,
      key,
      digest,
    };
  }) as Array<AttachmentPointerWithUrl>;
  const quote = (dataMessage.quote as Quote) || undefined;
  const preview = (dataMessage.preview as Array<PreviewWithAttachmentUrl>) || [];
  const dataMessageExpireTimer = dataMessage.expireTimer;

  return new VisibleMessage({
    identifier,
    createAtNetworkTimestamp,
    attachments,
    body,
    quote,
    preview,
    syncTarget,
    expireTimer: expireUpdate?.expirationTimer || dataMessageExpireTimer,
    expirationType: expireUpdate?.expirationType || null,
  });
};

const buildSyncExpireTimerMessage = (
  identifier: string,
<<<<<<< HEAD
  dataMessage: SignalService.DataMessage,
  createAtNetworkTimestamp: number,
=======
  expireUpdate: DisappearingMessageUpdate,
  timestamp: number,
>>>>>>> 5f53a44f
  syncTarget: string
) => {
  const { expirationType, expirationTimer: expireTimer } = expireUpdate;

  return new ExpirationTimerUpdateMessage({
    identifier,
<<<<<<< HEAD
    createAtNetworkTimestamp,
=======
    timestamp,
    expirationType,
>>>>>>> 5f53a44f
    expireTimer,
    syncTarget,
  });
};

export type SyncMessageType =
  | VisibleMessage
  | ExpirationTimerUpdateMessage
  | MessageRequestResponse
  | UnsendMessage;

export const buildSyncMessage = (
  identifier: string,
  data: DataMessage | SignalService.DataMessage,
  syncTarget: string,
  sentTimestamp: number,
  expireUpdate?: DisappearingMessageUpdate
): VisibleMessage | ExpirationTimerUpdateMessage | null => {
  if (
    (data as any).constructor.name !== 'DataMessage' &&
    !(data instanceof SignalService.DataMessage)
  ) {
    window?.log?.warn('buildSyncMessage with something else than a DataMessage');
  }

  const dataMessage = data instanceof DataMessage ? data.dataProto() : data;

  if (!sentTimestamp || !_.isNumber(sentTimestamp)) {
    throw new Error('Tried to build a sync message without a sentTimestamp');
  }
  // don't include our profileKey on syncing message. This is to be done through libsession now
  const timestamp = _.toNumber(sentTimestamp);

  if (
    dataMessage.flags === SignalService.DataMessage.Flags.EXPIRATION_TIMER_UPDATE &&
    !isEmpty(expireUpdate)
  ) {
    const expireTimerSyncMessage = buildSyncExpireTimerMessage(
      identifier,
      expireUpdate,
      timestamp,
      syncTarget
    );

    return expireTimerSyncMessage;
  }

  const visibleSyncMessage = buildSyncVisibleMessage(
    identifier,
    dataMessage,
    timestamp,
    syncTarget,
    expireUpdate
  );
  return visibleSyncMessage;
};<|MERGE_RESOLUTION|>--- conflicted
+++ resolved
@@ -1,34 +1,10 @@
-<<<<<<< HEAD
-import _ from 'lodash';
+import { isEmpty, isNumber, toNumber } from 'lodash';
 import { SignalService } from '../../../protobuf';
 import { UserSyncJobDone } from '../../../shims/events';
 import { ReleasedFeatures } from '../../../util/releaseFeature';
 
-=======
-import _, { isEmpty } from 'lodash';
-import { v4 as uuidv4 } from 'uuid';
-import { UserUtils } from '..';
-import { getMessageQueue } from '../..';
-import { Data } from '../../../data/data';
-import { OpenGroupData } from '../../../data/opengroups';
-import { ConversationModel } from '../../../models/conversation';
-import { SignalService } from '../../../protobuf';
-import { ECKeyPair } from '../../../receiver/keypairs';
-import { ConfigurationSyncJobDone } from '../../../shims/events';
-import { ReleasedFeatures } from '../../../util/releaseFeature';
-import { Storage } from '../../../util/storage';
-import { getCompleteUrlFromRoom } from '../../apis/open_group_api/utils/OpenGroupUtils';
-import { SnodeNamespaces } from '../../apis/snode_api/namespaces';
-import { DURATION } from '../../constants';
-import { getConversationController } from '../../conversations';
 import { DisappearingMessageUpdate } from '../../disappearing_messages/types';
 import { DataMessage } from '../../messages/outgoing';
-import {
-  ConfigurationMessage,
-  ConfigurationMessageClosedGroup,
-  ConfigurationMessageContact,
-} from '../../messages/outgoing/controlMessage/ConfigurationMessage';
->>>>>>> 5f53a44f
 import { ExpirationTimerUpdateMessage } from '../../messages/outgoing/controlMessage/ExpirationTimerUpdateMessage';
 import { MessageRequestResponse } from '../../messages/outgoing/controlMessage/MessageRequestResponse';
 import { UnsendMessage } from '../../messages/outgoing/controlMessage/UnsendMessage';
@@ -38,57 +14,7 @@
   Quote,
   VisibleMessage,
 } from '../../messages/outgoing/visibleMessage/VisibleMessage';
-<<<<<<< HEAD
 import { UserSync } from '../job_runners/jobs/UserSyncJob';
-=======
-import { PubKey } from '../../types';
-import { fromBase64ToArray, fromHexToArray } from '../String';
-import { ConfigurationSync } from '../job_runners/jobs/ConfigurationSyncJob';
-
-const ITEM_ID_LAST_SYNC_TIMESTAMP = 'lastSyncedTimestamp';
-
-const getLastSyncTimestampFromDb = async (): Promise<number | undefined> =>
-  (await Data.getItemById(ITEM_ID_LAST_SYNC_TIMESTAMP))?.value;
-
-const writeLastSyncTimestampToDb = async (timestamp: number) =>
-  Storage.put(ITEM_ID_LAST_SYNC_TIMESTAMP, timestamp);
-
-/**
- * Conditionally Syncs user configuration with other devices linked.
- */
-export const syncConfigurationIfNeeded = async () => {
-  await ConfigurationSync.queueNewJobIfNeeded();
-
-  const userConfigLibsession = await ReleasedFeatures.checkIsUserConfigFeatureReleased();
-  if (!userConfigLibsession) {
-    const lastSyncedTimestamp = (await getLastSyncTimestampFromDb()) || 0;
-    const now = Date.now();
-
-    // if the last sync was less than 2 days before, return early.
-    if (Math.abs(now - lastSyncedTimestamp) < DURATION.DAYS * 2) {
-      return;
-    }
-
-    const allConvos = getConversationController().getConversations();
-
-    const configMessage = await getCurrentConfigurationMessage(allConvos);
-    try {
-      // window?.log?.info('syncConfigurationIfNeeded with', configMessage);
-
-      await getMessageQueue().sendSyncMessage({
-        namespace: SnodeNamespaces.UserMessages,
-        message: configMessage,
-      });
-    } catch (e) {
-      window?.log?.warn('Caught an error while sending our ConfigurationMessage:', e);
-      // we do return early so that next time we use the old timestamp again
-      // and so try again to trigger a sync
-      return;
-    }
-    await writeLastSyncTimestampToDb(now);
-  }
-};
->>>>>>> 5f53a44f
 
 export const forceSyncConfigurationNowIfNeeded = async (waitForMessageSent = false) => {
   await ReleasedFeatures.checkIsUserConfigFeatureReleased();
@@ -119,14 +45,9 @@
 const buildSyncVisibleMessage = (
   identifier: string,
   dataMessage: SignalService.DataMessage,
-<<<<<<< HEAD
   createAtNetworkTimestamp: number,
-  syncTarget: string
-=======
-  timestamp: number,
   syncTarget: string,
   expireUpdate?: DisappearingMessageUpdate
->>>>>>> 5f53a44f
 ) => {
   const body = dataMessage.body || undefined;
 
@@ -169,25 +90,16 @@
 
 const buildSyncExpireTimerMessage = (
   identifier: string,
-<<<<<<< HEAD
-  dataMessage: SignalService.DataMessage,
   createAtNetworkTimestamp: number,
-=======
   expireUpdate: DisappearingMessageUpdate,
-  timestamp: number,
->>>>>>> 5f53a44f
   syncTarget: string
 ) => {
   const { expirationType, expirationTimer: expireTimer } = expireUpdate;
 
   return new ExpirationTimerUpdateMessage({
     identifier,
-<<<<<<< HEAD
     createAtNetworkTimestamp,
-=======
-    timestamp,
     expirationType,
->>>>>>> 5f53a44f
     expireTimer,
     syncTarget,
   });
@@ -215,11 +127,11 @@
 
   const dataMessage = data instanceof DataMessage ? data.dataProto() : data;
 
-  if (!sentTimestamp || !_.isNumber(sentTimestamp)) {
+  if (!sentTimestamp || !isNumber(sentTimestamp)) {
     throw new Error('Tried to build a sync message without a sentTimestamp');
   }
   // don't include our profileKey on syncing message. This is to be done through libsession now
-  const timestamp = _.toNumber(sentTimestamp);
+  const timestamp = toNumber(sentTimestamp);
 
   if (
     dataMessage.flags === SignalService.DataMessage.Flags.EXPIRATION_TIMER_UPDATE &&
@@ -227,8 +139,8 @@
   ) {
     const expireTimerSyncMessage = buildSyncExpireTimerMessage(
       identifier,
+      timestamp,
       expireUpdate,
-      timestamp,
       syncTarget
     );
 
