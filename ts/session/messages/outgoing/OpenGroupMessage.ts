--- conflicted
+++ resolved
@@ -9,13 +9,8 @@
 
 interface OpenGroupMessageParams extends MessageParams {
   group: OpenGroup;
-<<<<<<< HEAD
-  attachments: Array<AttachmentPointer>;
-  preview: Array<Preview>;
-=======
   attachments?: Array<AttachmentPointer>;
   preview?: Array<Preview>;
->>>>>>> 54261596
   body?: string;
   quote?: Quote;
 }
@@ -41,10 +36,6 @@
     this.body = body;
     this.attachments = attachments ?? [];
     this.quote = quote;
-<<<<<<< HEAD
-    this.preview = preview;
-=======
     this.preview = preview ?? [];
->>>>>>> 54261596
   }
 }