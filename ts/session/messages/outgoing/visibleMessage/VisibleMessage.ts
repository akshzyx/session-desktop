import ByteBuffer from 'bytebuffer';
import { isEmpty } from 'lodash';
import { SignalService } from '../../../../protobuf';
import { LokiProfile } from '../../../../types/Message';
import { Reaction } from '../../../../types/Reaction';
import { ExpirableMessage, ExpirableMessageParams } from '../ExpirableMessage';

interface AttachmentPointerCommon {
  contentType?: string;
  key?: Uint8Array;
  size?: number;
  thumbnail?: Uint8Array;
  digest?: Uint8Array;
  fileName?: string;
  flags?: number;
  width?: number;
  height?: number;
  caption?: string;
}

export interface AttachmentPointer extends AttachmentPointerCommon {
  url?: string;
  id?: number;
}

export interface AttachmentPointerWithUrl extends AttachmentPointerCommon {
  url: string;
  id: number;
}

export interface Preview {
  url: string;
  title?: string;
  image?: AttachmentPointer;
}

export interface PreviewWithAttachmentUrl {
  url: string;
  id: number;
  title?: string;
  image?: AttachmentPointerWithUrl;
}

interface QuotedAttachmentCommon {
  contentType?: string;
  fileName?: string;
}

export interface QuotedAttachment extends QuotedAttachmentCommon {
  thumbnail?: AttachmentPointer;
}

export interface QuotedAttachmentWithUrl extends QuotedAttachmentCommon {
  thumbnail?: AttachmentPointerWithUrl | QuotedAttachment;
}

export interface Quote {
  id: number;
  author: string;
  text?: string;
  attachments?: Array<QuotedAttachmentWithUrl>;
}

export interface VisibleMessageParams extends ExpirableMessageParams {
  attachments?: Array<AttachmentPointerWithUrl>;
  body?: string;
  quote?: Quote;
  lokiProfile?: LokiProfile;
  preview?: Array<PreviewWithAttachmentUrl>;
  reaction?: Reaction;
  syncTarget?: string; // undefined means it is not a synced message
}

export class VisibleMessage extends ExpirableMessage {
  public readonly reaction?: Reaction;

  private readonly attachments?: Array<AttachmentPointerWithUrl>;
  private readonly body?: string;
  private readonly quote?: Quote;
  private readonly profileKey?: Uint8Array;
  private readonly profile?: SignalService.DataMessage.ILokiProfile;
  private readonly preview?: Array<PreviewWithAttachmentUrl>;

  /// In the case of a sync message, the public key of the person the message was targeted at.
  /// - Note: `null or undefined` if this isn't a sync message.
  private readonly syncTarget?: string;

  constructor(params: VisibleMessageParams) {
    super({
<<<<<<< HEAD
      createAtNetworkTimestamp: params.createAtNetworkTimestamp,
      identifier: params.identifier,
=======
      timestamp: params.timestamp,
      identifier: params.identifier,
      expirationType: params.expirationType,
      expireTimer: params.expireTimer,
>>>>>>> 5f53a44f
    });
    this.attachments = params.attachments;
    this.body = params.body;
    this.quote = params.quote;

    const profile = buildProfileForOutgoingMessage(params);

    this.profile = profile.lokiProfile;
    this.profileKey = profile.profileKey;

    this.preview = params.preview;
    this.reaction = params.reaction;
    this.syncTarget = params.syncTarget;
  }

  public contentProto(): SignalService.Content {
    const content = super.contentProto();
    content.dataMessage = this.dataProto();
    return content;
  }

  public dataProto(): SignalService.DataMessage {
    const dataMessage = super.dataProto();

    if (this.body) {
      dataMessage.body = this.body;
    }

    dataMessage.attachments = this.attachments || [];

    if (this.preview) {
      dataMessage.preview = this.preview;
    }
    if (this.reaction) {
      dataMessage.reaction = this.reaction;
    }
    if (this.syncTarget) {
      dataMessage.syncTarget = this.syncTarget;
    }

    if (this.profile) {
      dataMessage.profile = this.profile;
    }

    if (this.profileKey && this.profileKey.length) {
      dataMessage.profileKey = this.profileKey;
    }

    if (this.quote) {
      dataMessage.quote = new SignalService.DataMessage.Quote();

      dataMessage.quote.id = this.quote.id;
      dataMessage.quote.author = this.quote.author;
      dataMessage.quote.text = this.quote.text;
      if (this.quote.attachments) {
        dataMessage.quote.attachments = this.quote.attachments.map(attachment => {
          const quotedAttachment = new SignalService.DataMessage.Quote.QuotedAttachment();
          if (attachment.contentType) {
            quotedAttachment.contentType = attachment.contentType;
          }
          if (attachment.fileName) {
            quotedAttachment.fileName = attachment.fileName;
          }
          if (attachment.thumbnail && (attachment.thumbnail as any).id) {
            quotedAttachment.thumbnail = attachment.thumbnail as any; // be sure to keep the typescript guard on id above
          }

          return quotedAttachment;
        });
      }
    }

    if (Array.isArray(this.preview)) {
      dataMessage.preview = this.preview.map(preview => {
        const item = new SignalService.DataMessage.Preview();
        if (preview.title) {
          item.title = preview.title;
        }
        if (preview.url) {
          item.url = preview.url;
        }
        item.image = preview.image || null;

        return item;
      });
    }

    return dataMessage;
  }

  public isEqual(comparator: VisibleMessage): boolean {
    return (
      this.identifier === comparator.identifier &&
      this.createAtNetworkTimestamp === comparator.createAtNetworkTimestamp
    );
  }
}

export function buildProfileForOutgoingMessage(params: { lokiProfile?: LokiProfile }) {
  let profileKey: Uint8Array | undefined;
  if (params.lokiProfile && params.lokiProfile.profileKey) {
    if (
      params.lokiProfile.profileKey instanceof Uint8Array ||
      (params.lokiProfile.profileKey as any) instanceof ByteBuffer
    ) {
      profileKey = new Uint8Array(params.lokiProfile.profileKey);
    } else {
      profileKey = new Uint8Array(ByteBuffer.wrap(params.lokiProfile.profileKey).toArrayBuffer());
    }
  }

  const displayName = params.lokiProfile?.displayName;

  // no need to include the avatarPointer if there is no profileKey associated with it.
  const avatarPointer =
    params.lokiProfile?.avatarPointer &&
    !isEmpty(profileKey) &&
    params.lokiProfile.avatarPointer &&
    !isEmpty(params.lokiProfile.avatarPointer)
      ? params.lokiProfile.avatarPointer
      : undefined;

  let lokiProfile: SignalService.DataMessage.ILokiProfile | undefined;
  if (avatarPointer || displayName) {
    lokiProfile = new SignalService.DataMessage.LokiProfile();

    // we always need a profileKey tom decode an avatar pointer
    if (avatarPointer && avatarPointer.length && profileKey) {
      lokiProfile.profilePicture = avatarPointer;
    }

    if (displayName) {
      lokiProfile.displayName = displayName;
    }
  }

  return {
    lokiProfile,
    profileKey: lokiProfile?.profilePicture ? profileKey : undefined,
  };
}<|MERGE_RESOLUTION|>--- conflicted
+++ resolved
@@ -87,15 +87,10 @@
 
   constructor(params: VisibleMessageParams) {
     super({
-<<<<<<< HEAD
       createAtNetworkTimestamp: params.createAtNetworkTimestamp,
-      identifier: params.identifier,
-=======
-      timestamp: params.timestamp,
       identifier: params.identifier,
       expirationType: params.expirationType,
       expireTimer: params.expireTimer,
->>>>>>> 5f53a44f
     });
     this.attachments = params.attachments;
     this.body = params.body;
