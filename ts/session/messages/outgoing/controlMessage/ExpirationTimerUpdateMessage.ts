--- conflicted
+++ resolved
@@ -18,22 +18,13 @@
 
   constructor(params: ExpirationTimerUpdateMessageParams) {
     super({
-<<<<<<< HEAD
       createAtNetworkTimestamp: params.createAtNetworkTimestamp,
-      identifier: params.identifier,
-    });
-    this.expireTimer = params.expireTimer;
-
-    const { groupId, syncTarget } = params;
-=======
-      timestamp: params.timestamp,
       identifier: params.identifier,
       expirationType: params.expirationType,
       expireTimer: params.expireTimer,
     });
 
     const { groupId } = params;
->>>>>>> 5f53a44f
     this.groupId = groupId ? PubKey.cast(groupId) : undefined;
     this.syncTarget = params.syncTarget ? PubKey.cast(params.syncTarget).key : undefined;
   }
