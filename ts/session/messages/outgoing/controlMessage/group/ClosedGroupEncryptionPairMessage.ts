--- conflicted
+++ resolved
@@ -9,15 +9,7 @@
   private readonly encryptedKeyPairs: Array<SignalService.DataMessage.ClosedGroupControlMessage.KeyPairWrapper>;
 
   constructor(params: ClosedGroupEncryptionPairMessageParams) {
-<<<<<<< HEAD
-    super({
-      createAtNetworkTimestamp: params.createAtNetworkTimestamp,
-      identifier: params.identifier,
-      groupId: params.groupId,
-    });
-=======
     super(params);
->>>>>>> 5f53a44f
     this.encryptedKeyPairs = params.encryptedKeyPairs;
     if (this.encryptedKeyPairs.length === 0) {
       throw new Error('EncryptedKeyPairs cannot be empty');
