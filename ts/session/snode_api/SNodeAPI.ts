import { snodeRpc } from './lokiRpc';

import {
  getRandomSnode,
  getSwarmFor,
  minSnodePoolCount,
  requiredSnodesForAgreement,
} from './snodePool';
import { getSodium } from '../crypto';
import _, { range } from 'lodash';
import pRetry from 'p-retry';
import {
  fromBase64ToArray,
  fromHexToArray,
  fromUInt8ArrayToBase64,
  stringToUint8Array,
  toHex,
} from '../utils/String';
import { Snode } from '../../data/data';
import { updateIsOnline } from '../../state/ducks/onion';
import { ed25519Str } from '../onions/onionPath';
import { StringUtils, UserUtils } from '../utils';
import { SnodePool } from '.';

// ONS name can have [a-zA-Z0-9_-] except that - is not allowed as start or end
// do not define a regex but rather create it on the fly to avoid https://stackoverflow.com/questions/3891641/regex-test-only-works-every-other-time
export const onsNameRegex = '^\\w([\\w-]*[\\w])?$';

export const ERROR_CODE_NO_CONNECT = 'ENETUNREACH: No network connection.';

let latestTimestampOffset = Number.MAX_SAFE_INTEGER;

function handleTimestampOffset(request: string, snodeTimestamp: number) {
  if (snodeTimestamp && _.isNumber(snodeTimestamp) && snodeTimestamp > 1609419600 * 1000) {
    // first january 2021. Arbitrary, just want to make sure the return timestamp is somehow valid and not some crazy low value
    const now = Date.now();
    window?.log?.info(`timestamp offset from request ${request}:  ${now - snodeTimestamp}ms`);
    latestTimestampOffset = now - snodeTimestamp;
  }
}

export function getLatestTimestampOffset() {
  if (latestTimestampOffset === Number.MAX_SAFE_INTEGER) {
    window.log.warn('latestTimestampOffset is not set yet');
    return 0;
  }
  window.log.info('latestTimestampOffset is ', latestTimestampOffset);

  return latestTimestampOffset;
}

export type SendParams = {
  pubKey: string;
  ttl: string;
  timestamp: string;
  data: string;
  messageId?: string;
};

/**
 * get snodes for pubkey from random snode. Uses an existing snode
 */
async function requestSnodesForPubkeyWithTargetNodeRetryable(
  pubKey: string,
  targetNode: Snode
): Promise<Array<Snode>> {
  const params = {
    pubKey,
  };

  const result = await snodeRpc({
    method: 'get_snodes_for_pubkey',
    params,
    targetNode,
    associatedWith: pubKey,
  });
  if (!result) {
    window?.log?.warn(
      `LokiSnodeAPI::requestSnodesForPubkeyWithTargetNodeRetryable - lokiRpc on ${targetNode.ip}:${targetNode.port} returned falsish value`,
      result
    );
    throw new Error('requestSnodesForPubkeyWithTargetNodeRetryable: Invalid result');
  }

  if (result.status !== 200) {
    window?.log?.warn('Status is not 200 for get_snodes_for_pubkey');
    throw new Error('requestSnodesForPubkeyWithTargetNodeRetryable: Invalid status code');
  }

  try {
    const json = JSON.parse(result.body);

    if (!json.snodes) {
      // we hit this when snode gives 500s
      window?.log?.warn(
        `LokiSnodeAPI::requestSnodesForPubkeyRetryable - lokiRpc on ${targetNode.ip}:${targetNode.port} returned falsish value for snodes`,
        result
      );
      throw new Error('Invalid json (empty)');
    }

    const snodes = json.snodes.filter((tSnode: any) => tSnode.ip !== '0.0.0.0');
    handleTimestampOffset('get_snodes_for_pubkey', json.t);
    return snodes;
  } catch (e) {
    throw new Error('Invalid json');
  }
}

async function requestSnodesForPubkeyWithTargetNode(
  pubKey: string,
  targetNode: Snode
): Promise<Array<Snode>> {
  // don't catch exception in here. we want them to bubble up

  // this is the level where our targetNode is supposed to be valid. We retry a few times with this one.
  // if all our retries fails, we retry from the caller of this function with a new target node.
  return pRetry(
    async () => {
      return requestSnodesForPubkeyWithTargetNodeRetryable(pubKey, targetNode);
    },
    {
      retries: 3,
      factor: 2,
      minTimeout: 100,
      maxTimeout: 2000,
      onFailedAttempt: e => {
        window?.log?.warn(
          `requestSnodesForPubkeyWithTargetNode attempt #${e.attemptNumber} failed. ${e.retriesLeft} retries left...`
        );
      },
    }
  );
}

async function requestSnodesForPubkeyRetryable(pubKey: string): Promise<Array<Snode>> {
  // don't catch exception in here. we want them to bubble up

  // this is the level where our targetNode is not yet known. We retry a few times with a new one everytime.
  // the idea is that the requestSnodesForPubkeyWithTargetNode will remove a failing targetNode
  return pRetry(
    async () => {
      const targetNode = await getRandomSnode();

      return requestSnodesForPubkeyWithTargetNode(pubKey, targetNode);
    },
    {
      retries: 3,
      factor: 2,
      minTimeout: 100,
      maxTimeout: 4000,
      onFailedAttempt: e => {
        window?.log?.warn(
          `requestSnodesForPubkeyRetryable attempt #${e.attemptNumber} failed. ${e.retriesLeft} retries left...`
        );
      },
    }
  );
}

export async function requestSnodesForPubkey(pubKey: string): Promise<Array<Snode>> {
  try {
    // catch exception in here only.
    // the idea is that the pretry will retry a few times each calls, except if an AbortError is thrown.

    // if all retry fails, we will end up in the catch below when the last exception thrown
    return await requestSnodesForPubkeyRetryable(pubKey);
  } catch (e) {
    window?.log?.error('LokiSnodeAPI::requestSnodesForPubkey - error', e);

    return [];
  }
}

export async function getSessionIDForOnsName(onsNameCase: string) {
  const validationCount = 3;

  const onsNameLowerCase = onsNameCase.toLowerCase();
  const sodium = await getSodium();
  const nameAsData = stringToUint8Array(onsNameLowerCase);
  const nameHash = sodium.crypto_generichash(sodium.crypto_generichash_BYTES, nameAsData);
  const base64EncodedNameHash = fromUInt8ArrayToBase64(nameHash);

  const params = {
    endpoint: 'ons_resolve',
    params: {
      type: 0,
      name_hash: base64EncodedNameHash,
    },
  };
  // we do this request with validationCount snodes
  const promises = range(0, validationCount).map(async () => {
    const targetNode = await getRandomSnode();
    const result = await snodeRpc({ method: 'oxend_request', params, targetNode });
    if (!result || result.status !== 200 || !result.body) {
      throw new Error('ONSresolve:Failed to resolve ONS');
    }
    let parsedBody;

    try {
      parsedBody = JSON.parse(result.body);
      handleTimestampOffset('ons_resolve', parsedBody.t);
    } catch (e) {
      window?.log?.warn('ONSresolve: failed to parse ons result body', result.body);
      throw new Error('ONSresolve: json ONS resovle');
    }
    const intermediate = parsedBody?.result;

    if (!intermediate || !intermediate?.encrypted_value) {
      throw new Error('ONSresolve: no encrypted_value');
    }
    const hexEncodedCipherText = intermediate?.encrypted_value;

    const isArgon2Based = !Boolean(intermediate?.nonce);
    const ciphertext = fromHexToArray(hexEncodedCipherText);
    let sessionIDAsData: Uint8Array;
    let nonce: Uint8Array;
    let key: Uint8Array;

    if (isArgon2Based) {
      // Handle old Argon2-based encryption used before HF16
      const salt = new Uint8Array(sodium.crypto_pwhash_SALTBYTES);
      nonce = new Uint8Array(sodium.crypto_secretbox_NONCEBYTES);
      try {
        const keyHex = sodium.crypto_pwhash(
          sodium.crypto_secretbox_KEYBYTES,
          onsNameLowerCase,
          salt,
          sodium.crypto_pwhash_OPSLIMIT_MODERATE,
          sodium.crypto_pwhash_MEMLIMIT_MODERATE,
          sodium.crypto_pwhash_ALG_ARGON2ID13,
          'hex'
        );
        if (!keyHex) {
          throw new Error('ONSresolve: key invalid argon2');
        }
        key = fromHexToArray(keyHex);
      } catch (e) {
        throw new Error('ONSresolve: Hashing failed');
      }

      sessionIDAsData = sodium.crypto_secretbox_open_easy(ciphertext, nonce, key);
      if (!sessionIDAsData) {
        throw new Error('ONSresolve: Decryption failed');
      }

      return toHex(sessionIDAsData);
    }

    // not argon2Based
    const hexEncodedNonce = intermediate.nonce as string;
    if (!hexEncodedNonce) {
      throw new Error('ONSresolve: No hexEncodedNonce');
    }
    nonce = fromHexToArray(hexEncodedNonce);

    try {
      key = sodium.crypto_generichash(sodium.crypto_generichash_BYTES, nameAsData, nameHash);
      if (!key) {
        throw new Error('ONSresolve: Hashing failed');
      }
    } catch (e) {
      window?.log?.warn('ONSresolve: hashing failed', e);
      throw new Error('ONSresolve: Hashing failed');
    }

    sessionIDAsData = sodium.crypto_aead_xchacha20poly1305_ietf_decrypt(
      null,
      ciphertext,
      null,
      nonce,
      key
    );

    if (!sessionIDAsData) {
      throw new Error('ONSresolve: Decryption failed');
    }

    return toHex(sessionIDAsData);
  });

  try {
    // if one promise throws, we end un the catch case
    const allResolvedSessionIds = await Promise.all(promises);
    if (allResolvedSessionIds?.length !== validationCount) {
      throw new Error('ONSresolve: Validation failed');
    }

    // assert all the returned session ids are the same
    if (_.uniq(allResolvedSessionIds).length !== 1) {
      throw new Error('ONSresolve: Validation failed');
    }
    return allResolvedSessionIds[0];
  } catch (e) {
    window.log.warn('ONSresolve: error', e);
    throw e;
  }
}

/**
 * Try to fetch from 3 different snodes an updated list of snodes.
 * If we get less than 24 common snodes in those result, we consider the request to failed and an exception is thrown.
 * The three snode we make the request to is randomized.
 * This function is to be called with a pRetry so that if one snode does not reply anything, another might be choose next time.
 * Return the list of nodes all snodes agreed on.
 */
export async function getSnodePoolFromSnodes() {
  const existingSnodePool = await SnodePool.getSnodePoolFromDBOrFetchFromSeed();
  if (existingSnodePool.length <= minSnodePoolCount) {
    window?.log?.warn(
      'getSnodePoolFromSnodes: Cannot get snodes list from snodes; not enough snodes',
      existingSnodePool.length
    );
    throw new Error(
      `Cannot get snodes list from snodes; not enough snodes even after refetching from seed', ${existingSnodePool.length}`
    );
  }

  // Note intersectionWith only works with 3 at most array to find the common snodes.
  const nodesToRequest = _.sampleSize(existingSnodePool, 3);
  const results = await Promise.all(
    nodesToRequest.map(async node => {
      /**
       * this call is already retried if the snode does not reply
       * (at least when onion requests are enabled)
       * this request might want to rebuild a path if the snode length gets < minSnodePoolCount during the
       * retries, so we need to make sure this does not happen.
       *
       * Remember that here, we are trying to fetch from snodes the updated list of snodes to rebuild a path.
       * If we don't disable rebuilding a path below, this gets to a chicken and egg problem.
       */
      return TEST_getSnodePoolFromSnode(node);
    })
  );

  // we want those at least `requiredSnodesForAgreement` snodes common between all the result
  const commonSnodes = _.intersectionWith(
    results[0],
    results[1],
    results[2],
    (s1: Snode, s2: Snode) => {
      return s1.ip === s2.ip && s1.port === s2.port;
    }
  );
  // We want the snodes to agree on at least this many snodes
  if (commonSnodes.length < requiredSnodesForAgreement) {
    throw new Error(
      `Inconsistent snode pools. We did not get at least ${requiredSnodesForAgreement} in common`
    );
  }
  return commonSnodes;
}

/**
 * Returns a list of unique snodes got from the specified targetNode.
 * This function won't try to rebuild a path if at some point we don't have enough snodes.
 * This is exported for testing purpose only
 */
// tslint:disable-next-line: function-name
export async function TEST_getSnodePoolFromSnode(targetNode: Snode): Promise<Array<Snode>> {
  const params = {
    endpoint: 'get_service_nodes',
    params: {
      active_only: true,
      fields: {
        public_ip: true,
        storage_port: true,
        pubkey_x25519: true,
        pubkey_ed25519: true,
      },
    },
  };
  const result = await snodeRpc({
    method: 'oxend_request',
    params,
    targetNode,
  });
  if (!result || result.status !== 200) {
    throw new Error('Invalid result');
  }

  try {
    const json = JSON.parse(result.body);

    if (!json || !json.result || !json.result.service_node_states?.length) {
      window?.log?.error(
        'loki_snode_api:::getSnodePoolFromSnode - invalid result from snode',
        result.body
      );
      return [];
    }

    // Filter 0.0.0.0 nodes which haven't submitted uptime proofs
    const snodes = json.result.service_node_states
      .filter((snode: any) => snode.public_ip !== '0.0.0.0')
      .map((snode: any) => ({
        ip: snode.public_ip,
        port: snode.storage_port,
        pubkey_x25519: snode.pubkey_x25519,
        pubkey_ed25519: snode.pubkey_ed25519,
      })) as Array<Snode>;
    handleTimestampOffset('get_service_nodes', json.t);

    // we the return list by the snode is already made of uniq snodes
    return _.compact(snodes);
  } catch (e) {
    window?.log?.error('Invalid json response');
    return [];
  }
}

export async function storeOnNode(
  targetNode: Snode,
  params: SendParams,
  messageId?: string
): Promise<string | null> {
  try {
    // no retry here. If an issue is with the path this is handled in lokiOnionFetch
    // if there is an issue with the targetNode, we still send a few times this request to a few snodes in // already so it's handled

<<<<<<< HEAD
    if (!result || result.status !== 200) {
      return null;
    }

    if (messageId && result.body) {
      const messageHash = JSON.parse(result.body).hash;

      if (messageHash) {
        return messageHash;
      }
    }

    return '';
=======
    const result = await snodeRpc({
      method: 'store',
      params,
      targetNode,
      associatedWith: params.pubKey,
    });

    if (!result || result.status !== 200 || !result.body) {
      return false;
    }

    try {
      const parsed = JSON.parse(result.body);
      handleTimestampOffset('store', parsed.t);
      return true;
    } catch (e) {
      window?.log?.warn('Failed to parse "store" result: ', e.msg);
    }
    return false;
>>>>>>> 2e0cf0bc
  } catch (e) {
    window?.log?.warn(
      'loki_message:::store - send error:',
      e,
      `destination ${targetNode.ip}:${targetNode.port}`
    );
    throw e;
  }
}

/** */
export async function retrieveNextMessages(
  targetNode: Snode,
  lastHash: string,
  associatedWith: string
): Promise<Array<any>> {
  const params = {
    pubKey: associatedWith,
    lastHash: lastHash || '',
  };

  // let exceptions bubble up
  // no retry for this one as this a call we do every few seconds while polling for messages
  const result = await snodeRpc({ method: 'retrieve', params, targetNode, associatedWith });

  if (!result) {
    window?.log?.warn(
      `loki_message:::_retrieveNextMessages - lokiRpc could not talk to ${targetNode.ip}:${targetNode.port}`
    );
    throw new Error(
      `loki_message:::_retrieveNextMessages - lokiRpc could not talk to ${targetNode.ip}:${targetNode.port}`
    );
  }

  if (result.status !== 200) {
    window?.log?.warn('retrieve result is not 200');
    throw new Error(
      `loki_message:::_retrieveNextMessages - retrieve result is not 200 with ${targetNode.ip}:${targetNode.port}`
    );
  }

  try {
    const json = JSON.parse(result.body);
    if (!window.inboxStore?.getState().onionPaths.isOnline) {
      window.inboxStore?.dispatch(updateIsOnline(true));
    }

    handleTimestampOffset('retrieve', json.t);

    return json.messages || [];
  } catch (e) {
    window?.log?.warn('exception while parsing json of nextMessage:', e);
    if (!window.inboxStore?.getState().onionPaths.isOnline) {
      window.inboxStore?.dispatch(updateIsOnline(true));
    }
    throw new Error(
      `loki_message:::_retrieveNextMessages - exception while parsing json of nextMessage ${targetNode.ip}:${targetNode.port}: ${e?.message}`
    );
  }
}

/**
 * Makes a post to a node to receive the timestamp info. If non-existant, returns -1
 * @param snode Snode to send request to
 * @returns timestamp of the response from snode
 */
// tslint:disable-next-line: variable-name
export const TEST_getNetworkTime = async (snode: Snode): Promise<string | number> => {
  const response: any = await snodeRpc({ method: 'info', params: {}, targetNode: snode });
  const body = JSON.parse(response.body);
  const timestamp = body?.timestamp;
  if (!timestamp) {
    throw new Error(`getNetworkTime returned invalid timestamp: ${timestamp}`);
  }
  return timestamp;
};

// tslint:disable-next-line: max-func-body-length
export const forceNetworkDeletion = async (): Promise<Array<string> | null> => {
  const sodium = await getSodium();
  const userX25519PublicKey = UserUtils.getOurPubKeyStrFromCache();

  const userED25519KeyPair = await UserUtils.getUserED25519KeyPair();

  if (!userED25519KeyPair) {
    window?.log?.warn('Cannot forceNetworkDeletion, did not find user ed25519 key.');
    return null;
  }
  const edKeyPriv = userED25519KeyPair.privKey;

  try {
    const maliciousSnodes = await pRetry(
      async () => {
        const userSwarm = await getSwarmFor(userX25519PublicKey);
        const snodeToMakeRequestTo: Snode | undefined = _.sample(userSwarm);
        const edKeyPrivBytes = fromHexToArray(edKeyPriv);

        if (!snodeToMakeRequestTo) {
          window?.log?.warn('Cannot forceNetworkDeletion, without a valid swarm node.');
          return null;
        }

        return pRetry(
          async () => {
            const timestamp = await exports.TEST_getNetworkTime(snodeToMakeRequestTo);

            const verificationData = StringUtils.encode(`delete_all${timestamp}`, 'utf8');
            const message = new Uint8Array(verificationData);
            const signature = sodium.crypto_sign_detached(message, edKeyPrivBytes);
            const signatureBase64 = fromUInt8ArrayToBase64(signature);

            const deleteMessageParams = {
              pubkey: userX25519PublicKey,
              pubkey_ed25519: userED25519KeyPair.pubKey.toUpperCase(),
              timestamp,
              signature: signatureBase64,
            };
            const ret = await snodeRpc({
              method: 'delete_all',
              params: deleteMessageParams,
              targetNode: snodeToMakeRequestTo,
              associatedWith: userX25519PublicKey,
            });

            if (!ret) {
              throw new Error(
                `Empty response got for delete_all on snode ${ed25519Str(
                  snodeToMakeRequestTo.pubkey_ed25519
                )}`
              );
            }

            try {
              const parsedResponse = JSON.parse(ret.body);
              const { swarm } = parsedResponse;

              if (!swarm) {
                throw new Error(
                  `Invalid JSON swarm response got for delete_all on snode ${ed25519Str(
                    snodeToMakeRequestTo.pubkey_ed25519
                  )}, ${ret?.body}`
                );
              }
              const swarmAsArray = Object.entries(swarm) as Array<Array<any>>;
              if (!swarmAsArray.length) {
                throw new Error(
                  `Invalid JSON swarmAsArray response got for delete_all on snode ${ed25519Str(
                    snodeToMakeRequestTo.pubkey_ed25519
                  )}, ${ret?.body}`
                );
              }
              // results will only contains the snode pubkeys which returned invalid/empty results
              const results: Array<string> = _.compact(
                swarmAsArray.map(snode => {
                  const snodePubkey = snode[0];
                  const snodeJson = snode[1];

                  const isFailed = snodeJson.failed || false;

                  if (isFailed) {
                    const reason = snodeJson.reason;
                    const statusCode = snodeJson.code;
                    if (reason && statusCode) {
                      window?.log?.warn(
                        `Could not delete data from ${ed25519Str(
                          snodeToMakeRequestTo.pubkey_ed25519
                        )} due to error: ${reason}: ${statusCode}`
                      );
                    } else {
                      window?.log?.warn(
                        `Could not delete data from ${ed25519Str(
                          snodeToMakeRequestTo.pubkey_ed25519
                        )}`
                      );
                    }
                    return snodePubkey;
                  }

                  const hashes = snodeJson.deleted as Array<string>;
                  const signatureSnode = snodeJson.signature as string;
                  // The signature format is ( PUBKEY_HEX || TIMESTAMP || DELETEDHASH[0] || ... || DELETEDHASH[N] )
                  const dataToVerify = `${userX25519PublicKey}${timestamp}${hashes.join('')}`;
                  const dataToVerifyUtf8 = StringUtils.encode(dataToVerify, 'utf8');
                  const isValid = sodium.crypto_sign_verify_detached(
                    fromBase64ToArray(signatureSnode),
                    new Uint8Array(dataToVerifyUtf8),
                    fromHexToArray(snodePubkey)
                  );
                  if (!isValid) {
                    return snodePubkey;
                  }
                  return null;
                })
              );

              return results;
            } catch (e) {
              throw new Error(
                `Invalid JSON response got for delete_all on snode ${ed25519Str(
                  snodeToMakeRequestTo.pubkey_ed25519
                )}, ${ret?.body}`
              );
            }
          },
          {
            retries: 3,
            minTimeout: exports.TEST_getMinTimeout(),
            onFailedAttempt: e => {
              window?.log?.warn(
                `delete_all INNER request attempt #${e.attemptNumber} failed. ${e.retriesLeft} retries left...`
              );
            },
          }
        );
      },
      {
        retries: 3,
        minTimeout: exports.TEST_getMinTimeout(),
        onFailedAttempt: e => {
          window?.log?.warn(
            `delete_all OUTER request attempt #${e.attemptNumber} failed. ${e.retriesLeft} retries left...`
          );
        },
      }
    );

    return maliciousSnodes;
  } catch (e) {
    window?.log?.warn('failed to delete everything on network:', e);
    return null;
  }
};

// tslint:disable-next-line: variable-name
export const TEST_getMinTimeout = () => 500;

/**
 * Locally deletes message and deletes message on the network (all nodes that contain the message)
 */
// tslint:disable-next-line: max-func-body-length
export const networkDeleteMessages = async (hashes: Array<string>): Promise<any> => {
  const sodium = await getSodium();
  const userX25519PublicKey = UserUtils.getOurPubKeyStrFromCache();

  const userED25519KeyPair = await UserUtils.getUserED25519KeyPair();

  if (!userED25519KeyPair) {
    window?.log?.warn('Cannot forceNetworkDeletion, did not find user ed25519 key.');
    return null;
  }
  const edKeyPriv = userED25519KeyPair.privKey;

  try {
    const maliciousSnodes = await pRetry(
      async () => {
        const userSwarm = await getSwarmFor(userX25519PublicKey);
        const snodeToMakeRequestTo: Snode | undefined = _.sample(userSwarm);
        const edKeyPrivBytes = fromHexToArray(edKeyPriv);

        if (!snodeToMakeRequestTo) {
          window?.log?.warn('Cannot forceNetworkDeletion, without a valid swarm node.');
          return null;
        }

        return pRetry(
          async () => {
            const verificationData = StringUtils.encode(`delete${hashes.join('')}`, 'utf8');
            const message = new Uint8Array(verificationData);
            const signature = sodium.crypto_sign_detached(message, edKeyPrivBytes);
            const signatureBase64 = fromUInt8ArrayToBase64(signature);

            const deleteMessageParams = {
              pubkey: userX25519PublicKey,
              pubkey_ed25519: userED25519KeyPair.pubKey.toUpperCase(),
              messages: hashes,
              signature: signatureBase64,
            };
            const ret = await snodeRpc(
              'delete',
              deleteMessageParams,
              snodeToMakeRequestTo,
              userX25519PublicKey
            );

            if (!ret) {
              throw new Error(
                `Empty response got for delete on snode ${ed25519Str(
                  snodeToMakeRequestTo.pubkey_ed25519
                )}`
              );
            }

            try {
              const parsedResponse = JSON.parse(ret.body);
              const { swarm } = parsedResponse;

              if (!swarm) {
                throw new Error(
                  `Invalid JSON swarm response got for delete on snode ${ed25519Str(
                    snodeToMakeRequestTo.pubkey_ed25519
                  )}, ${ret?.body}`
                );
              }
              const swarmAsArray = Object.entries(swarm) as Array<Array<any>>;
              if (!swarmAsArray.length) {
                throw new Error(
                  `Invalid JSON swarmAsArray response got for delete on snode ${ed25519Str(
                    snodeToMakeRequestTo.pubkey_ed25519
                  )}, ${ret?.body}`
                );
              }
              // results will only contains the snode pubkeys which returned invalid/empty results
              const results: Array<string> = _.compact(
                swarmAsArray.map(snode => {
                  const snodePubkey = snode[0];
                  const snodeJson = snode[1];

                  //#region failure handling
                  const isFailed = snodeJson.failed || false;

                  if (isFailed) {
                    const reason = snodeJson.reason;
                    const statusCode = snodeJson.code;
                    if (reason && statusCode) {
                      window?.log?.warn(
                        `Could not delete data from ${ed25519Str(
                          snodeToMakeRequestTo.pubkey_ed25519
                        )} due to error: ${reason}: ${statusCode}`
                      );
                    } else {
                      window?.log?.warn(
                        `Could not delete data from ${ed25519Str(
                          snodeToMakeRequestTo.pubkey_ed25519
                        )}`
                      );
                    }
                    return snodePubkey;
                  }
                  //#endregion

                  //#region verification
                  const responseHashes = snodeJson.deleted as Array<string>;
                  const signatureSnode = snodeJson.signature as string;
                  // The signature looks like ( PUBKEY_HEX || RMSG[0] || ... || RMSG[N] || DMSG[0] || ... || DMSG[M] )
                  const dataToVerify = `${userX25519PublicKey}${hashes.join(
                    ''
                  )}${responseHashes.join('')}`;
                  const dataToVerifyUtf8 = StringUtils.encode(dataToVerify, 'utf8');
                  const isValid = sodium.crypto_sign_verify_detached(
                    fromBase64ToArray(signatureSnode),
                    new Uint8Array(dataToVerifyUtf8),
                    fromHexToArray(snodePubkey)
                  );
                  if (!isValid) {
                    return snodePubkey;
                  }
                  return null;
                  //#endregion
                })
              );

              return results;
            } catch (e) {
              throw new Error(
                `Invalid JSON response got for delete on snode ${ed25519Str(
                  snodeToMakeRequestTo.pubkey_ed25519
                )}, ${ret?.body}`
              );
            }
          },
          {
            retries: 3,
            minTimeout: exports.TEST_getMinTimeout(),
            onFailedAttempt: e => {
              window?.log?.warn(
                `delete INNER request attempt #${e.attemptNumber} failed. ${e.retriesLeft} retries left...`
              );
            },
          }
        );
      },
      {
        retries: 3,
        minTimeout: exports.TEST_getMinTimeout(),
        onFailedAttempt: e => {
          window?.log?.warn(
            `delete OUTER request attempt #${e.attemptNumber} failed. ${e.retriesLeft} retries left...`
          );
        },
      }
    );

    return maliciousSnodes;
  } catch (e) {
    window?.log?.warn('failed to delete message on network:', e);
    return null;
  }
};<|MERGE_RESOLUTION|>--- conflicted
+++ resolved
@@ -54,6 +54,7 @@
   ttl: string;
   timestamp: string;
   data: string;
+  isSyncMessage?: boolean;
   messageId?: string;
 };
 
@@ -412,27 +413,11 @@
 export async function storeOnNode(
   targetNode: Snode,
   params: SendParams,
-  messageId?: string
-): Promise<string | null> {
+): Promise<string | null | boolean> {
   try {
     // no retry here. If an issue is with the path this is handled in lokiOnionFetch
     // if there is an issue with the targetNode, we still send a few times this request to a few snodes in // already so it's handled
 
-<<<<<<< HEAD
-    if (!result || result.status !== 200) {
-      return null;
-    }
-
-    if (messageId && result.body) {
-      const messageHash = JSON.parse(result.body).hash;
-
-      if (messageHash) {
-        return messageHash;
-      }
-    }
-
-    return '';
-=======
     const result = await snodeRpc({
       method: 'store',
       params,
@@ -447,12 +432,17 @@
     try {
       const parsed = JSON.parse(result.body);
       handleTimestampOffset('store', parsed.t);
+
+      const messageHash = parsed.hash;
+      if (messageHash) {
+        return messageHash
+      }
+
       return true;
     } catch (e) {
       window?.log?.warn('Failed to parse "store" result: ', e.msg);
     }
     return false;
->>>>>>> 2e0cf0bc
   } catch (e) {
     window?.log?.warn(
       'loki_message:::store - send error:',
@@ -730,13 +720,12 @@
               messages: hashes,
               signature: signatureBase64,
             };
-            const ret = await snodeRpc(
-              'delete',
-              deleteMessageParams,
-              snodeToMakeRequestTo,
-              userX25519PublicKey
-            );
-
+            const ret = await snodeRpc({
+              method: 'delete',
+              params: deleteMessageParams,
+              targetNode: snodeToMakeRequestTo,
+              associatedWith: userX25519PublicKey
+            });
             if (!ret) {
               throw new Error(
                 `Empty response got for delete on snode ${ed25519Str(
