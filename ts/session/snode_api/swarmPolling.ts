--- conflicted
+++ resolved
@@ -185,16 +185,7 @@
       const diff = now - group.lastPolledTimestamp;
       const loggingId = getLoggingId(group);
 
-<<<<<<< HEAD
-      const loggingId =
-        getConversationController()
-          .get(group.pubkey.key)
-          ?.idForLogging() || group.pubkey.key;
-
-      if (diff >= convoPollingTimeout || _.includes(repollIds, group.pubkey.key)) {
-=======
       if (diff >= convoPollingTimeout || this.groupPollsSinceActive[loggingId] <= 15) {
->>>>>>> a0bc8888
         (window?.log?.info || console.warn)(
           `Polling for ${loggingId}; timeout: ${convoPollingTimeout} ; diff: ${diff}`
         );
@@ -207,18 +198,6 @@
       return Promise.resolve(false);
     });
     try {
-<<<<<<< HEAD
-      const pollingResults = await Promise.all(_.concat(directPromise, groupPromises));
-
-      // for cases where unread messages in a conversation is large.
-      for (let i = 0; i < pollingResults.length; i++) {
-        if (pollingResults[i] === true) {
-          idsToRepoll.push(this.groupPolling[i].pubkey.key);
-          // shorten time until next poll
-          nextPollTimeout = SWARM_POLLING_TIMEOUT.MOST_ACTIVE;
-        }
-      }
-=======
       await Promise.all([directPromise, ...groupPromises]);
       const groupResults = await Promise.all(groupPromises);
       for (let i = 0; i < groupResults.length; i++) {
@@ -238,17 +217,12 @@
         }
       }
       console.table(this.groupPollsSinceActive);
->>>>>>> a0bc8888
     } catch (e) {
       (window?.log?.info || console.warn)('pollForAllKeys swallowing exception: ', e);
       throw e;
     } finally {
-<<<<<<< HEAD
-      setTimeout(this.TEST_pollForAllKeys.bind(this), nextPollTimeout, idsToRepoll);
-=======
       // setTimeout(this.TEST_pollForAllKeys.bind(this), 500);
       setTimeout(this.TEST_pollForAllKeys.bind(this), SWARM_POLLING_TIMEOUT.ACTIVE);
->>>>>>> a0bc8888
     }
   }
 
@@ -308,12 +282,6 @@
 
     const newMessages = await this.handleSeenMessages(messages);
 
-<<<<<<< HEAD
-    newMessages.forEach((m: Message) => {
-      const options = isGroup ? { conversationId: pkStr } : {};
-      processMessage(m.data, options);
-    });
-=======
 
     const options = isGroup ? { conversationId: pkStr } : {};
 
@@ -330,7 +298,6 @@
         processMessage(m.data, options);
       });
     }
->>>>>>> a0bc8888
 
     return newMessages.length > 0;
   }
