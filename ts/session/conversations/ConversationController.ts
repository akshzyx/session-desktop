--- conflicted
+++ resolved
@@ -178,15 +178,6 @@
     });
   }
 
-<<<<<<< HEAD
-  public async delete1o1(
-    id: string,
-    options: DeleteOptions & { justHidePrivate?: boolean; keepMessages?: boolean }
-  ) {
-    const conversation = await this.deleteConvoInitialChecks(id, '1o1', options?.keepMessages);
-
-    if (!conversation || !conversation.isPrivate()) {
-=======
   /**
    * Usually, we want to mark private contact deleted as inactive (active_at = undefined).
    * That way we can still have the username and avatar for them, but they won't appear in search results etc.
@@ -205,13 +196,82 @@
     const conversation = this.conversations.get(blindedId);
     if (!conversation) {
       window.log.warn(`deleteBlindedContact no such convo ${blindedId}`);
->>>>>>> 448c9dc1
+      return;
+    }
+
+    // we remove the messages left in this convo. The caller has to merge them if needed
+    await deleteAllMessagesByConvoIdNoConfirmation(conversation.id);
+
+    await conversation.setIsApproved(false, false);
+    await conversation.setDidApproveMe(false, false);
+    await conversation.commit();
+  }
+
+  public async deleteClosedGroup(
+    groupId: string,
+    options: DeleteOptions & { sendLeaveMessage: boolean; forceDeleteLocal?: boolean }
+  ) {
+    const conversation = await this.deleteConvoInitialChecks(groupId, 'LegacyGroup');
+    if (!conversation || !conversation.isClosedGroup()) {
+      return;
+    }
+    window.log.info(`deleteClosedGroup: ${groupId}, sendLeaveMessage?:${options.sendLeaveMessage}`);
+    getSwarmPollingInstance().removePubkey(groupId); // we don't need to keep polling anymore.
+
+    if (!options.forceDeleteLocal) {
+      await leaveClosedGroup(groupId, options.fromSyncMessage);
+      window.log.info(
+        `deleteClosedGroup: ${groupId}, sendLeaveMessage?:${options.sendLeaveMessage}`
+      );
+
+      if (options.sendLeaveMessage) {
+        await leaveClosedGroup(groupId, options.fromSyncMessage);
+      }
+    }
+
+    // if we were kicked or sent our left message, we have nothing to do more with that group.
+    // Just delete everything related to it, not trying to add update message or send a left message.
+    await this.removeGroupOrCommunityFromDBAndRedux(groupId);
+    await removeLegacyGroupFromWrappers(groupId);
+
+    if (!options.fromSyncMessage) {
+      await ConfigurationSync.queueNewJobIfNeeded();
+    }
+  }
+
+  public async deleteCommunity(convoId: string, options: DeleteOptions) {
+    const conversation = await this.deleteConvoInitialChecks(convoId, 'Community');
+    if (!conversation || !conversation.isPublic()) {
+      return;
+    }
+
+    window?.log?.info('leaving community: ', conversation.id);
+    const roomInfos = OpenGroupData.getV2OpenGroupRoom(conversation.id);
+    if (roomInfos) {
+      getOpenGroupManager().removeRoomFromPolledRooms(roomInfos);
+    }
+    await removeCommunityFromWrappers(conversation.id); // this call needs to fetch the pubkey
+    await this.removeGroupOrCommunityFromDBAndRedux(conversation.id);
+
+    if (!options.fromSyncMessage) {
+      await ConfigurationSync.queueNewJobIfNeeded();
+    }
+  }
+
+  public async delete1o1(
+    id: string,
+    options: DeleteOptions & { justHidePrivate?: boolean; keepMessages?: boolean }
+  ) {
+    const conversation = await this.deleteConvoInitialChecks(id, '1o1', options?.keepMessages);
+
+    if (!conversation || !conversation.isPrivate()) {
       return;
     }
 
     if (options.justHidePrivate || isNil(options.justHidePrivate) || conversation.isMe()) {
       // we just set the hidden field to true
       // so the conversation still exists (needed for that user's profile in groups) but is not shown on the list of conversation.
+      // We also keep the messages for now, as turning a contact as hidden might just be a temporary thing
       window.log.info(`deleteContact isPrivate, marking as hidden: ${id}`);
       conversation.set({
         priority: CONVERSATION_PRIORITIES.hidden,
@@ -242,84 +302,6 @@
     if (!options.fromSyncMessage) {
       await ConfigurationSync.queueNewJobIfNeeded();
     }
-  }
-
-  public async deleteClosedGroup(
-    groupId: string,
-    options: DeleteOptions & { sendLeaveMessage: boolean; forceDeleteLocal?: boolean }
-  ) {
-    const conversation = await this.deleteConvoInitialChecks(groupId, 'LegacyGroup');
-    if (!conversation || !conversation.isClosedGroup()) {
-      return;
-    }
-
-    getSwarmPollingInstance().removePubkey(groupId); // we don't need to keep polling anymore.
-
-    if (!options.forceDeleteLocal) {
-      window.log.info(
-        `deleteClosedGroup: ${groupId}, sendLeaveMessage?:${options.sendLeaveMessage}`
-      );
-      if (options.sendLeaveMessage) {
-        await leaveClosedGroup(groupId, options.fromSyncMessage);
-      }
-    }
-
-    // if we were kicked or sent our left message, we have nothing to do more with that group.
-    // Just delete everything related to it, not trying to add update message or send a left message.
-    await this.removeGroupOrCommunityFromDBAndRedux(groupId);
-    await removeLegacyGroupFromWrappers(groupId);
-
-    if (!options.fromSyncMessage) {
-      await ConfigurationSync.queueNewJobIfNeeded();
-    }
-  }
-
-  public async deleteCommunity(convoId: string, options: DeleteOptions) {
-    const conversation = await this.deleteConvoInitialChecks(convoId, 'Community');
-    if (!conversation || !conversation.isPublic()) {
-      return;
-    }
-
-    window?.log?.info('leaving community: ', conversation.id);
-    const roomInfos = OpenGroupData.getV2OpenGroupRoom(conversation.id);
-    if (roomInfos) {
-      getOpenGroupManager().removeRoomFromPolledRooms(roomInfos);
-    }
-    await removeCommunityFromWrappers(conversation.id); // this call needs to fetch the pubkey
-    await this.removeGroupOrCommunityFromDBAndRedux(conversation.id);
-
-    if (!options.fromSyncMessage) {
-      await ConfigurationSync.queueNewJobIfNeeded();
-    }
-  }
-
-  /**
-   * Usually, we want to mark private contact deleted as inactive (active_at = undefined).
-   * That way we can still have the username and avatar for them, but they won't appear in search results etc.
-   * For the blinded contact deletion though, we want to delete it completely because we merged it to an unblinded convo.
-   */
-  public async deleteBlindedContact(blindedId: string) {
-    if (!this._initialFetchComplete) {
-      throw new Error(
-        'getConversationController().deleteBlindedContact() needs complete initial fetch'
-      );
-    }
-    if (!PubKey.hasBlindedPrefix(blindedId)) {
-      throw new Error('deleteBlindedContact allow accepts blinded id');
-    }
-    window.log.info(`deleteBlindedContact with ${blindedId}`);
-    const conversation = this.conversations.get(blindedId);
-    if (!conversation) {
-      window.log.warn(`deleteBlindedContact no such convo ${blindedId}`);
-      return;
-    }
-
-    // we remove the messages left in this convo. The caller has to merge them if needed
-    await deleteAllMessagesByConvoIdNoConfirmation(conversation.id);
-
-    await conversation.setIsApproved(false, false);
-    await conversation.setDidApproveMe(false, false);
-    await conversation.commit();
   }
 
   /**
@@ -420,7 +402,7 @@
     keepMessages?: boolean
   ) {
     if (!this._initialFetchComplete) {
-      throw new Error(`getConversationController.${deleteType} needs complete initial fetch`);
+      throw new Error(`getConversationController.${deleteType} needs to complete initial fetch`);
     }
 
     window.log.info(`${deleteType} with ${convoId}`);
