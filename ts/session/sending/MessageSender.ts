// REMOVE COMMENT AFTER: This can just export pure functions as it doesn't need state

import { AbortController } from 'abort-controller';
import { GroupPubkeyType, PubkeyType } from 'libsession_util_nodejs';
import { compact, isArray, isEmpty, isNumber, isString } from 'lodash';
import pRetry from 'p-retry';
import { Data, SeenMessageHashes } from '../../data/data';
import { SignalService } from '../../protobuf';
import { assertUnreachable } from '../../types/sqlSharedTypes';
import { UserGroupsWrapperActions } from '../../webworker/workers/browser/libsession_worker_interface';
import { OpenGroupRequestCommonType } from '../apis/open_group_api/opengroupV2/ApiUtil';
import { OpenGroupMessageV2 } from '../apis/open_group_api/opengroupV2/OpenGroupMessageV2';
import {
  sendMessageOnionV4BlindedRequest,
  sendSogsMessageOnionV4,
} from '../apis/open_group_api/sogsv3/sogsV3SendMessage';
import {
  BuiltSnodeSubRequests,
  DeleteAllFromUserNodeSubRequest,
  DeleteHashesFromGroupNodeSubRequest,
  DeleteHashesFromUserNodeSubRequest,
  GetExpiriesFromNodeSubRequest,
  GetServiceNodesSubRequest,
  MethodBatchType,
  NetworkTimeSubRequest,
  NotEmptyArrayOfBatchResults,
  OnsResolveSubRequest,
  RawSnodeSubRequests,
  RetrieveGroupSubRequest,
  RetrieveLegacyClosedGroupSubRequest,
  RetrieveUserSubRequest,
  StoreGroupConfigOrMessageSubRequest,
  StoreLegacyGroupMessageSubRequest,
  StoreUserConfigSubRequest,
  StoreUserMessageSubRequest,
  SubaccountRevokeSubRequest,
  SubaccountUnrevokeSubRequest,
  SwarmForSubRequest,
  UpdateExpiryOnNodeGroupSubRequest,
  UpdateExpiryOnNodeUserSubRequest,
} from '../apis/snode_api/SnodeRequestTypes';
import { BatchRequests } from '../apis/snode_api/batchRequest';
import { GetNetworkTime } from '../apis/snode_api/getNetworkTime';
import { SnodeNamespace, SnodeNamespaces } from '../apis/snode_api/namespaces';
import {
  SigResultAdmin,
  SigResultSubAccount,
  SnodeGroupSignature,
} from '../apis/snode_api/signature/groupSignature';
import { SnodeSignature, SnodeSignatureResult } from '../apis/snode_api/signature/snodeSignatures';
import { SnodePool } from '../apis/snode_api/snodePool';
import { WithMessagesHashes, WithRevokeSubRequest } from '../apis/snode_api/types';
import { TTL_DEFAULT } from '../constants';
import { ConvoHub } from '../conversations';
import { MessageEncrypter } from '../crypto/MessageEncrypter';
import { addMessagePadding } from '../crypto/BufferPadding';
import { ContentMessage } from '../messages/outgoing';
import { UnsendMessage } from '../messages/outgoing/controlMessage/UnsendMessage';
import { ClosedGroupNewMessage } from '../messages/outgoing/controlMessage/group/ClosedGroupNewMessage';
import { OpenGroupVisibleMessage } from '../messages/outgoing/visibleMessage/OpenGroupVisibleMessage';
import { PubKey } from '../types';
import { OutgoingRawMessage } from '../types/RawMessage';
import { UserUtils } from '../utils';
<<<<<<< HEAD
import { fromUInt8ArrayToBase64 } from '../utils/String';
=======
import { ed25519Str, fromUInt8ArrayToBase64 } from '../utils/String';
import { EmptySwarmError } from '../utils/errors';
>>>>>>> 71436eac

// ================ SNODE STORE ================

function getMinRetryTimeout() {
  return 1000;
}

function isContentSyncMessage(message: ContentMessage) {
  if (
    message instanceof ClosedGroupNewMessage ||
    message instanceof UnsendMessage ||
    (message as any).syncTarget?.length > 0
  ) {
    return true;
  }
  return false;
}

/**
 * Send a single message via service nodes.
 *
 * @param message The message to send.
 * @param attempts The amount of times to attempt sending. Minimum value is 1.
 */

async function sendSingleMessage({
  message,
  retryMinTimeout = 100,
  attempts = 3,
  isSyncMessage,
}: {
  message: OutgoingRawMessage;
  attempts?: number;
  retryMinTimeout?: number; // in ms
  isSyncMessage: boolean;
}): Promise<{ wrappedEnvelope: Uint8Array; effectiveTimestamp: number }> {
  const destination = message.device;
  if (!PubKey.is03Pubkey(destination) && !PubKey.is05Pubkey(destination)) {
    throw new Error('MessageSender rawMessage was given invalid pubkey');
  }
  return pRetry(
    async () => {
      const recipient = PubKey.cast(message.device);

      // we can only have a single message in this send function for now
      const [encryptedAndWrapped] = await encryptMessagesAndWrap([
        {
          destination: message.device,
          plainTextBuffer: message.plainTextBuffer,
          namespace: message.namespace,
          ttl: message.ttl,
          identifier: message.identifier,
          networkTimestamp: message.networkTimestampCreated,
          isSyncMessage: Boolean(isSyncMessage),
        },
      ]);

      // make sure to update the local sent_at timestamp, because sometimes, we will get the just pushed message in the receiver side
      // before we return from the await below.
      // and the isDuplicate messages relies on sent_at timestamp to be valid.
      const found = await Data.getMessageById(encryptedAndWrapped.identifier);
      // make sure to not update the sent timestamp if this a currently syncing message
      if (found && !found.get('sentSync')) {
        found.set({ sent_at: encryptedAndWrapped.networkTimestamp });
        await found.commit();
      }
      const isSyncedDeleteAfterReadMessage =
        found &&
        UserUtils.isUsFromCache(recipient.key) &&
        found.getExpirationType() === 'deleteAfterRead' &&
        found.getExpireTimerSeconds() > 0 &&
        encryptedAndWrapped.isSyncMessage;

      let overridenTtl = encryptedAndWrapped.ttl;
      if (isSyncedDeleteAfterReadMessage && found.getExpireTimerSeconds() > 0) {
        const asMs = found.getExpireTimerSeconds() * 1000;
        window.log.debug(`overriding ttl for synced DaR message to ${asMs}`);
        overridenTtl = asMs;
      }

      const subRequests: Array<RawSnodeSubRequests> = [];
      if (PubKey.is05Pubkey(destination)) {
        if (encryptedAndWrapped.namespace === SnodeNamespaces.Default) {
          subRequests.push(
            new StoreUserMessageSubRequest({
              encryptedData: encryptedAndWrapped.encryptedAndWrappedData,
              dbMessageIdentifier: encryptedAndWrapped.identifier || null,
              ttlMs: overridenTtl,
              destination,
            })
          );
        } else if (SnodeNamespace.isUserConfigNamespace(encryptedAndWrapped.namespace)) {
          subRequests.push(
            new StoreUserConfigSubRequest({
              encryptedData: encryptedAndWrapped.encryptedAndWrappedData,
              namespace: encryptedAndWrapped.namespace,
              ttlMs: overridenTtl,
            })
          );
        } else if (encryptedAndWrapped.namespace === SnodeNamespaces.LegacyClosedGroup) {
          subRequests.push(
            new StoreUserMessageSubRequest({
              encryptedData: encryptedAndWrapped.encryptedAndWrappedData,
              dbMessageIdentifier: encryptedAndWrapped.identifier || null,
              ttlMs: overridenTtl,
              destination,
            })
          );
        } else {
          window.log.error(
            `unhandled sendSingleMessage case with details: ${ed25519Str(destination)},namespace: ${
              encryptedAndWrapped.namespace
            }`
          );
          throw new Error(
            `unhandled sendSingleMessage case for 05 ${ed25519Str(destination)} and namespace ${
              encryptedAndWrapped.namespace
            }`
          );
        }
      } else if (PubKey.is03Pubkey(destination)) {
        if (SnodeNamespace.isGroupConfigNamespace(encryptedAndWrapped.namespace)) {
          subRequests.push(
            new StoreGroupConfigOrMessageSubRequest({
              encryptedData: encryptedAndWrapped.encryptedAndWrappedData,
              namespace: encryptedAndWrapped.namespace,
              ttlMs: overridenTtl,
              groupPk: destination,
              dbMessageIdentifier: encryptedAndWrapped.identifier || null,
            })
          );
        } else if (encryptedAndWrapped.namespace === SnodeNamespaces.ClosedGroupMessages) {
          subRequests.push(
            new StoreGroupConfigOrMessageSubRequest({
              encryptedData: encryptedAndWrapped.encryptedAndWrappedData,
              namespace: encryptedAndWrapped.namespace,
              ttlMs: overridenTtl,
              groupPk: destination,
              dbMessageIdentifier: encryptedAndWrapped.identifier || null,
            })
          );
        } else {
          window.log.error(
            `unhandled sendSingleMessage case with details: ${ed25519Str(destination)},namespace: ${
              encryptedAndWrapped.namespace
            }`
          );
          throw new Error(
            `unhandled sendSingleMessage case for 03 ${ed25519Str(destination)} and namespace ${
              encryptedAndWrapped.namespace
            }`
          );
        }
      } else {
        window.log.error(
          `unhandled sendSingleMessage case with details: ${ed25519Str(destination)},namespace: ${
            encryptedAndWrapped.namespace
          }`
        );
        throw new Error(
          `unhandled sendSingleMessage case unsupported destination ${ed25519Str(destination)}`
        );
      }

      const targetNode = await SnodePool.getNodeFromSwarmOrThrow(destination);
      const batchResult = await BatchRequests.doUnsignedSnodeBatchRequestNoRetries(
        subRequests,
        targetNode,
        6000,
        destination,
        false
      );

      await handleBatchResultWithSubRequests({ batchResult, subRequests, destination });

      return {
        wrappedEnvelope: encryptedAndWrapped.encryptedAndWrappedData,
        effectiveTimestamp: encryptedAndWrapped.networkTimestamp,
      };
    },
    {
      retries: Math.max(attempts - 1, 0),
      factor: 1,
      minTimeout: retryMinTimeout || MessageSender.getMinRetryTimeout(),
    }
  );
}

async function getSignatureParamsFromNamespace(
  { namespace }: { namespace: SnodeNamespaces },
  destination: string
): Promise<SigResultSubAccount | SigResultAdmin | SnodeSignatureResult | object> {
  const store = 'store' as const;
  if (SnodeNamespace.isUserConfigNamespace(namespace)) {
    const ourPrivKey = (await UserUtils.getUserED25519KeyPairBytes())?.privKeyBytes;
    if (!ourPrivKey) {
      throw new Error(
        'getSignatureParamsFromNamespace UserUtils.getUserED25519KeyPairBytes is empty'
      );
    }
    return SnodeSignature.getSnodeSignatureParamsUs({
      method: store,
      namespace,
    });
  }

  if (
    SnodeNamespace.isGroupConfigNamespace(namespace) ||
    namespace === SnodeNamespaces.ClosedGroupMessages ||
    namespace === SnodeNamespaces.ClosedGroupRevokedRetrievableMessages
  ) {
    if (!PubKey.is03Pubkey(destination)) {
      throw new Error(
        'getSignatureParamsFromNamespace: groupconfig namespace required a 03 pubkey'
      );
    }
    const found = await UserGroupsWrapperActions.getGroup(destination);
    return SnodeGroupSignature.getSnodeGroupSignature({
      method: store,
      namespace,
      group: found,
    });
  }
  // no signature required for this namespace/pubkey combo
  return {};
}

async function signSubRequests(
  params: Array<RawSnodeSubRequests>
): Promise<Array<BuiltSnodeSubRequests>> {
  const signedRequests: Array<BuiltSnodeSubRequests> = await Promise.all(
    params.map(p => {
      if (
        p instanceof SubaccountRevokeSubRequest ||
        p instanceof SubaccountUnrevokeSubRequest ||
        p instanceof DeleteHashesFromUserNodeSubRequest ||
        p instanceof DeleteHashesFromGroupNodeSubRequest ||
        p instanceof DeleteAllFromUserNodeSubRequest ||
        p instanceof StoreGroupConfigOrMessageSubRequest ||
        p instanceof StoreLegacyGroupMessageSubRequest ||
        p instanceof StoreUserConfigSubRequest ||
        p instanceof StoreUserMessageSubRequest ||
        p instanceof RetrieveUserSubRequest ||
        p instanceof RetrieveGroupSubRequest ||
        p instanceof UpdateExpiryOnNodeUserSubRequest ||
        p instanceof UpdateExpiryOnNodeGroupSubRequest ||
        p instanceof GetExpiriesFromNodeSubRequest
      ) {
        return p.buildAndSignParameters();
      }

      if (
        p instanceof RetrieveLegacyClosedGroupSubRequest ||
        p instanceof SwarmForSubRequest ||
        p instanceof OnsResolveSubRequest ||
        p instanceof GetServiceNodesSubRequest ||
        p instanceof NetworkTimeSubRequest
      ) {
        return p.build();
      }

      assertUnreachable(
        p,
        'If you see this error, you need to add the handling of the rawRequest above'
      );
      throw new Error(
        'If you see this error, you need to add the handling of the rawRequest above'
      );
    })
  );

  return signedRequests;
}

async function sendMessagesDataToSnode(
  storeRequests: Array<
    | StoreGroupConfigOrMessageSubRequest
    | StoreUserConfigSubRequest
    | StoreUserMessageSubRequest
    | StoreLegacyGroupMessageSubRequest
  >,
  asssociatedWith: PubkeyType | GroupPubkeyType,
  {
    messagesHashes: messagesToDelete,
    revokeSubRequest,
    unrevokeSubRequest,
  }: WithMessagesHashes & WithRevokeSubRequest,
  method: MethodBatchType
): Promise<NotEmptyArrayOfBatchResults> {
  if (!asssociatedWith) {
    throw new Error('sendMessagesDataToSnode first subrequest pubkey needs to be set');
  }

  const deleteHashesSubRequest = !messagesToDelete.length
    ? null
    : PubKey.is05Pubkey(asssociatedWith)
      ? new DeleteHashesFromUserNodeSubRequest({ messagesHashes: messagesToDelete })
      : new DeleteHashesFromGroupNodeSubRequest({
          messagesHashes: messagesToDelete,
          groupPk: asssociatedWith,
        });

  if (storeRequests.some(m => m.destination !== asssociatedWith)) {
    throw new Error(
      'sendMessagesDataToSnode tried to send batchrequest containing subrequest not for the right destination'
    );
  }

  const rawRequests = compact([
    ...storeRequests,
    deleteHashesSubRequest,
    revokeSubRequest,
    unrevokeSubRequest,
  ]);
  const targetNode = await SnodePool.getNodeFromSwarmOrThrow(asssociatedWith);

  try {
    const storeResults = await BatchRequests.doUnsignedSnodeBatchRequestNoRetries(
      rawRequests,
      targetNode,
      6000,
      asssociatedWith,
      false,
      method
    );

    if (!storeResults || !storeResults.length) {
      window?.log?.warn(
        `SessionSnodeAPI::doUnsignedSnodeBatchRequestNoRetries on ${targetNode.ip}:${targetNode.port} returned falsish value`,
        storeResults
      );
      throw new Error('doUnsignedSnodeBatchRequestNoRetries: Invalid result');
    }
    await handleBatchResultWithSubRequests({
      batchResult: storeResults,
      subRequests: rawRequests,
      destination: asssociatedWith,
    });

    const firstResult = storeResults[0];

    if (firstResult.code !== 200) {
      window?.log?.warn(
        'first result status is not 200 for sendMessagesDataToSnode but: ',
        firstResult.code
      );
      throw new Error('sendMessagesDataToSnode: Invalid status code');
    }

    GetNetworkTime.handleTimestampOffsetFromNetwork('store', firstResult.body.t);

    if (!isEmpty(storeResults)) {
      window?.log?.info(
        `sendMessagesDataToSnode - Successfully stored messages to ${ed25519Str(
          asssociatedWith
        )} via ${targetNode.ip}:${targetNode.port}`
      );
    }

    return storeResults;
  } catch (e) {
    const snodeStr = targetNode ? `${targetNode.ip}:${targetNode.port}` : 'null';
    window?.log?.warn(
      `sendMessagesDataToSnode - "${e.code}:${e.message}" to ${asssociatedWith} via snode:${snodeStr}`
    );
    throw e;
  }
}

function encryptionBasedOnConversation(destination: PubKey) {
<<<<<<< HEAD
  if (ConvoHub.use().get(destination.key)?.isClosedGroup()) {
=======
  if (getConversationController().get(destination.key)?.isClosedGroup()) {
>>>>>>> 71436eac
    return SignalService.Envelope.Type.CLOSED_GROUP_MESSAGE;
  }
  return SignalService.Envelope.Type.SESSION_MESSAGE;
}

type SharedEncryptAndWrap = {
  ttl: number;
  identifier: string;
  isSyncMessage: boolean;
};

type EncryptAndWrapMessage = {
  plainTextBuffer: Uint8Array;
  destination: string;
  namespace: number;
  networkTimestamp: number;
} & SharedEncryptAndWrap;

type EncryptAndWrapMessageResults = {
  networkTimestamp: number;
  encryptedAndWrappedData: Uint8Array;
  namespace: number;
} & SharedEncryptAndWrap;

async function encryptForGroupV2(
  params: EncryptAndWrapMessage
): Promise<EncryptAndWrapMessageResults> {
  // Group v2 encryption works a bit differently: we encrypt the envelope itself through libsession.
  // We essentially need to do the opposite of the usual encryption which is send envelope unencrypted with content encrypted.
  const {
    destination,
    identifier,
    isSyncMessage: syncMessage,
    namespace,
    plainTextBuffer,
    ttl,
    networkTimestamp,
  } = params;

<<<<<<< HEAD
  const envelope = wrapContentIntoEnvelope(
    SignalService.Envelope.Type.CLOSED_GROUP_MESSAGE,
    destination,
    networkTimestamp,
    plainTextBuffer
  );

=======
  const { overRiddenTimestampBuffer, networkTimestamp } =
    overwriteOutgoingTimestampWithNetworkTimestamp({ plainTextBuffer });
>>>>>>> 71436eac
  const recipient = PubKey.cast(destination);

  const { cipherText } = await MessageEncrypter.encrypt(
    recipient,
    SignalService.Envelope.encode(envelope).finish(),
    encryptionBasedOnConversation(recipient)
  );

  return {
    networkTimestamp,
    encryptedAndWrappedData: cipherText,
    namespace,
    ttl,
    identifier,
    isSyncMessage: syncMessage,
  };
}

async function encryptMessageAndWrap(
  params: EncryptAndWrapMessage
): Promise<EncryptAndWrapMessageResults> {
  const {
    destination,
    identifier,
    isSyncMessage: syncMessage,
    namespace,
    plainTextBuffer,
    ttl,
    networkTimestamp,
  } = params;

  if (PubKey.is03Pubkey(destination)) {
    return encryptForGroupV2(params);
  }

<<<<<<< HEAD
  // can only be legacy group or 1o1 chats here

  const recipient = PubKey.cast(destination);

  const { envelopeType, cipherText } = await MessageEncrypter.encrypt(
    recipient,
    plainTextBuffer,
    encryptionBasedOnConversation(recipient)
  );

  const envelope = wrapContentIntoEnvelope(
    envelopeType,
    recipient.key,
    networkTimestamp,
    cipherText
  );
  const data = wrapEnvelopeInWebSocketMessage(envelope);
=======
  const overridenNamespace = !isNil(namespace)
    ? namespace
    : getConversationController().get(recipient.key)?.isClosedGroup()
      ? SnodeNamespaces.ClosedGroupMessage
      : SnodeNamespaces.UserMessages;
>>>>>>> 71436eac

  return {
    encryptedAndWrappedData: data,
    networkTimestamp,
    namespace,
    ttl,
    identifier,
    isSyncMessage: syncMessage,
  };
}

async function encryptMessagesAndWrap(
  messages: Array<EncryptAndWrapMessage>
): Promise<Array<EncryptAndWrapMessageResults>> {
  return Promise.all(messages.map(encryptMessageAndWrap));
}

/**
 * Send an array of preencrypted data to the corresponding swarm.
 * Warning:
 *   This does not handle result of messages and marking messages as read, syncing them currently.
 *   For this, use the `MessageQueue.sendSingleMessage()` for now.
 *
 * @param params the data to deposit
 * @param destination the pubkey we should deposit those message to
 * @returns the hashes of successful deposit
 */
async function sendEncryptedDataToSnode({
  destination,
  storeRequests,
  messagesHashesToDelete,
  revokeSubRequest,
  unrevokeSubRequest,
}: WithRevokeSubRequest & {
  storeRequests: Array<StoreGroupConfigOrMessageSubRequest | StoreUserConfigSubRequest>;
  destination: GroupPubkeyType | PubkeyType;
  messagesHashesToDelete: Set<string> | null;
}): Promise<NotEmptyArrayOfBatchResults | null> {
  try {
    const batchResults = await pRetry(
      async () => {
        return MessageSender.sendMessagesDataToSnode(
          storeRequests,
          destination,
          {
            messagesHashes: [...(messagesHashesToDelete || [])],
            revokeSubRequest,
            unrevokeSubRequest,
          },
          'sequence'
        );
      },
      {
        retries: 2,
        factor: 1,
        minTimeout: MessageSender.getMinRetryTimeout(),
        maxTimeout: 1000,
      }
    );

    if (!batchResults || isEmpty(batchResults)) {
      throw new Error('result is empty for sendEncryptedDataToSnode');
    }

    return batchResults;
  } catch (e) {
    window.log.warn(`sendEncryptedDataToSnode failed with ${e.message}`);
    return null;
  }
}

function wrapContentIntoEnvelope(
  type: SignalService.Envelope.Type,
  sskSource: string | undefined,
  timestamp: number,
  content: Uint8Array
): SignalService.Envelope {
  let source: string | undefined;

  if (type === SignalService.Envelope.Type.CLOSED_GROUP_MESSAGE) {
    source = sskSource;
  }

  return SignalService.Envelope.create({
    type,
    source,
    timestamp,
    content,
  });
}

/**
 * This is an outdated practice and we should probably just send the envelope data directly.
 * Something to think about in the future.
 */
function wrapEnvelopeInWebSocketMessage(envelope: SignalService.Envelope): Uint8Array {
  const request = SignalService.WebSocketRequestMessage.create({
    id: 0,
    body: SignalService.Envelope.encode(envelope).finish(),
    verb: 'PUT',
    path: '/api/v1/message',
  });

  const websocket = SignalService.WebSocketMessage.create({
    type: SignalService.WebSocketMessage.Type.REQUEST,
    request,
  });
  return SignalService.WebSocketMessage.encode(websocket).finish();
}

// ================ Open Group ================
/**
 * Send a message to an open group v2.
 * @param message The open group message.
 */
async function sendToOpenGroupV2(
  rawMessage: OpenGroupVisibleMessage,
  roomInfos: OpenGroupRequestCommonType,
  blinded: boolean,
  filesToLink: Array<number>
): Promise<OpenGroupMessageV2 | boolean> {
  // we agreed to pad message for opengroupv2
  const paddedBody = addMessagePadding(rawMessage.plainTextBuffer());
  const v2Message = new OpenGroupMessageV2({
    sentTimestamp: GetNetworkTime.now(),
    base64EncodedData: fromUInt8ArrayToBase64(paddedBody),
    filesToLink,
  });

  const msg = await sendSogsMessageOnionV4(
    roomInfos.serverUrl,
    roomInfos.roomId,
    new AbortController().signal,
    v2Message,
    blinded
  );
  return msg;
}

/**
 * Send a message to an open group v2.
 * @param message The open group message.
 */
async function sendToOpenGroupV2BlindedRequest(
  encryptedContent: Uint8Array,
  roomInfos: OpenGroupRequestCommonType,
  recipientBlindedId: string
): Promise<{ serverId: number; serverTimestamp: number }> {
  const v2Message = new OpenGroupMessageV2({
    sentTimestamp: GetNetworkTime.now(),
    base64EncodedData: fromUInt8ArrayToBase64(encryptedContent),
  });

  // Warning: sendMessageOnionV4BlindedRequest throws
  const msg = await sendMessageOnionV4BlindedRequest(
    roomInfos.serverUrl,
    roomInfos.roomId,
    new AbortController().signal,
    v2Message,
    recipientBlindedId
  );
  return msg;
}

export const MessageSender = {
  sendToOpenGroupV2BlindedRequest,
  sendMessagesDataToSnode,
  sendEncryptedDataToSnode,
  getMinRetryTimeout,
  sendToOpenGroupV2,
  sendSingleMessage,
  isContentSyncMessage,
  wrapContentIntoEnvelope,
  getSignatureParamsFromNamespace,
  signSubRequests,
};

/**
 * Note: this function does not handle the syncing logic of messages yet.
 * Use it to push message to group, to note to self, or with user messages which do not require a syncing logic
 */
async function handleBatchResultWithSubRequests({
  batchResult,
  destination,
  subRequests,
}: {
  batchResult: NotEmptyArrayOfBatchResults;
  subRequests: Array<RawSnodeSubRequests>;
  destination: string;
}) {
  const isDestinationClosedGroup = ConvoHub.use().get(destination)?.isClosedGroup();
  if (!batchResult || !isArray(batchResult) || isEmpty(batchResult)) {
    window.log.error('handleBatchResultWithSubRequests: invalid batch result ');
    return;
  }
  const us = UserUtils.getOurPubKeyStrFromCache();

  const seenHashes: Array<SeenMessageHashes> = [];
  for (let index = 0; index < subRequests.length; index++) {
    const subRequest = subRequests[index];

    // there are some stuff we need to do when storing a message (for a group/legacy group or user, but no config messages)
    if (
      subRequest instanceof StoreGroupConfigOrMessageSubRequest ||
      subRequest instanceof StoreLegacyGroupMessageSubRequest ||
      subRequest instanceof StoreUserMessageSubRequest
    ) {
      const storedAt = batchResult?.[index]?.body?.t;
      const storedHash = batchResult?.[index]?.body?.hash;
      const subRequestStatusCode = batchResult?.[index]?.code;

      // TODO: the expiration is due to be returned by the storage server on "store" soon, we will then be able to use it instead of doing the storedAt + ttl logic below
      // if we have a hash and a storedAt, mark it as seen so we don't reprocess it on the next retrieve

      if (
        subRequestStatusCode === 200 &&
        !isEmpty(storedHash) &&
        isString(storedHash) &&
        isNumber(storedAt)
      ) {
        seenHashes.push({
          expiresAt: GetNetworkTime.now() + TTL_DEFAULT.CONTENT_MESSAGE, // non config msg expire at CONTENT_MESSAGE at most
          hash: storedHash,
        });

        // We need to store the hash of our synced message when for a 1o1. (as this is the one stored on our swarm)
        // For groups, we can just store that hash directly as the group's swarm is hosting all of the group messages

        if (
          subRequest.dbMessageIdentifier &&
          (subRequest.destination === us || isDestinationClosedGroup)
        ) {
          // get a fresh copy of the message from the DB
          /* eslint-disable no-await-in-loop */
          const foundMessage = await Data.getMessageById(subRequest.dbMessageIdentifier);
          if (foundMessage) {
            await foundMessage.updateMessageHash(storedHash);
            // - a message pushed to a group is always synced
            // - a message sent to ourself when it was a marked as sentSync is a synced message to ourself
            if (
              isDestinationClosedGroup ||
              (subRequest.destination === us && foundMessage.get('sentSync'))
            ) {
              foundMessage.set({ synced: true });
            }
            foundMessage.set({
              sent_to: [subRequest.destination],
              sent: true,
              sent_at: storedAt,
            });
            await foundMessage.commit();
            await foundMessage.getConversation()?.updateLastMessage();
            window?.log?.info(`updated message ${foundMessage.get('id')} with hash: ${storedHash}`);
          }
          /* eslint-enable no-await-in-loop */
        }
      }
    }
  }
  await Data.saveSeenMessageHashes(seenHashes);
}<|MERGE_RESOLUTION|>--- conflicted
+++ resolved
@@ -61,12 +61,7 @@
 import { PubKey } from '../types';
 import { OutgoingRawMessage } from '../types/RawMessage';
 import { UserUtils } from '../utils';
-<<<<<<< HEAD
-import { fromUInt8ArrayToBase64 } from '../utils/String';
-=======
 import { ed25519Str, fromUInt8ArrayToBase64 } from '../utils/String';
-import { EmptySwarmError } from '../utils/errors';
->>>>>>> 71436eac
 
 // ================ SNODE STORE ================
 
@@ -437,11 +432,7 @@
 }
 
 function encryptionBasedOnConversation(destination: PubKey) {
-<<<<<<< HEAD
   if (ConvoHub.use().get(destination.key)?.isClosedGroup()) {
-=======
-  if (getConversationController().get(destination.key)?.isClosedGroup()) {
->>>>>>> 71436eac
     return SignalService.Envelope.Type.CLOSED_GROUP_MESSAGE;
   }
   return SignalService.Envelope.Type.SESSION_MESSAGE;
@@ -481,7 +472,6 @@
     networkTimestamp,
   } = params;
 
-<<<<<<< HEAD
   const envelope = wrapContentIntoEnvelope(
     SignalService.Envelope.Type.CLOSED_GROUP_MESSAGE,
     destination,
@@ -489,10 +479,6 @@
     plainTextBuffer
   );
 
-=======
-  const { overRiddenTimestampBuffer, networkTimestamp } =
-    overwriteOutgoingTimestampWithNetworkTimestamp({ plainTextBuffer });
->>>>>>> 71436eac
   const recipient = PubKey.cast(destination);
 
   const { cipherText } = await MessageEncrypter.encrypt(
@@ -528,7 +514,6 @@
     return encryptForGroupV2(params);
   }
 
-<<<<<<< HEAD
   // can only be legacy group or 1o1 chats here
 
   const recipient = PubKey.cast(destination);
@@ -546,13 +531,6 @@
     cipherText
   );
   const data = wrapEnvelopeInWebSocketMessage(envelope);
-=======
-  const overridenNamespace = !isNil(namespace)
-    ? namespace
-    : getConversationController().get(recipient.key)?.isClosedGroup()
-      ? SnodeNamespaces.ClosedGroupMessage
-      : SnodeNamespaces.UserMessages;
->>>>>>> 71436eac
 
   return {
     encryptedAndWrappedData: data,
