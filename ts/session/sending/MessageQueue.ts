--- conflicted
+++ resolved
@@ -4,14 +4,11 @@
   MessageQueueInterface,
   MessageQueueInterfaceEvents,
 } from './MessageQueueInterface';
-<<<<<<< HEAD
-import { ContentMessage, OpenGroupMessage, SessionResetMessage } from '../messages/outgoing';
-=======
 import {
-  ContentMessage as OutgoingContentMessage,
+  ContentMessage,
   OpenGroupMessage,
+  SessionResetMessage,
 } from '../messages/outgoing';
->>>>>>> 935ac8d8
 import { PendingMessageCache } from './PendingMessageCache';
 import { JobQueue, TypedEventEmitter } from '../utils';
 
