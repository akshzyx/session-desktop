--- conflicted
+++ resolved
@@ -164,23 +164,13 @@
         // We put the event handling inside this job to avoid sending duplicate events
         const job = async () => {
           try {
-<<<<<<< HEAD
-            const wrappedEnvelope = await MessageSender.send(
-              message,
-              undefined,
-              undefined,
-              isSyncMessage
-            );
-            await MessageSentHandler.handleMessageSentSuccess(message, wrappedEnvelope);
-=======
-            const { wrappedEnvelope, effectiveTimestamp } = await MessageSender.send(message);
+            const { wrappedEnvelope, effectiveTimestamp } = await MessageSender.send(message, undefined, undefined, isSyncMessage);
 
             await MessageSentHandler.handleMessageSentSuccess(
               message,
               effectiveTimestamp,
               wrappedEnvelope
             );
->>>>>>> 2e0cf0bc
 
             const cb = this.pendingMessageCache.callbacks.get(message.identifier);
 
