--- conflicted
+++ resolved
@@ -83,17 +83,13 @@
       if (!serverId || serverId === -1) {
         throw new Error(`Invalid serverId returned by server: ${serverId}`);
       }
-<<<<<<< HEAD
 
       // We handle reaction messages separately
       if (message && message.dataProto().reaction) {
         return;
       }
 
-      void MessageSentHandler.handlePublicMessageSentSuccess(message, {
-=======
       await MessageSentHandler.handlePublicMessageSentSuccess(message.identifier, {
->>>>>>> 71bcc159
         serverId: serverId,
         serverTimestamp: sentTimestamp,
       });
