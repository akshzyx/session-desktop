--- conflicted
+++ resolved
@@ -1,14 +1,10 @@
 import {
-<<<<<<< HEAD
-  ContentMessage as OutgoingContentMessage,
-=======
-  ClosedGroupMessage,
   ContentMessage,
->>>>>>> b5d90ab7
   OpenGroupMessage,
 } from '../messages/outgoing';
 import { RawMessage } from '../types/RawMessage';
 import { TypedEventEmitter } from '../utils';
+import { ClosedGroupMessage } from '../messages/outgoing/content/data/group';
 
 type GroupMessageType = OpenGroupMessage | ClosedGroupMessage;
 
