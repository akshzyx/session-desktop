import { getItemById, createOrUpdateItem } from '../../../js/modules/data';
import { RawMessage } from '../types/RawMessage';
import { ContentMessage } from '../messages/outgoing';
<<<<<<< HEAD
import * as MessageUtils from '../utils';
import { PubKey } from '../types';
=======
>>>>>>> cbc32b99

// This is an abstraction for storing pending messages.
// Ideally we want to store pending messages in the database so that
// on next launch we can re-send the pending messages, but we don't want
// to constantly fetch pending messages from the database.
// Thus we have an intermediary cache which will store pending messagesin
// memory and sync its state with the database on modification (add or remove).

export class PendingMessageCache {
  private cache: Array<RawMessage>;

  constructor() {
    // Load pending messages from the database
    // You should await init() on making a new PendingMessageCache
    //   if you'd like to have instant access to the cache
    this.cache = [];
    void this.init();
  }

<<<<<<< HEAD
  public get(): Array<RawMessage> {
    // Get all pending from cache, sorted with oldest first
    return this.cache.sort((a, b) => a.timestamp - b.timestamp);
=======
  public addPendingMessage(
    device: string,
    message: ContentMessage
  ): RawMessage {
    // TODO: Maybe have a util for converting OutgoingContentMessage to RawMessage?
    // TODO: Raw message has uuid, how are we going to set that? maybe use a different identifier?
    // One could be device + timestamp would make a unique identifier
    // TODO: Return previous pending message if it exists
    return {} as RawMessage;
>>>>>>> cbc32b99
  }

  public async add(
    device: PubKey,
    message: ContentMessage
  ): Promise<RawMessage> {
    const rawMessage = MessageUtils.toRawMessage(device, message);

    // Does it exist in cache already?
    if (this.find(rawMessage)) {
      return rawMessage;
    }

    this.cache.push(rawMessage);
    await this.syncCacheWithDB();

    return rawMessage;
  }

  public async remove(
    message: RawMessage
  ): Promise<Array<RawMessage> | undefined> {
    // Should only be called after message is processed

    // Return if message doesn't exist in cache
    if (!this.find(message)) {
      return;
    }

    // Remove item from cache and sync with database
    const updatedCache = this.cache.filter(
      m => m.identifier !== message.identifier
    );
    this.cache = updatedCache;
    await this.syncCacheWithDB();

    return updatedCache;
  }

  public find(message: RawMessage): RawMessage | undefined {
    // Find a message in the cache
    return this.cache.find(
      m => m.device === message.device && m.timestamp === message.timestamp
    );
  }

  public getForDevice(device: PubKey): Array<RawMessage> {
    const pending = this.cache.filter(m => m.device === device.key);

    return pending.sort((a, b) => a.timestamp - b.timestamp);
  }

  public async clear() {
    // Clears the cache and syncs to DB
    this.cache = [];
    await this.syncCacheWithDB();
  }

  public getDevices(): Array<PubKey> {
    // Gets all unique devices with pending messages
    const pubkeyStrings = [...new Set(this.cache.map(m => m.device))];

    const pubkeys: Array<PubKey> = [];
    pubkeyStrings.forEach(pubkey => {
      if (PubKey.validate(pubkey)) {
        pubkeys.push(new PubKey(pubkey));
      }
    });

    return pubkeys;
  }

  public async init() {
    const messages = await this.getFromStorage();
    this.cache = messages;
  }

  private async getFromStorage(): Promise<Array<RawMessage>> {
    // tslint:disable-next-line: no-backbone-get-set-outside-model
    const data = await getItemById('pendingMessages');
    if (!data || !data.value) {
      return [];
    }

    const barePending = JSON.parse(String(data.value));

    // tslint:disable-next-line: no-unnecessary-local-variable
    const pending = barePending.map((message: any) => {
      const { identifier, timestamp, device, ttl, encryption } = message;

      // Recreate buffers
      const rawBuffer = message.plainTextBuffer;
      const bufferValues: Array<number> = Object.values(rawBuffer);
      const plainTextBuffer = Uint8Array.from(bufferValues);

      return {
        identifier,
        plainTextBuffer,
        timestamp,
        device,
        ttl,
        encryption,
      } as RawMessage;
    });

    return pending as Array<RawMessage>;
  }

  private async syncCacheWithDB() {
    // Only call when adding / removing from cache.
    const encodedPendingMessages = JSON.stringify(this.cache) || '';
    await createOrUpdateItem({
      id: 'pendingMessages',
      value: encodedPendingMessages,
    });
  }
}<|MERGE_RESOLUTION|>--- conflicted
+++ resolved
@@ -1,11 +1,8 @@
-import { getItemById, createOrUpdateItem } from '../../../js/modules/data';
+import { createOrUpdateItem, getItemById } from '../../../js/modules/data';
 import { RawMessage } from '../types/RawMessage';
 import { ContentMessage } from '../messages/outgoing';
-<<<<<<< HEAD
+import { PubKey } from '../types';
 import * as MessageUtils from '../utils';
-import { PubKey } from '../types';
-=======
->>>>>>> cbc32b99
 
 // This is an abstraction for storing pending messages.
 // Ideally we want to store pending messages in the database so that
@@ -15,31 +12,44 @@
 // memory and sync its state with the database on modification (add or remove).
 
 export class PendingMessageCache {
-  private cache: Array<RawMessage>;
+  public readonly isReady: Promise<boolean>;
+  private cache: Array<any>;
 
   constructor() {
     // Load pending messages from the database
-    // You should await init() on making a new PendingMessageCache
+    // You should await isReady on making a new PendingMessageCache
     //   if you'd like to have instant access to the cache
-    this.cache = [];
-    void this.init();
+    this.cache = ['bleep'];
+
+    this.isReady = new Promise(async resolve => {
+      await this.loadFromDB();
+      resolve(true);
+    });
   }
 
-<<<<<<< HEAD
-  public get(): Array<RawMessage> {
+  public getAllPending(): Array<RawMessage> {
     // Get all pending from cache, sorted with oldest first
-    return this.cache.sort((a, b) => a.timestamp - b.timestamp);
-=======
-  public addPendingMessage(
-    device: string,
-    message: ContentMessage
-  ): RawMessage {
-    // TODO: Maybe have a util for converting OutgoingContentMessage to RawMessage?
-    // TODO: Raw message has uuid, how are we going to set that? maybe use a different identifier?
-    // One could be device + timestamp would make a unique identifier
-    // TODO: Return previous pending message if it exists
-    return {} as RawMessage;
->>>>>>> cbc32b99
+    return [...this.cache].sort((a, b) => a.timestamp - b.timestamp);
+  }
+
+  public getForDevice(device: PubKey): Array<RawMessage> {
+    const pending = this.cache.filter(m => m.device === device.key);
+
+    return pending.sort((a, b) => a.timestamp - b.timestamp);
+  }
+
+  public getDevices(): Array<PubKey> {
+    // Gets all unique devices with pending messages
+    const pubkeyStrings = [...new Set(this.cache.map(m => m.device))];
+
+    const pubkeys: Array<PubKey> = [];
+    pubkeyStrings.forEach(pubkey => {
+      if (PubKey.validate(pubkey)) {
+        pubkeys.push(new PubKey(pubkey));
+      }
+    });
+
+    return pubkeys;
   }
 
   public async add(
@@ -54,7 +64,7 @@
     }
 
     this.cache.push(rawMessage);
-    await this.syncCacheWithDB();
+    await this.saveToDB();
 
     return rawMessage;
   }
@@ -74,7 +84,7 @@
       m => m.identifier !== message.identifier
     );
     this.cache = updatedCache;
-    await this.syncCacheWithDB();
+    await this.saveToDB();
 
     return updatedCache;
   }
@@ -86,39 +96,18 @@
     );
   }
 
-  public getForDevice(device: PubKey): Array<RawMessage> {
-    const pending = this.cache.filter(m => m.device === device.key);
-
-    return pending.sort((a, b) => a.timestamp - b.timestamp);
-  }
-
   public async clear() {
     // Clears the cache and syncs to DB
     this.cache = [];
-    await this.syncCacheWithDB();
+    await this.saveToDB();
   }
 
-  public getDevices(): Array<PubKey> {
-    // Gets all unique devices with pending messages
-    const pubkeyStrings = [...new Set(this.cache.map(m => m.device))];
-
-    const pubkeys: Array<PubKey> = [];
-    pubkeyStrings.forEach(pubkey => {
-      if (PubKey.validate(pubkey)) {
-        pubkeys.push(new PubKey(pubkey));
-      }
-    });
-
-    return pubkeys;
-  }
-
-  public async init() {
+  public async loadFromDB() {
     const messages = await this.getFromStorage();
     this.cache = messages;
   }
 
   private async getFromStorage(): Promise<Array<RawMessage>> {
-    // tslint:disable-next-line: no-backbone-get-set-outside-model
     const data = await getItemById('pendingMessages');
     if (!data || !data.value) {
       return [];
@@ -126,14 +115,8 @@
 
     const barePending = JSON.parse(String(data.value));
 
-    // tslint:disable-next-line: no-unnecessary-local-variable
     const pending = barePending.map((message: any) => {
-      const { identifier, timestamp, device, ttl, encryption } = message;
-
-      // Recreate buffers
-      const rawBuffer = message.plainTextBuffer;
-      const bufferValues: Array<number> = Object.values(rawBuffer);
-      const plainTextBuffer = Uint8Array.from(bufferValues);
+      const { identifier, plainTextBuffer, timestamp, device, ttl, encryption } = message;
 
       return {
         identifier,
@@ -148,9 +131,9 @@
     return pending as Array<RawMessage>;
   }
 
-  private async syncCacheWithDB() {
+  private async saveToDB() {
     // Only call when adding / removing from cache.
-    const encodedPendingMessages = JSON.stringify(this.cache) || '';
+    const encodedPendingMessages = JSON.stringify(this.cache) || '[]';
     await createOrUpdateItem({
       id: 'pendingMessages',
       value: encodedPendingMessages,
