import {
  createOrUpdateItem,
  getItemById,
  bulkAddItems,
} from '../../../js/modules/data';
import { RawMessage, BareRawMessage } from '../types/RawMessage';
import { ContentMessage } from '../messages/outgoing';
import { PubKey } from '../types';
import * as MessageUtils from '../utils';

// This is an abstraction for storing pending messages.
// Ideally we want to store pending messages in the database so that
// on next launch we can re-send the pending messages, but we don't want
// to constantly fetch pending messages from the database.
// Thus we have an intermediary cache which will store pending messagesin
// memory and sync its state with the database on modification (add or remove).

export class PendingMessageCache {
  public readonly isReady: Promise<boolean>;
  private cache: Array<RawMessage>;

  constructor() {
    // Load pending messages from the database
    // You should await isReady on making a new PendingMessageCache
    //   if you'd like to have instant access to the cache
    this.cache = [];

    this.isReady = new Promise(async resolve => {
      await this.loadFromDB();
      resolve(true);
    });
  }

  public getAllPending(): Array<RawMessage> {
    // Get all pending from cache, sorted with oldest first
    return [...this.cache].sort((a, b) => a.timestamp - b.timestamp);
  }

  public getForDevice(device: PubKey): Array<RawMessage> {
    return this.getAllPending().filter(m => m.device === device.key);
  }

  public getDevices(): Array<PubKey> {
    // Gets all unique devices with pending messages
    const pubkeyStrings = [...new Set(this.cache.map(m => m.device))];

    return pubkeyStrings.map(PubKey.from).filter((k): k is PubKey => !!k);
  }

  public async add(
    device: PubKey,
    message: ContentMessage
  ): Promise<RawMessage> {
    const rawMessage = MessageUtils.toRawMessage(device, message);

    // Does it exist in cache already?
    if (this.find(rawMessage)) {
      return rawMessage;
    }

    this.cache.push(rawMessage);
    await this.saveToDB();

    return rawMessage;
  }

  public async remove(
    message: RawMessage
  ): Promise<Array<RawMessage> | undefined> {
    // Should only be called after message is processed

    // Return if message doesn't exist in cache
    if (!this.find(message)) {
      return;
    }

    // Remove item from cache and sync with database
    const updatedCache = this.cache.filter(
      m => m.identifier !== message.identifier
    );
    this.cache = updatedCache;
    await this.saveToDB();

    return updatedCache;
  }

  public find(message: RawMessage): RawMessage | undefined {
    // Find a message in the cache
    return this.cache.find(
      m => m.device === message.device && m.timestamp === message.timestamp
    );
  }

  public async clear() {
    // Clears the cache and syncs to DB
    this.cache = [];
    await this.saveToDB();
  }

  private async loadFromDB() {
    const messages = await this.getFromStorage();
    this.cache = messages;
  }

  private async getFromStorage(): Promise<Array<RawMessage>> {
    const data = await getItemById('pendingMessages');
    if (!data || !data.value) {
      return [];
    }

    const barePending = JSON.parse(String(data.value)) as Array<BareRawMessage>;

    // Rebuild plainTextBuffer
    // tslint:disable-next-line: no-unnecessary-local-variable
    const pending = barePending.map((message: BareRawMessage) => {
      const rebuiltMessage = { ...message };

<<<<<<< HEAD
    const pending = barePending.map((message: any) => {
      const {
        identifier,
        plainTextBuffer,
        timestamp,
        device,
        ttl,
        encryption,
      } = message;
=======
      // From Array<number> to ArrayBuffer
      const bufferArray = Uint8Array.from(message.plainTextBuffer);
>>>>>>> 728b43be

      // From ArrayBuffer into Buffer
      const buffer = Buffer.alloc(bufferArray.byteLength);
      for (let i = 0; i < buffer.length; i++) {
        buffer[i] = bufferArray[i];
      }

      rebuiltMessage.plainTextBuffer = buffer;

      return rebuiltMessage as RawMessage;
    });

    return pending;
  }

  private async saveToDB() {
    // For each plainTextBuffer in cache, save in as a simple Array<number> to avoid
    // Node issues with JSON stringifying Buffer without strict typing
    const encodedCache = [...this.cache].map(item => {
      const plainTextBuffer = Array.from(item.plainTextBuffer);

      return { ...item, plainTextBuffer };
    });

    const encodedPendingMessages = JSON.stringify(encodedCache) || '[]';
    await createOrUpdateItem({
      id: 'pendingMessages',
      value: encodedPendingMessages,
    });
  }
}<|MERGE_RESOLUTION|>--- conflicted
+++ resolved
@@ -115,20 +115,8 @@
     const pending = barePending.map((message: BareRawMessage) => {
       const rebuiltMessage = { ...message };
 
-<<<<<<< HEAD
-    const pending = barePending.map((message: any) => {
-      const {
-        identifier,
-        plainTextBuffer,
-        timestamp,
-        device,
-        ttl,
-        encryption,
-      } = message;
-=======
       // From Array<number> to ArrayBuffer
       const bufferArray = Uint8Array.from(message.plainTextBuffer);
->>>>>>> 728b43be
 
       // From ArrayBuffer into Buffer
       const buffer = Buffer.alloc(bufferArray.byteLength);
