import _ from 'lodash';
import { Data } from '../../data/data';
import { SignalService } from '../../protobuf';
import { PnServer } from '../apis/push_notification_api';
import { OpenGroupVisibleMessage } from '../messages/outgoing/visibleMessage/OpenGroupVisibleMessage';
import { RawMessage } from '../types';
import { UserUtils } from '../utils';

async function handlePublicMessageSentSuccess(
  sentMessageIdentifier: string,
  result: { serverId: number; serverTimestamp: number }
) {
  const { serverId, serverTimestamp } = result;

  try {
    const foundMessage = await fetchHandleMessageSentData(sentMessageIdentifier);

    if (!foundMessage) {
      throw new Error(
        'handlePublicMessageSentSuccess(): The message should be in memory for an openGroup message'
      );
    }

    // serverTimestamp can be a fractional number where first part is seconds and second part is nanosecs depending on the pysogs version.

    foundMessage.set({
      serverTimestamp,
      serverId,
      isPublic: true,
      sent: true,
      sent_at: serverTimestamp, // we quote by sent_at, so we MUST sent_at: serverTimestamp
      sync: true,
      synced: true,
      sentSync: true,
    });
    await foundMessage.commit();
    foundMessage.getConversation()?.updateLastMessage();
  } catch (e) {
    window?.log?.error('Error setting public on message');
  }
}

// tslint:disable-next-line: cyclomatic-complexity
async function handleMessageSentSuccess(
  sentMessage: RawMessage,
  effectiveTimestamp: number,
  wrappedEnvelope?: Uint8Array
) {
  // The wrappedEnvelope will be set only if the message is not one of OpenGroupV2Message type.
  let fetchedMessage = await fetchHandleMessageSentData(sentMessage.identifier);
  if (!fetchedMessage) {
    return;
  }

  let sentTo = fetchedMessage.get('sent_to') || [];

<<<<<<< HEAD
    const contentDecoded = SignalService.Content.decode(sentMessage.plainTextBuffer);
    const { dataMessage } = contentDecoded;

    // We handle reaction messages separately
    if (dataMessage && dataMessage.reaction) {
      return;
    }

    let sentTo = fetchedMessage.get('sent_to') || [];
=======
  const isOurDevice = UserUtils.isUsFromCache(sentMessage.device);
>>>>>>> 71bcc159

  // FIXME this is not correct and will cause issues with syncing
  // At this point the only way to check for medium
  // group is by comparing the encryption type
  const isClosedGroupMessage =
    sentMessage.encryption === SignalService.Envelope.Type.CLOSED_GROUP_MESSAGE;

<<<<<<< HEAD
    // FIXME this is not correct and will cause issues with syncing
    // At this point the only way to check for medium
    // group is by comparing the encryption type
    const isClosedGroupMessage =
      sentMessage.encryption === SignalService.Envelope.Type.CLOSED_GROUP_MESSAGE;

    // We trigger a sync message only when the message is not to one of our devices, AND
    // the message is not for an open group (there is no sync for opengroups, each device pulls all messages), AND
    // if we did not sync or trigger a sync message for this specific message already
    const shouldTriggerSyncMessage =
      !isOurDevice &&
      !isClosedGroupMessage &&
      !fetchedMessage.get('synced') &&
      !fetchedMessage.get('sentSync');

    // A message is synced if we triggered a sync message (sentSync)
    // and the current message was sent to our device (so a sync message)
    const shouldMarkMessageAsSynced = isOurDevice && fetchedMessage.get('sentSync');

    /**
     * We should hit the notify endpoint for push notification only if:
     *  • It's a one-to-one chat or a closed group
     *  • The message has either text or attachments
     */
    const hasBodyOrAttachments = Boolean(
      dataMessage &&
        (dataMessage.body || (dataMessage.attachments && dataMessage.attachments.length))
    );
    const shouldNotifyPushServer = hasBodyOrAttachments && !isOurDevice;

    if (shouldNotifyPushServer) {
      // notify the push notification server if needed
      if (!wrappedEnvelope) {
        window?.log?.warn('Should send PN notify but no wrapped envelope set.');
      } else {
        // we do not really care about the result, neither of waiting for it
        void PnServer.notifyPnServer(wrappedEnvelope, sentMessage.device);
      }
=======
  // We trigger a sync message only when the message is not to one of our devices, AND
  // the message is not for an open group (there is no sync for opengroups, each device pulls all messages), AND
  // if we did not sync or trigger a sync message for this specific message already
  const shouldTriggerSyncMessage =
    !isOurDevice &&
    !isClosedGroupMessage &&
    !fetchedMessage.get('synced') &&
    !fetchedMessage.get('sentSync');

  // A message is synced if we triggered a sync message (sentSync)
  // and the current message was sent to our device (so a sync message)
  const shouldMarkMessageAsSynced = isOurDevice && fetchedMessage.get('sentSync');

  const contentDecoded = SignalService.Content.decode(sentMessage.plainTextBuffer);
  const { dataMessage } = contentDecoded;

  /**
   * We should hit the notify endpoint for push notification only if:
   *  • It's a one-to-one chat or a closed group
   *  • The message has either text or attachments
   */
  const hasBodyOrAttachments = Boolean(
    dataMessage && (dataMessage.body || (dataMessage.attachments && dataMessage.attachments.length))
  );
  const shouldNotifyPushServer = hasBodyOrAttachments && !isOurDevice;

  if (shouldNotifyPushServer) {
    // notify the push notification server if needed
    if (!wrappedEnvelope) {
      window?.log?.warn('Should send PN notify but no wrapped envelope set.');
    } else {
      // we do not really care about the result, neither of waiting for it
      void PnServer.notifyPnServer(wrappedEnvelope, sentMessage.device);
>>>>>>> 71bcc159
    }
  }

  // Handle the sync logic here
  if (shouldTriggerSyncMessage) {
    if (dataMessage) {
      try {
        await fetchedMessage.sendSyncMessage(
          dataMessage as SignalService.DataMessage,
          effectiveTimestamp
        );
        const tempFetchMessage = await fetchHandleMessageSentData(sentMessage.identifier);
        if (!tempFetchMessage) {
          window?.log?.warn(
            'Got an error while trying to sendSyncMessage(): fetchedMessage is null'
          );
          return;
        }
        fetchedMessage = tempFetchMessage;
      } catch (e) {
        window?.log?.warn('Got an error while trying to sendSyncMessage():', e);
      }
    }
<<<<<<< HEAD

    sentTo = _.union(sentTo, [sentMessage.device]);

    fetchedMessage.set({
      sent_to: sentTo,
      sent: true,
      expirationStartTimestamp: Date.now(),
      sent_at: effectiveTimestamp,
    });
    await fetchedMessage.commit();
    fetchedMessage.getConversation()?.updateLastMessage();
=======
  } else if (shouldMarkMessageAsSynced) {
    fetchedMessage.set({ synced: true });
>>>>>>> 71bcc159
  }

  sentTo = _.union(sentTo, [sentMessage.device]);

  fetchedMessage.set({
    sent_to: sentTo,
    sent: true,
    expirationStartTimestamp: Date.now(),
    sent_at: effectiveTimestamp,
  });

  await fetchedMessage.commit();
  fetchedMessage.getConversation()?.updateLastMessage();
}

async function handleMessageSentFailure(
  sentMessage: RawMessage | OpenGroupVisibleMessage,
  error: any
) {
  const fetchedMessage = await fetchHandleMessageSentData(sentMessage.identifier);
  if (!fetchedMessage) {
    return;
  }

  if (error instanceof Error) {
    await fetchedMessage.saveErrors(error);
  }

  if (!(sentMessage instanceof OpenGroupVisibleMessage)) {
    const isOurDevice = UserUtils.isUsFromCache(sentMessage.device);
    // if this message was for ourself, and it was not already synced,
    // it means that we failed to sync it.
    // so just remove the flag saying that we are currently sending the sync message
    if (isOurDevice && !fetchedMessage.get('sync')) {
      fetchedMessage.set({ sentSync: false });
    }

    fetchedMessage.set({
      expirationStartTimestamp: Date.now(),
    });
  }

  // always mark the message as sent.
  // the fact that we have errors on the sent is based on the saveErrors()
  fetchedMessage.set({
    sent: true,
  });

  await fetchedMessage.commit();
  await fetchedMessage.getConversation()?.updateLastMessage();
}

/**
 * This function tries to find a message by messageId by first looking on the MessageController.
 * The MessageController holds all messages being in memory.
 * Those are the messages sent recently, recieved recently, or the one shown to the user.
 *
 * If the app restarted, it's very likely those messages won't be on the memory anymore.
 * In this case, this function will look for it in the database and return it.
 * If the message is found on the db, it will also register it to the MessageController so our subsequent calls are quicker.
 */
async function fetchHandleMessageSentData(messageIdentifier: string) {
  const dbMessage = await Data.getMessageById(messageIdentifier);

  if (!dbMessage) {
    return null;
  }
  return dbMessage;
}

export const MessageSentHandler = {
  handlePublicMessageSentSuccess,
  handleMessageSentSuccess,
  handleMessageSentFailure,
};<|MERGE_RESOLUTION|>--- conflicted
+++ resolved
@@ -54,19 +54,7 @@
 
   let sentTo = fetchedMessage.get('sent_to') || [];
 
-<<<<<<< HEAD
-    const contentDecoded = SignalService.Content.decode(sentMessage.plainTextBuffer);
-    const { dataMessage } = contentDecoded;
-
-    // We handle reaction messages separately
-    if (dataMessage && dataMessage.reaction) {
-      return;
-    }
-
-    let sentTo = fetchedMessage.get('sent_to') || [];
-=======
   const isOurDevice = UserUtils.isUsFromCache(sentMessage.device);
->>>>>>> 71bcc159
 
   // FIXME this is not correct and will cause issues with syncing
   // At this point the only way to check for medium
@@ -74,46 +62,6 @@
   const isClosedGroupMessage =
     sentMessage.encryption === SignalService.Envelope.Type.CLOSED_GROUP_MESSAGE;
 
-<<<<<<< HEAD
-    // FIXME this is not correct and will cause issues with syncing
-    // At this point the only way to check for medium
-    // group is by comparing the encryption type
-    const isClosedGroupMessage =
-      sentMessage.encryption === SignalService.Envelope.Type.CLOSED_GROUP_MESSAGE;
-
-    // We trigger a sync message only when the message is not to one of our devices, AND
-    // the message is not for an open group (there is no sync for opengroups, each device pulls all messages), AND
-    // if we did not sync or trigger a sync message for this specific message already
-    const shouldTriggerSyncMessage =
-      !isOurDevice &&
-      !isClosedGroupMessage &&
-      !fetchedMessage.get('synced') &&
-      !fetchedMessage.get('sentSync');
-
-    // A message is synced if we triggered a sync message (sentSync)
-    // and the current message was sent to our device (so a sync message)
-    const shouldMarkMessageAsSynced = isOurDevice && fetchedMessage.get('sentSync');
-
-    /**
-     * We should hit the notify endpoint for push notification only if:
-     *  • It's a one-to-one chat or a closed group
-     *  • The message has either text or attachments
-     */
-    const hasBodyOrAttachments = Boolean(
-      dataMessage &&
-        (dataMessage.body || (dataMessage.attachments && dataMessage.attachments.length))
-    );
-    const shouldNotifyPushServer = hasBodyOrAttachments && !isOurDevice;
-
-    if (shouldNotifyPushServer) {
-      // notify the push notification server if needed
-      if (!wrappedEnvelope) {
-        window?.log?.warn('Should send PN notify but no wrapped envelope set.');
-      } else {
-        // we do not really care about the result, neither of waiting for it
-        void PnServer.notifyPnServer(wrappedEnvelope, sentMessage.device);
-      }
-=======
   // We trigger a sync message only when the message is not to one of our devices, AND
   // the message is not for an open group (there is no sync for opengroups, each device pulls all messages), AND
   // if we did not sync or trigger a sync message for this specific message already
@@ -147,7 +95,6 @@
     } else {
       // we do not really care about the result, neither of waiting for it
       void PnServer.notifyPnServer(wrappedEnvelope, sentMessage.device);
->>>>>>> 71bcc159
     }
   }
 
@@ -171,22 +118,8 @@
         window?.log?.warn('Got an error while trying to sendSyncMessage():', e);
       }
     }
-<<<<<<< HEAD
-
-    sentTo = _.union(sentTo, [sentMessage.device]);
-
-    fetchedMessage.set({
-      sent_to: sentTo,
-      sent: true,
-      expirationStartTimestamp: Date.now(),
-      sent_at: effectiveTimestamp,
-    });
-    await fetchedMessage.commit();
-    fetchedMessage.getConversation()?.updateLastMessage();
-=======
   } else if (shouldMarkMessageAsSynced) {
     fetchedMessage.set({ synced: true });
->>>>>>> 71bcc159
   }
 
   sentTo = _.union(sentTo, [sentMessage.device]);
