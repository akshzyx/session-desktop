import { SessionRequestMessage } from '../messages/outgoing';
// import { MessageSender } from '../sending';
import { createOrUpdateItem, getItemById } from '../../../js/modules/data';
import { libloki, libsignal, textsecure } from '../../window';
import { MessageSender } from '../sending';
import * as MessageUtils from '../utils';
import { PubKey } from '../types';

<<<<<<< HEAD
import { SessionResetMessage } from '../messages/outgoing';
import { PubKey } from '../types';

export function hasSession(device: PubKey): boolean {
  return false; // TODO: Implement
=======
interface StringToNumberMap {
  [key: string]: number;
>>>>>>> 54261596
}
// tslint:disable: no-unnecessary-class
export class SessionProtocol {
  private static dbLoaded: Boolean = false;
  /**
   * This map olds the sent session timestamps, i.e. session requests message effectively sent to the recipient.
   * It is backed by a database entry so it's loaded from db on startup.
   * This map should not be used directly, but instead through
   * `updateSendSessionTimestamp()`, or `hasSendSessionRequest()`
   */
  private static sentSessionsTimestamp: StringToNumberMap;

<<<<<<< HEAD
export function hasSentSessionRequest(device: PubKey): boolean {
  // TODO: need a way to keep track of if we've sent a session request
  // My idea was to use the timestamp of when it was sent but there might be another better approach
  return false;
}

export async function sendSessionRequestIfNeeded(
  device: PubKey
): Promise<void> {
  if (hasSession(device) || hasSentSessionRequest(device)) {
    return Promise.resolve();
=======
  /**
   * This map olds the processed session timestamps, i.e. when we received a session request and handled it.
   * It is backed by a database entry so it's loaded from db on startup.
   * This map should not be used directly, but instead through
   * `updateProcessedSessionTimestamp()`, `getProcessedSessionRequest()` or `hasProcessedSessionRequest()`
   */
  private static processedSessionsTimestamp: StringToNumberMap;

  /**
   * This map olds the timestamp on which a sent session reset is triggered for a specific device.
   * Once the message is sent or failed to sent, this device is removed from here.
   * This is a memory only map. Which means that on app restart it's starts empty.
   */
  private static readonly pendingSendSessionsTimestamp: Set<string> = new Set();

  public static getSentSessionsTimestamp(): Readonly<StringToNumberMap> {
    return SessionProtocol.sentSessionsTimestamp;
>>>>>>> 54261596
  }

  public static getProcessedSessionsTimestamp(): Readonly<StringToNumberMap> {
    return SessionProtocol.processedSessionsTimestamp;
  }

  public static getPendingSendSessionTimestamp(): Readonly<Set<string>> {
    return SessionProtocol.pendingSendSessionsTimestamp;
  }

<<<<<<< HEAD
export function sessionEstablished(device: PubKey) {
  // TODO: this is called when we receive an encrypted message from the other user
  // Maybe it should be renamed to something else
  // TODO: This should make `hasSentSessionRequest` return `false`
}

export function shouldProcessSessionRequest(
  device: PubKey,
  messageTimestamp: number
): boolean {
  // TODO: Need to do the following here
  // messageTimestamp > session request sent timestamp && messageTimestamp > session request processed timestamp
  return false;
}

export function sessionRequestProcessed(device: PubKey) {
  // TODO: this is called when we process the session request
  // This should store the processed timestamp
  // Again naming is crap so maybe some other name is better
=======
  /** Returns true if we already have a session with that device */
  public static async hasSession(pubkey: PubKey): Promise<boolean> {
    // Session does not use the concept of a deviceId, thus it's always 1
    const address = new libsignal.SignalProtocolAddress(pubkey.key, 1);
    const sessionCipher = new libsignal.SessionCipher(
      textsecure.storage.protocol,
      address
    );

    return sessionCipher.hasOpenSession();
  }

  /**
   * Returns true if we sent a session request to that device already OR
   *  if a session request to that device is right now being sent.
   */
  public static async hasSentSessionRequest(pubkey: PubKey): Promise<boolean> {
    const pendingSend = SessionProtocol.pendingSendSessionsTimestamp.has(
      pubkey.key
    );
    const hasSent = await SessionProtocol.hasAlreadySentSessionRequest(
      pubkey.key
    );

    return pendingSend || hasSent;
  }

  /**
   * Triggers a SessionRequestMessage to be sent if:
   *   - we do not already have a session and
   *   - we did not sent a session request already to that device and
   *   - we do not have a session request currently being sent to that device
   */
  public static async sendSessionRequestIfNeeded(
    pubkey: PubKey
  ): Promise<void> {
    if (
      (await SessionProtocol.hasSession(pubkey)) ||
      (await SessionProtocol.hasSentSessionRequest(pubkey))
    ) {
      return;
    }

    const preKeyBundle = await libloki.storage.getPreKeyBundleForContact(
      pubkey.key
    );

    const sessionReset = new SessionRequestMessage({
      preKeyBundle,
      timestamp: Date.now(),
    });

    try {
      await SessionProtocol.sendSessionRequest(sessionReset, pubkey);
    } catch (error) {
      window.console.warn(
        'Failed to send session request to:',
        pubkey.key,
        error
      );
    }
  }

  /**
   *  Sends a session request message to that pubkey.
   *  We store the sent timestamp only if the message is effectively sent.
   */
  public static async sendSessionRequest(
    message: SessionRequestMessage,
    pubkey: PubKey
  ): Promise<void> {
    const timestamp = Date.now();

    // mark the session as being pending send with current timestamp
    // so we know we already triggered a new session with that device
    // so sendSessionRequestIfNeeded does not sent another session request
    SessionProtocol.pendingSendSessionsTimestamp.add(pubkey.key);

    try {
      const rawMessage = MessageUtils.toRawMessage(pubkey, message);
      await MessageSender.send(rawMessage);
      await SessionProtocol.updateSentSessionTimestamp(pubkey.key, timestamp);
    } catch (e) {
      throw e;
    } finally {
      SessionProtocol.pendingSendSessionsTimestamp.delete(pubkey.key);
    }
  }

  /**
   * Called when a session is establish so we store on database this info.
   */
  public static async onSessionEstablished(pubkey: PubKey) {
    // remove our existing sent timestamp for that device
    return SessionProtocol.updateSentSessionTimestamp(pubkey.key, undefined);
  }

  public static async shouldProcessSessionRequest(
    pubkey: PubKey,
    messageTimestamp: number
  ): Promise<boolean> {
    const existingSentTimestamp =
      (await SessionProtocol.getSentSessionRequest(pubkey.key)) || 0;
    const existingProcessedTimestamp =
      (await SessionProtocol.getProcessedSessionRequest(pubkey.key)) || 0;

    return (
      messageTimestamp > existingSentTimestamp &&
      messageTimestamp > existingProcessedTimestamp
    );
  }

  public static async onSessionRequestProcessed(pubkey: PubKey) {
    return SessionProtocol.updateProcessedSessionTimestamp(
      pubkey.key,
      Date.now()
    );
  }

  public static reset() {
    SessionProtocol.dbLoaded = false;
    SessionProtocol.sentSessionsTimestamp = {};
    SessionProtocol.processedSessionsTimestamp = {};
  }

  /**
   * We only need to fetch once from the database, because we are the only one writing to it
   */
  private static async fetchFromDBIfNeeded(): Promise<void> {
    if (!SessionProtocol.dbLoaded) {
      const sentItem = await getItemById('sentSessionsTimestamp');
      if (sentItem) {
        SessionProtocol.sentSessionsTimestamp = sentItem.value;
      } else {
        SessionProtocol.sentSessionsTimestamp = {};
      }

      const processedItem = await getItemById('processedSessionsTimestamp');
      if (processedItem) {
        SessionProtocol.processedSessionsTimestamp = processedItem.value;
      } else {
        SessionProtocol.processedSessionsTimestamp = {};
      }
      SessionProtocol.dbLoaded = true;
    }
  }

  private static async writeToDBSentSessions(): Promise<void> {
    const data = {
      id: 'sentSessionsTimestamp',
      value: JSON.stringify(SessionProtocol.sentSessionsTimestamp),
    };

    await createOrUpdateItem(data);
  }

  private static async writeToDBProcessedSessions(): Promise<void> {
    const data = {
      id: 'processedSessionsTimestamp',
      value: JSON.stringify(SessionProtocol.processedSessionsTimestamp),
    };

    await createOrUpdateItem(data);
  }

  /**
   * This is a utility function to avoid duplicated code of updateSentSessionTimestamp and updateProcessedSessionTimestamp
   */
  private static async updateSessionTimestamp(
    device: string,
    timestamp: number | undefined,
    map: StringToNumberMap
  ): Promise<boolean> {
    if (!timestamp) {
      if (device in map) {
        // tslint:disable-next-line: no-dynamic-delete
        delete map[device];

        return true;
      }

      return false;
    }
    map[device] = timestamp;

    return true;
  }

  /**
   *
   * @param device the device id
   * @param timestamp undefined to remove the key/value pair, otherwise updates the sent timestamp and write to DB
   */
  private static async updateSentSessionTimestamp(
    device: string,
    timestamp: number | undefined
  ): Promise<void> {
    await SessionProtocol.fetchFromDBIfNeeded();
    if (
      SessionProtocol.updateSessionTimestamp(
        device,
        timestamp,
        SessionProtocol.sentSessionsTimestamp
      )
    ) {
      await SessionProtocol.writeToDBSentSessions();
    }
  }

  /**
   * timestamp undefined to remove the key/value pair, otherwise updates the processed timestamp and writes to DB
   */
  private static async updateProcessedSessionTimestamp(
    device: string,
    timestamp: number | undefined
  ): Promise<void> {
    await SessionProtocol.fetchFromDBIfNeeded();
    if (
      SessionProtocol.updateSessionTimestamp(
        device,
        timestamp,
        SessionProtocol.processedSessionsTimestamp
      )
    ) {
      await SessionProtocol.writeToDBProcessedSessions();
    }
  }

  /**
   * This is a utility function to avoid duplicate code between `getProcessedSessionRequest()` and `getSentSessionRequest()`
   */
  private static async getSessionRequest(
    device: string,
    map: StringToNumberMap
  ): Promise<number | undefined> {
    await SessionProtocol.fetchFromDBIfNeeded();

    return map[device];
  }

  private static async getSentSessionRequest(
    device: string
  ): Promise<number | undefined> {
    return SessionProtocol.getSessionRequest(
      device,
      SessionProtocol.sentSessionsTimestamp
    );
  }

  private static async getProcessedSessionRequest(
    device: string
  ): Promise<number | undefined> {
    return SessionProtocol.getSessionRequest(
      device,
      SessionProtocol.processedSessionsTimestamp
    );
  }

  private static async hasAlreadySentSessionRequest(
    device: string
  ): Promise<boolean> {
    await SessionProtocol.fetchFromDBIfNeeded();

    return !!SessionProtocol.sentSessionsTimestamp[device];
  }
>>>>>>> 54261596
}<|MERGE_RESOLUTION|>--- conflicted
+++ resolved
@@ -6,16 +6,8 @@
 import * as MessageUtils from '../utils';
 import { PubKey } from '../types';
 
-<<<<<<< HEAD
-import { SessionResetMessage } from '../messages/outgoing';
-import { PubKey } from '../types';
-
-export function hasSession(device: PubKey): boolean {
-  return false; // TODO: Implement
-=======
 interface StringToNumberMap {
   [key: string]: number;
->>>>>>> 54261596
 }
 // tslint:disable: no-unnecessary-class
 export class SessionProtocol {
@@ -28,19 +20,6 @@
    */
   private static sentSessionsTimestamp: StringToNumberMap;
 
-<<<<<<< HEAD
-export function hasSentSessionRequest(device: PubKey): boolean {
-  // TODO: need a way to keep track of if we've sent a session request
-  // My idea was to use the timestamp of when it was sent but there might be another better approach
-  return false;
-}
-
-export async function sendSessionRequestIfNeeded(
-  device: PubKey
-): Promise<void> {
-  if (hasSession(device) || hasSentSessionRequest(device)) {
-    return Promise.resolve();
-=======
   /**
    * This map olds the processed session timestamps, i.e. when we received a session request and handled it.
    * It is backed by a database entry so it's loaded from db on startup.
@@ -58,7 +37,6 @@
 
   public static getSentSessionsTimestamp(): Readonly<StringToNumberMap> {
     return SessionProtocol.sentSessionsTimestamp;
->>>>>>> 54261596
   }
 
   public static getProcessedSessionsTimestamp(): Readonly<StringToNumberMap> {
@@ -69,27 +47,6 @@
     return SessionProtocol.pendingSendSessionsTimestamp;
   }
 
-<<<<<<< HEAD
-export function sessionEstablished(device: PubKey) {
-  // TODO: this is called when we receive an encrypted message from the other user
-  // Maybe it should be renamed to something else
-  // TODO: This should make `hasSentSessionRequest` return `false`
-}
-
-export function shouldProcessSessionRequest(
-  device: PubKey,
-  messageTimestamp: number
-): boolean {
-  // TODO: Need to do the following here
-  // messageTimestamp > session request sent timestamp && messageTimestamp > session request processed timestamp
-  return false;
-}
-
-export function sessionRequestProcessed(device: PubKey) {
-  // TODO: this is called when we process the session request
-  // This should store the processed timestamp
-  // Again naming is crap so maybe some other name is better
-=======
   /** Returns true if we already have a session with that device */
   public static async hasSession(pubkey: PubKey): Promise<boolean> {
     // Session does not use the concept of a deviceId, thus it's always 1
@@ -355,5 +312,4 @@
 
     return !!SessionProtocol.sentSessionsTimestamp[device];
   }
->>>>>>> 54261596
 }