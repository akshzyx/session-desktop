import moment from 'moment';
<<<<<<< HEAD
import { isDevProd } from '../../shared/env_vars';
=======
import { isCI, isDevProd } from '../../shared/env_vars';
import { LocalizerKeys } from '../../types/LocalizerKeys';
>>>>>>> 8b5978e3

type TimerOptionsEntry = { name: string; value: number };
export type TimerOptionsArray = Array<TimerOptionsEntry>;

const timerOptionsDurations: Array<{
  time: number;
  unit: moment.DurationInputArg2;
  seconds: number;
}> = [
  { time: 0, unit: 'seconds' as moment.DurationInputArg2 },
  { time: 5, unit: 'seconds' as moment.DurationInputArg2 },
  { time: 10, unit: 'seconds' as moment.DurationInputArg2 },
  { time: 30, unit: 'seconds' as moment.DurationInputArg2 },
  { time: 1, unit: 'minute' as moment.DurationInputArg2 },
  { time: 5, unit: 'minutes' as moment.DurationInputArg2 },
  { time: 30, unit: 'minutes' as moment.DurationInputArg2 },
  { time: 1, unit: 'hour' as moment.DurationInputArg2 },
  { time: 6, unit: 'hours' as moment.DurationInputArg2 },
  { time: 12, unit: 'hours' as moment.DurationInputArg2 },
  { time: 1, unit: 'day' as moment.DurationInputArg2 },
  { time: 1, unit: 'week' as moment.DurationInputArg2 },
  { time: 2, unit: 'weeks' as moment.DurationInputArg2 },
].map(o => {
  const duration = moment.duration(o.time, o.unit); // 5, 'seconds'
  return {
    time: o.time,
    unit: o.unit,
    seconds: duration.asSeconds(),
  };
});

// TODO - This is copied from the messages.json file as a temporary solution. This will be replaced once time localization is completed.
type TimerOptionKey =
  | 'off'
  | 'timerOption_10_seconds'
  | 'timerOption_10_seconds_abbreviated'
  | 'timerOption_12_hours'
  | 'timerOption_12_hours_abbreviated'
  | 'timerOption_1_day'
  | 'timerOption_1_day_abbreviated'
  | 'timerOption_1_hour'
  | 'timerOption_1_hour_abbreviated'
  | 'timerOption_1_minute'
  | 'timerOption_1_minute_abbreviated'
  | 'timerOption_1_week'
  | 'timerOption_1_week_abbreviated'
  | 'timerOption_2_weeks'
  | 'timerOption_2_weeks_abbreviated'
  | 'timerOption_30_minutes'
  | 'timerOption_30_minutes_abbreviated'
  | 'timerOption_30_seconds'
  | 'timerOption_30_seconds_abbreviated'
  | 'timerOption_5_minutes'
  | 'timerOption_5_minutes_abbreviated'
  | 'timerOption_5_seconds'
  | 'timerOption_5_seconds_abbreviated'
  | 'timerOption_6_hours'
  | 'timerOption_6_hours_abbreviated';

function getTimerOptionName(time: number, unit: moment.DurationInputArg2) {
  return (
    window.i18n(['timerOption', time, unit].join('_') as TimerOptionKey) ||
    moment.duration(time, unit).humanize()
  );
}

function getTimerOptionAbbreviated(time: number, unit: string) {
  return window.i18n(['timerOption', time, unit, 'abbreviated'].join('_') as TimerOptionKey);
}

function getName(seconds = 0) {
  const o = timerOptionsDurations.find(m => m.seconds === seconds);

  if (o) {
    return getTimerOptionName(o.time, o.unit);
  }
  return [seconds, 'seconds'].join(' ');
}

function getAbbreviated(seconds = 0) {
  const o = timerOptionsDurations.find(m => m.seconds === seconds);

  if (o) {
    return getTimerOptionAbbreviated(o.time, o.unit);
  }

  return [seconds, 's'].join('');
}

const VALUES: Array<number> = timerOptionsDurations.map(t => {
  return t.seconds;
});

const filterOutDebugValues = (option: number) => {
  return isDevProd() || isCI() || option > 60; // when not a dev build nor on CI, filter out options with less than 60s
};

const DELETE_AFTER_READ = VALUES.filter(option => {
  return (
    option === 10 || // 10 seconds: filtered out when app is packaged with filterOutDebugValues
    option === 30 || // 30 seconds: filtered out when app is packaged with filterOutDebugValues
    option === 60 || // 1 minute  : filtered out when app is packaged with filterOutDebugValues
    option === 300 || // 5 minutes
    option === 3600 || // 1 hour
    option === 43200 || // 12 hours
    option === 86400 || // 1 day
    option === 604800 || // 1 week
    option === 1209600 // 2 weeks
  );
}).filter(filterOutDebugValues);

const DELETE_AFTER_SEND = VALUES.filter(option => {
  return (
    option === 10 || // 10 seconds: filtered out when app is packaged with filterOutDebugValues
    option === 30 || // 30 seconds: filtered out when app is packaged with filterOutDebugValues
    option === 60 || // 1 minute  : filtered out when app is packaged with filterOutDebugValues
    option === 43200 || // 12 hours
    option === 86400 || // 1 day
    option === 604800 || // 1 week
    option === 1209600 // 2 weeks
  );
}).filter(filterOutDebugValues);

// TODO legacy messages support will be removed in a future release
const DELETE_LEGACY = VALUES.filter(option => {
  return (
    option === 10 || // 10 seconds: filtered out when app is packaged with filterOutDebugValues
    option === 30 || // 30 seconds: filtered out when app is packaged with filterOutDebugValues
    option === 60 || // 1 minute  : filtered out when app is packaged with filterOutDebugValues
    option === 43200 || // 12 hours
    option === 86400 || // 1 day
    option === 604800 || // 1 week
    option === 1209600 // 2 weeks
  );
}).filter(filterOutDebugValues);

const DEFAULT_OPTIONS = {
  DELETE_AFTER_READ: 43200, // 12 hours
  DELETE_AFTER_SEND: 86400, // 1 day
  // TODO legacy messages support will be removed in a future release
  LEGACY: 86400, // 1 day
};

export const TimerOptions = {
  DEFAULT_OPTIONS,
  VALUES,
  DELETE_AFTER_READ,
  DELETE_AFTER_SEND,
  DELETE_LEGACY,
  getName,
  getAbbreviated,
};<|MERGE_RESOLUTION|>--- conflicted
+++ resolved
@@ -1,10 +1,5 @@
 import moment from 'moment';
-<<<<<<< HEAD
-import { isDevProd } from '../../shared/env_vars';
-=======
 import { isCI, isDevProd } from '../../shared/env_vars';
-import { LocalizerKeys } from '../../types/LocalizerKeys';
->>>>>>> 8b5978e3
 
 type TimerOptionsEntry = { name: string; value: number };
 export type TimerOptionsArray = Array<TimerOptionsEntry>;
