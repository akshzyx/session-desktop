/* eslint-disable import/no-mutable-exports */
/* eslint-disable no-await-in-loop */
import _, { compact } from 'lodash';
import pRetry from 'p-retry';
// eslint-disable-next-line import/no-named-default
import { default as insecureNodeFetch } from 'node-fetch';

import { OnionPaths } from '.';
import { Data, Snode } from '../../data/data';
import { updateOnionPaths } from '../../state/ducks/onion';
import { APPLICATION_JSON } from '../../types/MIME';
<<<<<<< HEAD
import { ERROR_CODE_NO_CONNECT } from '../apis/snode_api/SNodeAPI';
import { Onions, snodeHttpsAgent } from '../apis/snode_api/onions';
import { SnodePool } from '../apis/snode_api/snodePool';
import { UserUtils } from '../utils';
import { allowOnlyOneAtATime } from '../utils/Promise';
=======
import { ed25519Str } from '../utils/String';
>>>>>>> 71436eac

const desiredGuardCount = 3;
const minimumGuardCount = 2;
const ONION_REQUEST_HOPS = 3;

export let onionPaths: Array<Array<Snode>> = [];

/**
 * Used for testing only
 * @returns a copy of the onion path currently used by the app.
 *
 */

export const TEST_getTestOnionPath = () => {
  return _.cloneDeep(onionPaths);
};

export const TEST_getTestguardNodes = () => {
  return _.cloneDeep(guardNodes);
};

/**
 * Used for testing only. Clears the saved onion paths
 *
 */
export const clearTestOnionPath = () => {
  onionPaths = [];
  guardNodes = [];
};

//
/**
 * hold the failure count of the path starting with the snode ed25519 pubkey.
 * exported just for tests. do not interact with this directly
 */
export let pathFailureCount: Record<string, number> = {};

export const resetPathFailureCount = () => {
  pathFailureCount = {};
};

// The number of times a path can fail before it's replaced.
const pathFailureThreshold = 3;

// This array is meant to store nodes will full info,
// so using GuardNode would not be correct (there is
// some naming issue here it seems)
export let guardNodes: Array<Snode> = [];

<<<<<<< HEAD
export const ed25519Str = (ed25519Key: string) =>
  `(${ed25519Key.substr(0, 2)}...${ed25519Key.substr(60)})`;

=======
>>>>>>> 71436eac
export async function buildNewOnionPathsOneAtATime() {
  // this function may be called concurrently make sure we only have one inflight
  return allowOnlyOneAtATime('buildNewOnionPaths', async () => {
    try {
      await buildNewOnionPathsWorker();
    } catch (e) {
      window?.log?.warn(`buildNewOnionPathsWorker failed with ${e.message}`);
    }
  });
}

/**
 * Once a snode is causing too much trouble, we remove it from the path it is used in.
 * If we can rebuild a new path right away (in sync) we do it, otherwise we throw an error.
 *
 * The process to rebuild a path is easy:
 * 1. remove the snode causing issue in the path where it is used
 * 2. get a random snode from the pool excluding all current snodes in use in all paths
 * 3. append the random snode to the old path which was failing
 * 4. you have rebuilt path
 *
 * @param snodeEd25519 the snode pubkey to drop
 */
export async function dropSnodeFromPath(snodeEd25519: string) {
  const pathWithSnodeIndex = onionPaths.findIndex(path =>
    path.some(snode => snode.pubkey_ed25519 === snodeEd25519)
  );

  if (pathWithSnodeIndex === -1) {
    window?.log?.warn(`Could not drop ${ed25519Str(snodeEd25519)} as it is not in any paths`);
    // this can happen for instance if the snode given is the destination snode.
    // like a `retrieve` request returns node not found being the request the snode is made to.
    // in this case, nothing bad is happening for the path. We just have to use another snode to do the request
    return;
  }
  window?.log?.info(
    `dropping snode ${ed25519Str(snodeEd25519)} from path index: ${pathWithSnodeIndex}`
  );
  // make a copy now so we don't alter the real one while doing stuff here
  const oldPaths = _.cloneDeep(onionPaths);

  let pathtoPatchUp = oldPaths[pathWithSnodeIndex];
  // remove the snode causing issue from this path
  const nodeToRemoveIndex = pathtoPatchUp.findIndex(snode => snode.pubkey_ed25519 === snodeEd25519);

  // this should not happen, but well...
  if (nodeToRemoveIndex === -1) {
    return;
  }

  pathtoPatchUp = pathtoPatchUp.filter(snode => snode.pubkey_ed25519 !== snodeEd25519);

  const ed25519KeysToExclude = _.flattenDeep(oldPaths).map(m => m.pubkey_ed25519);
  // this call throws if it cannot return a valid snode.
  const snodeToAppendToPath = await SnodePool.getRandomSnode(ed25519KeysToExclude);
  // Don't test the new snode as this would reveal the user's IP
  pathtoPatchUp.push(snodeToAppendToPath);
  onionPaths[pathWithSnodeIndex] = pathtoPatchUp;
}

export async function getOnionPath({ toExclude }: { toExclude?: Snode }): Promise<Array<Snode>> {
  let attemptNumber = 0;

  // the buildNewOnionPathsOneAtATime will try to fetch from seed if it needs more snodes
  while (onionPaths.length < minimumGuardCount) {
    window?.log?.info(
      `getOnionPath: Must have at least ${minimumGuardCount} good onion paths, actual: ${onionPaths.length}, attempt #${attemptNumber}`
    );
    try {
      // eslint-disable-next-line no-await-in-loop
      await buildNewOnionPathsOneAtATime();
    } catch (e) {
      window?.log?.warn(`buildNewOnionPathsOneAtATime failed with ${e.message}`);
    }
    // should we add a delay? buildNewOnionPathsOneA  tATime should act as one

    // reload goodPaths now
    attemptNumber += 1;

    if (attemptNumber >= 10) {
      window?.log?.error('Failed to get an onion path after 10 attempts');
      throw new Error(`Failed to build enough onion paths, current count: ${onionPaths.length}`);
    }
  }
  onionPaths = onionPaths.map(compact);

  if (onionPaths.length === 0) {
    if (!_.isEmpty(window.inboxStore?.getState().onionPaths.snodePaths)) {
      window.inboxStore?.dispatch(updateOnionPaths([]));
    }
  } else {
    const ipsOnly = onionPaths.map(m =>
      m.map(c => {
        return { ip: c.ip };
      })
    );
    if (!_.isEqual(window.inboxStore?.getState().onionPaths.snodePaths, ipsOnly)) {
      window.inboxStore?.dispatch(updateOnionPaths(ipsOnly));
    }
  }

  if (!toExclude) {
    // no need to exclude a node, then just return a random path from the list of path
    if (!onionPaths || onionPaths.length === 0) {
      throw new Error('No onion paths available');
    }
    const randomPathNoExclude = _.sample(onionPaths);
    if (!randomPathNoExclude) {
      throw new Error('No onion paths available');
    }
    return randomPathNoExclude;
  }

  // here we got a snode to exclude from the returned path
  const onionPathsWithoutExcluded = onionPaths.filter(
    path => !_.some(path, node => node.pubkey_ed25519 === toExclude.pubkey_ed25519)
  );

  if (!onionPathsWithoutExcluded || onionPathsWithoutExcluded.length === 0) {
    throw new Error('No onion paths available after filtering');
  }
  const randomPath = _.sample(onionPathsWithoutExcluded);
  if (!randomPath) {
    throw new Error('No onion paths available after filtering');
  }
  return randomPath;
}

/**
 * If we don't know which nodes is causing trouble, increment the issue with this full path.
 */
export async function incrementBadPathCountOrDrop(snodeEd25519: string) {
  const pathWithSnodeIndex = onionPaths.findIndex(path =>
    path.some(snode => snode.pubkey_ed25519 === snodeEd25519)
  );

  if (pathWithSnodeIndex === -1) {
    window?.log?.info('incrementBadPathCountOrDrop: Did not find any path containing this snode');
    // this might happen if the snodeEd25519 is the one of the target snode, just increment the target snode count by 1
    await Onions.incrementBadSnodeCountOrDrop({ snodeEd25519 });

    return undefined;
  }

  const guardNodeEd25519 = onionPaths[pathWithSnodeIndex][0].pubkey_ed25519;

  window?.log?.info(
    `incrementBadPathCountOrDrop starting with guard ${ed25519Str(guardNodeEd25519)}`
  );

  const pathWithIssues = onionPaths[pathWithSnodeIndex];

  window?.log?.info('handling bad path for path index', pathWithSnodeIndex);
  const oldPathFailureCount = pathFailureCount[guardNodeEd25519] || 0;

  const newPathFailureCount = oldPathFailureCount + 1;
  // skip the first one as the first one is the guard node.
  // a guard node is dropped when the path is dropped completely (in dropPathStartingWithGuardNode)
  for (let index = 1; index < pathWithIssues.length; index++) {
    const snode = pathWithIssues[index];
    await Onions.incrementBadSnodeCountOrDrop({ snodeEd25519: snode.pubkey_ed25519 });
  }

  if (newPathFailureCount >= pathFailureThreshold) {
    return dropPathStartingWithGuardNode(guardNodeEd25519);
  }
  // the path is not yet THAT bad. keep it for now
  pathFailureCount[guardNodeEd25519] = newPathFailureCount;
  return undefined;
}

/**
 * This function is used to drop a path and its corresponding guard node.
 * It writes to the db the updated list of guardNodes.
 * @param ed25519Key the guard node ed25519 pubkey
 */
async function dropPathStartingWithGuardNode(guardNodeEd25519: string) {
  await SnodePool.dropSnodeFromSnodePool(guardNodeEd25519);

  const failingPathIndex = onionPaths.findIndex(p => p[0].pubkey_ed25519 === guardNodeEd25519);
  if (failingPathIndex === -1) {
    window?.log?.warn('No such path starts with this guard node ');
  } else {
    window?.log?.info(
      `Dropping path starting with guard node ${ed25519Str(
        guardNodeEd25519
      )}; index:${failingPathIndex}`
    );
    onionPaths = onionPaths.filter(p => p[0].pubkey_ed25519 !== guardNodeEd25519);
  }

  // make sure to drop the guard node even if the path starting with this guard node is not found
  guardNodes = guardNodes.filter(g => g.pubkey_ed25519 !== guardNodeEd25519);
  // write the updates guard nodes to the db.
  await internalUpdateGuardNodes(guardNodes);
  // we are dropping it. Reset the counter in case this same guard gets chosen later
  pathFailureCount[guardNodeEd25519] = 0;

  // trigger path rebuilding for the dropped path. This will throw if anything happens
  await buildNewOnionPathsOneAtATime();
}

async function internalUpdateGuardNodes(updatedGuardNodes: Array<Snode>) {
  const edKeys = updatedGuardNodes.map(n => n.pubkey_ed25519);

  await Data.updateGuardNodes(edKeys);
}

export async function testGuardNode(snode: Snode) {
  window?.log?.info(`Testing a candidate guard node ${ed25519Str(snode.pubkey_ed25519)}`);

  // Send a post request and make sure it is OK
  const endpoint = '/storage_rpc/v1';

  const url = `https://${snode.ip}:${snode.port}${endpoint}`;

  const ourPK = UserUtils.getOurPubKeyStrFromCache();

  const method = 'get_swarm';
  const params = { pubkey: ourPK };
  const body = {
    jsonrpc: '2.0',
    method,
    params,
  };

  const fetchOptions = {
    method: 'POST',
    body: JSON.stringify(body),
    headers: {
      'Content-Type': APPLICATION_JSON,
      'User-Agent': 'WhatsApp',
      'Accept-Language': 'en-us',
    },
    timeout: 10000, // 10s, we want a smaller timeout for testing
    agent: snodeHttpsAgent,
  };

  let response;

  try {
    // Log this line for testing
    // curl -k -X POST -H 'Content-Type: application/json' -d '"+fetchOptions.body.replace(/"/g, "\\'")+"'", url
    window?.log?.info('insecureNodeFetch => plaintext for testGuardNode');

    response = await insecureNodeFetch(url, fetchOptions);
  } catch (e) {
    if (e.type === 'request-timeout') {
      window?.log?.warn('test :,', ed25519Str(snode.pubkey_ed25519));
    }
    if (e.code === 'ENETUNREACH') {
      window?.log?.warn('no network on node,', snode);
      throw new pRetry.AbortError(ERROR_CODE_NO_CONNECT);
    }
    return false;
  }

  if (!response.ok) {
    await response.text();
    window?.log?.info('Node failed the guard test:', snode);
  }

  return response.ok;
}

/**
 * Only exported for testing purpose.
 * If the random snode p
 */
export async function selectGuardNodes(): Promise<Array<Snode>> {
  // `getSnodePoolFromDBOrFetchFromSeed` does not refetch stuff. It just throws.
  // this is to avoid having circular dependencies of path building, needing new snodes, which needs new paths building...
  const nodePool = await SnodePool.getSnodePoolFromDBOrFetchFromSeed();

  window.log.info(`selectGuardNodes snodePool length: ${nodePool.length}`);
  if (nodePool.length < SnodePool.minSnodePoolCount) {
    window?.log?.error(
      `Could not select guard nodes. Not enough nodes in the pool: ${nodePool.length}`
    );
    throw new Error(
      `Could not select guard nodes. Not enough nodes in the pool: ${nodePool.length}`
    );
  }

  const shuffled = _.shuffle(nodePool);

  let selectedGuardNodes: Array<Snode> = [];

  let attempts = 0;

  // The use of await inside while is intentional:
  // we only want to repeat if the await fails
  // eslint-disable-next-line-no-await-in-loop
  while (selectedGuardNodes.length < desiredGuardCount) {
    if (!window.getGlobalOnlineStatus()) {
      window?.log?.error('selectedGuardNodes: offline');
      throw new Error('selectedGuardNodes: offline');
    }

    const candidateNodes = shuffled.splice(0, desiredGuardCount);

    if (attempts > 5) {
      // too many retries. something is wrong.
      window.log.info(`selectGuardNodes stopping after attempts: ${attempts}`);
      throw new Error(`selectGuardNodes stopping after attempts: ${attempts}`);
    }
    window.log.info(`selectGuardNodes attempts: ${attempts}`);

    // Test all three nodes at once, wait for all to resolve or reject
    // eslint-disable-next-line no-await-in-loop
    const idxOk = (await Promise.allSettled(candidateNodes.map(OnionPaths.testGuardNode))).flatMap(
      p => (p.status === 'fulfilled' ? p.value : null)
    );

    const goodNodes = _.zip(idxOk, candidateNodes)
      .filter(x => x[0])
      .map(x => x[1]) as Array<Snode>;

    selectedGuardNodes = _.concat(selectedGuardNodes, goodNodes);
    attempts++;
  }

  guardNodes = selectedGuardNodes.slice(0, desiredGuardCount);
  if (guardNodes.length < desiredGuardCount) {
    window?.log?.error(`Cound't get enough guard nodes, only have: ${guardNodes.length}`);
    throw new Error(`Cound't get enough guard nodes, only have: ${guardNodes.length}`);
  }

  await internalUpdateGuardNodes(guardNodes);

  return guardNodes;
}

/**
 * Fetches from db if needed the current guard nodes.
 * If we do find in the snode pool (cached or got from seed in here) those guard nodes, use them.
 * Otherwise select new guard nodes (might refetch from seed if needed).
 *
 * This function might throw
 *
 * This function will not try to fetch snodes from snodes. Only from seed.
 * This is to avoid circular dependency of building new path needing new snodes, which needs a new path,...
 */
export async function getGuardNodeOrSelectNewOnes() {
  if (guardNodes.length === 0) {
    // Not cached, load from DB
    const guardNodesFromDb = await Data.getGuardNodes();

    if (guardNodesFromDb.length === 0) {
      window?.log?.warn(
        'SessionSnodeAPI::getGuardNodeOrSelectNewOnes - no guard nodes in DB. Will be selecting new guards nodes...'
      );
    } else {
      const allNodes = await SnodePool.getSnodePoolFromDBOrFetchFromSeed();
      // We only store the nodes' keys, need to find full entries:
      const edKeys = guardNodesFromDb.map(x => x.ed25519PubKey);
      guardNodes = allNodes.filter(x => edKeys.indexOf(x.pubkey_ed25519) !== -1);
      if (guardNodes.length < edKeys.length) {
        window?.log?.warn(
          `SessionSnodeAPI::getGuardNodeOrSelectNewOnes - could not find some guard nodes: ${guardNodes.length}/${edKeys.length} left`
        );
      }
    }
  }
  // If guard nodes is still empty (the old nodes are now invalid), select new ones:
  if (guardNodes.length < desiredGuardCount) {
    // if an error is thrown, the caller must take care of it.
    const start = Date.now();
    guardNodes = await OnionPaths.selectGuardNodes();
    window.log.info(`OnionPaths.selectGuardNodes took ${Date.now() - start}ms`);
  }
}

async function buildNewOnionPathsWorker() {
  return pRetry(
    async () => {
      window?.log?.info('SessionSnodeAPI::buildNewOnionPaths - building new onion paths...');

      // get an up to date list of snodes from cache, from db, or from the a seed node.
      let allNodes = await SnodePool.getSnodePoolFromDBOrFetchFromSeed();

      if (allNodes.length <= SnodePool.minSnodePoolCount) {
        throw new Error(`Cannot rebuild path as we do not have enough snodes: ${allNodes.length}`);
      }

      // make sure we have enough guard nodes to build the paths
      // this function will throw if for some reason we cannot do it
      await OnionPaths.getGuardNodeOrSelectNewOnes();

      // be sure to fetch again as that list might have been refreshed by selectGuardNodes
      allNodes = await SnodePool.getSnodePoolFromDBOrFetchFromSeed();
      window?.log?.info(
        `SessionSnodeAPI::buildNewOnionPaths, snodePool length: ${allNodes.length}`
      );
      // get all snodes minus the selected guardNodes
      if (allNodes.length <= SnodePool.minSnodePoolCount) {
        throw new Error('Too few nodes to build an onion path. Even after fetching from seed.');
      }

      // make sure to not reuse multiple times the same subnet /24
      const allNodesGroupedBySubnet24 = _.groupBy(allNodes, e => {
        const lastDot = e.ip.lastIndexOf('.');
        return e.ip.substr(0, lastDot);
      });
      const oneNodeForEachSubnet24KeepingRatio = _.flatten(
        _.map(allNodesGroupedBySubnet24, group => {
          return _.fill(Array(group.length), _.sample(group) as Snode);
        })
      );
      if (oneNodeForEachSubnet24KeepingRatio.length <= SnodePool.minSnodePoolCount) {
        throw new Error(
          'Too few nodes "unique by ip" to build an onion path. Even after fetching from seed.'
        );
      }
      let otherNodes = _.differenceBy(
        oneNodeForEachSubnet24KeepingRatio,
        guardNodes,
        'pubkey_ed25519'
      );
      const guards = _.shuffle(guardNodes);

      // Create path for every guard node:
      const nodesNeededPerPaths = ONION_REQUEST_HOPS - 1;

      // Each path needs nodesNeededPerPaths nodes in addition to the guard node:
      const maxPath = Math.floor(Math.min(guards.length, otherNodes.length / nodesNeededPerPaths));
      window?.log?.info(
        `Building ${maxPath} onion paths based on guard nodes length: ${guards.length}, other nodes length ${otherNodes.length} `
      );

      onionPaths = [];

      for (let i = 0; i < maxPath; i += 1) {
        const path = [guards[i]];
        for (let j = 0; j < nodesNeededPerPaths; j += 1) {
          const randomWinner = _.sample(otherNodes);
          if (!randomWinner) {
            throw new Error('randomWinner unset during path building task');
          }
          otherNodes = otherNodes.filter(n => {
            return n.pubkey_ed25519 !== randomWinner?.pubkey_ed25519;
          });
          path.push(randomWinner);
        }
        onionPaths.push(path);
      }

      window?.log?.info(`Built ${onionPaths.length} onion paths`);
    },
    {
      retries: 3, // 4 total
      factor: 1,
      minTimeout: 1000,
      onFailedAttempt: e => {
        window?.log?.warn(
          `buildNewOnionPathsWorker attempt #${e.attemptNumber} failed. ${e.retriesLeft} retries left... Error: ${e.message}`
        );
      },
    }
  );
}<|MERGE_RESOLUTION|>--- conflicted
+++ resolved
@@ -9,15 +9,12 @@
 import { Data, Snode } from '../../data/data';
 import { updateOnionPaths } from '../../state/ducks/onion';
 import { APPLICATION_JSON } from '../../types/MIME';
-<<<<<<< HEAD
 import { ERROR_CODE_NO_CONNECT } from '../apis/snode_api/SNodeAPI';
 import { Onions, snodeHttpsAgent } from '../apis/snode_api/onions';
 import { SnodePool } from '../apis/snode_api/snodePool';
 import { UserUtils } from '../utils';
 import { allowOnlyOneAtATime } from '../utils/Promise';
-=======
 import { ed25519Str } from '../utils/String';
->>>>>>> 71436eac
 
 const desiredGuardCount = 3;
 const minimumGuardCount = 2;
@@ -67,12 +64,6 @@
 // some naming issue here it seems)
 export let guardNodes: Array<Snode> = [];
 
-<<<<<<< HEAD
-export const ed25519Str = (ed25519Key: string) =>
-  `(${ed25519Key.substr(0, 2)}...${ed25519Key.substr(60)})`;
-
-=======
->>>>>>> 71436eac
 export async function buildNewOnionPathsOneAtATime() {
   // this function may be called concurrently make sure we only have one inflight
   return allowOnlyOneAtATime('buildNewOnionPaths', async () => {
