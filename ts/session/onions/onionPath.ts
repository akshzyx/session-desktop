--- conflicted
+++ resolved
@@ -1,14 +1,8 @@
-<<<<<<< HEAD
-import { Data, Snode } from '../../../ts/data/data';
-import * as SnodePool from '../apis/snode_api/snodePool';
-import _, { compact } from 'lodash';
-=======
 /* eslint-disable import/no-mutable-exports */
 /* eslint-disable no-await-in-loop */
-import _ from 'lodash';
+import _, { compact } from 'lodash';
 import pRetry from 'p-retry';
 // eslint-disable-next-line import/no-named-default
->>>>>>> c875bbe5
 import { default as insecureNodeFetch } from 'node-fetch';
 
 import { Data, Snode } from '../../data/data';
@@ -155,7 +149,7 @@
       throw new Error(`Failed to build enough onion paths, current count: ${onionPaths.length}`);
     }
   }
-  onionPaths = onionPaths.map(compact)
+  onionPaths = onionPaths.map(compact);
 
   if (onionPaths.length === 0) {
     if (!_.isEmpty(window.inboxStore?.getState().onionPaths.snodePaths)) {
