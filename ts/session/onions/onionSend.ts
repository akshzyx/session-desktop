--- conflicted
+++ resolved
@@ -159,14 +159,8 @@
         // We decode it here, because if the result status code is not valid, we want to trigger a retry (by throwing an error)
         const decodedV4 = OnionV4.decodeV4Response(onionV4Response);
 
-<<<<<<< HEAD
-        // the pn server reply with the decodedV4?.metadata as any)?.status syntax
-        const foundStatusCode =
-          decodedV4?.metadata?.code || (decodedV4?.metadata as any)?.status || STATUS_NO_STATUS;
-=======
         // the pn server replies with the decodedV4?.metadata as any)?.code syntax too since onion v4
         const foundStatusCode = decodedV4?.metadata?.code || STATUS_NO_STATUS;
->>>>>>> 242d51ca
         if (foundStatusCode < 200 || foundStatusCode > 299) {
           // we consider those cases as an error, and trigger a retry (if possible), by throwing a non-abortable error
           throw new Error(
