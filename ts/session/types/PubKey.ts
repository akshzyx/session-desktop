export class PubKey {
  public static readonly PUBKEY_LEN = 66;
  private static readonly regex: RegExp = new RegExp(
    `^05[0-9a-fA-F]{${PubKey.PUBKEY_LEN - 2}}$`
  );
  public readonly key: string;

  constructor(pubkeyString: string) {
    PubKey.validate(pubkeyString);
    this.key = pubkeyString;
  }

  public static from(pubkeyString: string): PubKey | undefined {
    // Returns a new instance if the pubkey is valid
    if (PubKey.validate(pubkeyString)) {
      return new PubKey(pubkeyString);
    }

    return undefined;
  }

  public static validate(pubkeyString: string): boolean {
    if (this.regex.test(pubkeyString)) {
      return true;
    }

    return false;
  }
<<<<<<< HEAD
}

export class PrimaryPubKey extends PubKey {}
export class SecondaryPubKey extends PubKey {}
=======

  public static isEqual(key: PubKey, comparator: PubKey) {
    return key.key === comparator.key;
  }
}
>>>>>>> c19d81ad
<|MERGE_RESOLUTION|>--- conflicted
+++ resolved
@@ -26,15 +26,11 @@
 
     return false;
   }
-<<<<<<< HEAD
-}
-
-export class PrimaryPubKey extends PubKey {}
-export class SecondaryPubKey extends PubKey {}
-=======
 
   public static isEqual(key: PubKey, comparator: PubKey) {
     return key.key === comparator.key;
   }
 }
->>>>>>> c19d81ad
+
+export class PrimaryPubKey extends PubKey {}
+export class SecondaryPubKey extends PubKey {}