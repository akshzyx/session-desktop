--- conflicted
+++ resolved
@@ -11,10 +11,7 @@
   encryption: EncryptionType;
 }
 
-<<<<<<< HEAD
-=======
 // For building RawMessages from JSON
->>>>>>> 54261596
 export interface PartialRawMessage {
   identifier: string;
   plainTextBuffer: any;
