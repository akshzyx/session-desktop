--- conflicted
+++ resolved
@@ -38,13 +38,8 @@
   profileUrl: string | null | undefined,
   profileKey: Uint8Array | null | undefined
 ) {
-<<<<<<< HEAD
   const conversation = ConvoHub.use().get(pubkey);
 
-=======
-  const conversation = getConversationController().get(pubkey);
-  // TODO we should make sure that this function does not get call directly when `updateOurProfileSync` should be called instead. I.e. for avatars received in messages from ourself
->>>>>>> 5f53a44f
   if (!conversation || !conversation.isPrivate()) {
     window.log.warn('updateProfileOfContact can only be used for existing and private convos');
     return;
