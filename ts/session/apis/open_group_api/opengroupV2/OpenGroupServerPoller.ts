--- conflicted
+++ resolved
@@ -30,12 +30,9 @@
 import { DURATION } from '../../../constants';
 import { processNewAttachment } from '../../../../types/MessageAttachment';
 import { MIME } from '../../../../types';
-<<<<<<< HEAD
-import { handleOpenGroupV2Message } from '../../../../receiver/opengroup';
+import { handleOpenGroupV2Message, handleOpenGroupV4Message } from '../../../../receiver/opengroup';
 import { callUtilsWorker } from '../../../../webworker/workers/util_worker_interface';
 import { filterDuplicatesFromDbAndIncoming } from './SogsFilterDuplicate';
-=======
-import { handleOpenGroupV2Message, handleOpenGroupV4Message } from '../../../../receiver/opengroup';
 import { batchPoll, SubrequestOption, SubrequestOptionType } from './OpenGroupAPIBatchPoll';
 import { ResponseDecodedV4 } from './OpenGroupPollingUtils';
 import { getBlindedPubKey } from './OpenGroupAuthentication';
@@ -53,7 +50,6 @@
   id: number;
   data: string;
 };
->>>>>>> 12647800
 
 const pollForEverythingInterval = DURATION.SECONDS * 10;
 const pollForRoomAvatarInterval = DURATION.DAYS * 1;
@@ -594,7 +590,6 @@
         await conversationToAddBlindedKey?.set({
           blindedPubKey,
         });
-
       }
     })
   );
@@ -714,9 +709,9 @@
     token: string;
     upload: boolean;
     write: boolean;
-  },
-  serverUrl: string,
-  roomId: string
+  }
+  // serverUrl: string,
+  // roomId: string
 ) => {
   // example body structure
   // body:
@@ -737,7 +732,7 @@
 
   console.warn({ pollInfo });
 
-  const convo = await getOpenGroupV2ConversationId(serverUrl, roomId);
+  // const convo = await getOpenGroupV2ConversationId(serverUrl, roomId);
   // TODO: handle pollInfo
 };
 
