--- conflicted
+++ resolved
@@ -121,11 +121,7 @@
         ...common,
         'X-SOGS-Pubkey': '1598932d4bccbe595a8789d7eb1629cefc483a0eaddc7e20e8fe5c771efafd9af5',
         'X-SOGS-Signature':
-<<<<<<< HEAD
-          'kXxMbg6+492jeI+D61s9636ixYctn/qnhknhUhQTt54UR3eP9vslcc3iESdBCyikpqYyyfEOp0z+hjuvXGWyCQ==',
-=======
           'gYqpWZX6fnF4Gb2xQM3xaXs0WIYEI49+B8q4mUUEg8Rw0ObaHUWfoWjMHMArAtP9QlORfiydsKWz1o6zdPVeCQ==', // old: n4HK33v7gkcz/3pZuWvzmOlY+AbzbpEN1K12dtCc8Gw0m4iP5gUddGKKLEbmoWNhqJeY2S81Lm9uK2DBBN8aCg==
->>>>>>> 87b3e78f
       }
     : {
         ...common,
@@ -274,10 +270,6 @@
 ): Promise<Uint8Array> {
   const sodium = await getSodium();
 
-<<<<<<< HEAD
-  const H_rh = sodium.crypto_hash_sha512(ourKeyPair.ed25519KeyPair.privateKey).slice(32);
-  const r = sodium.crypto_core_ed25519_scalar_reduce(sha512Multipart([H_rh, kA, ...messageParts]));
-=======
   const sEncode = ourKeyPair.privateKey.slice(0, 32);
 
   const shaFullLength = sodium.crypto_hash_sha512(sEncode);
@@ -285,7 +277,6 @@
   const H_rh = shaFullLength.slice(32);
 
   const r = sodium.crypto_core_ed25519_scalar_reduce(sha512Multipart([H_rh, kA, messageParts]));
->>>>>>> 87b3e78f
 
   const sigR = sodium.crypto_scalarmult_ed25519_base_noclamp(r);
 
@@ -297,10 +288,6 @@
   );
 
   const full_sig = concatUInt8Array(sigR, sig_s);
-<<<<<<< HEAD
-=======
-
->>>>>>> 87b3e78f
   return full_sig;
 }
 
