--- conflicted
+++ resolved
@@ -1,12 +1,6 @@
-<<<<<<< HEAD
 import { GroupPubkeyType } from 'libsession_util_nodejs';
 import { isArray } from 'lodash';
-import { Snode } from '../../../data/data';
-=======
-import { isArray, omit } from 'lodash';
 import { Snode } from '../../../data/types';
->>>>>>> a92dbfe5
-import { updateIsOnline } from '../../../state/ducks/onion';
 import { GetNetworkTime } from './getNetworkTime';
 import { SnodeNamespace, SnodeNamespaces, SnodeNamespacesGroup } from './namespaces';
 
@@ -84,7 +78,7 @@
 }
 
 /**
- * Retrieve for groups (03-prefixed) are authenticated with the admin key if we have it, or with our subkey auth
+ * Retrieve for groups (03-prefixed) are authenticated with the admin key if we have it, or with our sub key auth
  */
 async function retrieveRequestForGroup({
   namespace,
@@ -182,9 +176,9 @@
 
     if (!group) {
       window.log.warn(
-        `trying to retrieve fopr group ${ed25519Str(
+        `trying to retrieve for group ${ed25519Str(
           pubkey
-        )} but we are missing the details in the usergroup wrapper`
+        )} but we are missing the details in the user group wrapper`
       );
       throw new Error('retrieve request is missing group details');
     }
@@ -221,17 +215,8 @@
   configHashesToBump: Array<string> | null,
   allow401s: boolean
 ): Promise<RetrieveMessagesResultsBatched> {
-<<<<<<< HEAD
   const rawRequests = await buildRetrieveRequest(
     namespacesAndLastHashes,
-=======
-  if (namespaces.length !== lastHashes.length) {
-    throw new Error('namespaces and last hashes do not match');
-  }
-
-  const retrieveRequestsParams = await buildRetrieveRequest(
-    lastHashes,
->>>>>>> a92dbfe5
     associatedWith,
     ourPubkey,
     configHashesToBump
@@ -262,35 +247,25 @@
       );
     }
 
-<<<<<<< HEAD
-  // the +1 is to take care of the extra `expire` method added once user config is released
+    // the +1 is to take care of the extra `expire` method added once user config is released
   if (
     results.length !== namespacesAndLastHashes.length &&
     results.length !== namespacesAndLastHashes.length + 1
   ) {
-    throw new Error(
+      throw new Error(
       `We asked for updates about ${namespacesAndLastHashes.length} messages but got results of length ${results.length}`
-    );
-  }
-=======
-    // the +1 is to take care of the extra `expire` method added once user config is released
-    if (results.length !== namespaces.length && results.length !== namespaces.length + 1) {
-      throw new Error(
-        `We asked for updates about ${namespaces.length} messages but got results of length ${results.length}`
-      );
-    }
->>>>>>> a92dbfe5
+      );
+    }
 
     // do a basic check to know if we have something kind of looking right (status 200 should always be there for a retrieve)
     const firstResult = results[0];
 
-<<<<<<< HEAD
-  if (firstResult.code !== 200) {
-    window?.log?.warn(`retrieveNextMessagesNoRetries result is not 200 but ${firstResult.code}`);
-    throw new Error(
-      `_retrieveNextMessages - retrieve result is not 200 with ${targetNode.ip}:${targetNode.port} but ${firstResult.code}`
-    );
-  }
+    if (firstResult.code !== 200) {
+      window?.log?.warn(`retrieveNextMessagesNoRetries result is not 200 but ${firstResult.code}`);
+      throw new Error(
+        `_retrieveNextMessages - retrieve result is not 200 with ${targetNode.ip}:${targetNode.port} but ${firstResult.code}`
+      );
+    }
   if (configHashesToBump?.length) {
     const lastResult = results[results.length - 1];
     if (lastResult?.code !== 200) {
@@ -301,19 +276,6 @@
     }
   }
 
-  if (!window.inboxStore?.getState().onionPaths.isOnline) {
-    window.inboxStore?.dispatch(updateIsOnline(true));
-  }
-  try {
-=======
-    if (firstResult.code !== 200) {
-      window?.log?.warn(`_retrieveNextMessages result is not 200 but ${firstResult.code}`);
-      throw new Error(
-        `_retrieveNextMessages - retrieve result is not 200 with ${targetNode.ip}:${targetNode.port} but ${firstResult.code}`
-      );
-    }
-
->>>>>>> a92dbfe5
     // we rely on the code of the first one to check for online status
     const bodyFirstResult = firstResult.body;
 
@@ -321,7 +283,7 @@
 
     // merge results with their corresponding namespaces
     // NOTE: We don't want to sort messages here because the ordering depends on the snode and when it received each message.
-    // The last_hash for that snode has to be the last one we've received from that same snode, othwerwise we end up fetching the same messages over and over again.
+    // The last_hash for that snode has to be the last one we've received from that same snode, otherwise we end up fetching the same messages over and over again.
     const toRet = namespacesAndLastHashes.map((n, index) => ({
       code: results[index].code,
       messages: results[index].body as RetrieveMessagesResultsContent,
