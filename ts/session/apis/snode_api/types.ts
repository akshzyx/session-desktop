--- conflicted
+++ resolved
@@ -26,12 +26,11 @@
 
 export type RetrieveMessagesResultsBatched = Array<RetrieveRequestResult>;
 
-<<<<<<< HEAD
 export type WithTimestamp = { timestamp: number };
 export type ShortenOrExtend = 'extend' | 'shorten' | '';
 export type WithShortenOrExtend = { shortenOrExtend: ShortenOrExtend };
 export type WithMessagesHashes = { messagesHashes: Array<string> };
-=======
+
 /** inherits from  https://api.oxen.io/storage-rpc/#/recursive?id=recursive but we only care about these values */
 export type ExpireMessageResultItem = {
   /** the expiry timestamp that was applied (which might be different from the request expiry */
@@ -56,5 +55,4 @@
 /** <messageHash, expiry (milliseconds since unix epoch)>
  *
  * NOTE Only messages that exist on the server are included */
-export type GetExpiriesResultsContent = Record<string, number>;
->>>>>>> 5f53a44f
+export type GetExpiriesResultsContent = Record<string, number>;