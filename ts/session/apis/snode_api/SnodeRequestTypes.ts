import ByteBuffer from 'bytebuffer';
import { GroupPubkeyType, PubkeyType, WithGroupPubkey } from 'libsession_util_nodejs';
import { from_hex } from 'libsodium-wrappers-sumo';
import { isEmpty } from 'lodash';
import { AwaitedReturn, assertUnreachable } from '../../../types/sqlSharedTypes';
import { UserGroupsWrapperActions } from '../../../webworker/workers/browser/libsession_worker_interface';
import { concatUInt8Array } from '../../crypto';
import { ed25519Str } from '../../onions/onionPath';
import { PubKey } from '../../types';
import { StringUtils, UserUtils } from '../../utils';
import { GetNetworkTime } from './getNetworkTime';
import {
  SnodeNamespace,
  SnodeNamespaces,
  SnodeNamespacesGroup,
  SnodeNamespacesGroupConfig,
  SnodeNamespacesUser,
  SnodeNamespacesUserConfig,
} from './namespaces';
import { GroupDetailsNeededForSignature, SnodeGroupSignature } from './signature/groupSignature';
import { SnodeSignature } from './signature/snodeSignatures';
import {
  ShortenOrExtend,
  WithMessagesHashes,
  WithSecretKey,
  WithSignature,
  WithTimestamp,
} from './types';

type WithMaxSize = { max_size?: number };
export type WithShortenOrExtend = { shortenOrExtend: 'shorten' | 'extend' | '' };

abstract class SnodeAPISubRequest {
  public abstract method: string;
  public abstract loggingId(): string;
}

/**
 * Retrieve for legacy was not authenticated
 */
export class RetrieveLegacyClosedGroupSubRequest extends SnodeAPISubRequest {
  public method = 'retrieve' as const;
  public readonly legacyGroupPk: PubkeyType;
  public readonly last_hash: string;
  public readonly max_size: number | undefined;
  public readonly namespace = SnodeNamespaces.LegacyClosedGroup;

  constructor({
    last_hash,
    legacyGroupPk,
    max_size,
  }: WithMaxSize & { last_hash: string; legacyGroupPk: PubkeyType }) {
    super();
    this.legacyGroupPk = legacyGroupPk;
    this.last_hash = last_hash;
    this.max_size = max_size;
  }

  public build() {
    return {
      method: this.method,
      params: {
        namespace: this.namespace, // legacy closed groups retrieve are not authenticated because the clients do not have a shared key
        pubkey: this.legacyGroupPk,
        last_hash: this.last_hash,
        max_size: this.max_size,
        // if we give a timestamp, a signature will be requested by the snode so this request for legacy does not take a timestamp
      },
    };
  }

  public loggingId(): string {
    return `${this.method}-${SnodeNamespace.toRole(this.namespace)}`;
  }
}

export class RetrieveUserSubRequest extends SnodeAPISubRequest {
  public method = 'retrieve' as const;
  public readonly last_hash: string;
  public readonly max_size: number | undefined;
  public readonly namespace: SnodeNamespacesUser | SnodeNamespacesUserConfig;

  constructor({
    last_hash,
    max_size,
    namespace,
  }: WithMaxSize & {
    last_hash: string;
    namespace: SnodeNamespacesUser | SnodeNamespacesUserConfig;
  }) {
    super();
    this.last_hash = last_hash;
    this.max_size = max_size;
    this.namespace = namespace;
  }

  public async buildAndSignParameters() {
    const { pubkey, pubkey_ed25519, signature, timestamp } =
      await SnodeSignature.getSnodeSignatureParamsUs({
        method: this.method,
        namespace: this.namespace,
      });

    return {
      method: this.method,
      params: {
        namespace: this.namespace,
        pubkey,
        pubkey_ed25519,
        signature,
        timestamp, // we give a timestamp to force verification of the signature provided
        last_hash: this.last_hash,
        max_size: this.max_size,
      },
    };
  }

  public loggingId(): string {
    return `${this.method}-${SnodeNamespace.toRole(this.namespace)}`;
  }
}

/**
 * Build and sign a request with either the admin key if we have it, or with our subaccount details
 */
export class RetrieveGroupSubRequest extends SnodeAPISubRequest {
  public method = 'retrieve' as const;
  public readonly last_hash: string;
  public readonly max_size: number | undefined;
  public readonly namespace: SnodeNamespacesGroup;
  public readonly groupDetailsNeededForSignature: GroupDetailsNeededForSignature | null;

  constructor({
    last_hash,
    max_size,
    namespace,
    groupDetailsNeededForSignature,
  }: WithMaxSize & {
    last_hash: string;
    namespace: SnodeNamespacesGroup;
    groupDetailsNeededForSignature: GroupDetailsNeededForSignature | null;
  }) {
    super();
    this.last_hash = last_hash;
    this.max_size = max_size;
    this.namespace = namespace;
    this.groupDetailsNeededForSignature = groupDetailsNeededForSignature;
  }

  public async buildAndSignParameters() {
    /**
     * This will return the signature details we can use with the admin secretKey if we have it,
     * or with the subaccount details if we don't.
     * If there is no valid groupDetails, this throws
     */
    const sigResult = await SnodeGroupSignature.getSnodeGroupSignature({
      method: this.method,
      namespace: this.namespace,
      group: this.groupDetailsNeededForSignature,
    });

    return {
      method: this.method,
      params: {
        namespace: this.namespace,
        ...sigResult,
        last_hash: this.last_hash,
        max_size: this.max_size,
      },
    };
  }

  public loggingId(): string {
    return `${this.method}-${SnodeNamespace.toRole(this.namespace)}`;
  }
}

export class OnsResolveSubRequest extends SnodeAPISubRequest {
  public method = 'oxend_request' as const;
  public readonly base64EncodedNameHash: string;

  constructor(base64EncodedNameHash: string) {
    super();
    this.base64EncodedNameHash = base64EncodedNameHash;
  }

  public build() {
    return {
      method: this.method,
      params: {
        endpoint: 'ons_resolve',
        params: {
          type: 0,
          name_hash: this.base64EncodedNameHash,
        },
      },
    };
  }

  public loggingId(): string {
    return `${this.method}`;
  }
}

export class GetServiceNodesSubRequest extends SnodeAPISubRequest {
  public method = 'oxend_request' as const;

  public build() {
    return {
      method: this.method,
      params: {
        endpoint: 'get_service_nodes' as const,
        params: {
          active_only: true,
          fields: {
            public_ip: true,
            storage_port: true,
            pubkey_x25519: true,
            pubkey_ed25519: true,
          },
        },
      },
    };
  }

  public loggingId(): string {
    return `${this.method}`;
  }
}

export class SwarmForSubRequest extends SnodeAPISubRequest {
  public method = 'get_swarm' as const;
  public readonly pubkey;

  constructor(pubkey: PubkeyType | GroupPubkeyType) {
    super();
    this.pubkey = pubkey;
  }

  public build() {
    return {
      method: this.method,
      params: {
        pubkey: this.pubkey,
        params: {
          active_only: true,
          fields: {
            public_ip: true,
            storage_port: true,
            pubkey_x25519: true,
            pubkey_ed25519: true,
          },
        },
      },
    } as const;
  }

  public loggingId(): string {
    return `${this.method}`;
  }
}

export class NetworkTimeSubRequest extends SnodeAPISubRequest {
  public method = 'info' as const;

  public build() {
    return {
      method: this.method,
      params: {},
    } as const;
  }

  public loggingId(): string {
    return `${this.method}`;
  }
}

abstract class AbstractRevokeSubRequest extends SnodeAPISubRequest {
  public readonly groupPk: GroupPubkeyType;
  public readonly timestamp: number;
  public readonly revokeTokenHex: Array<string>;

  protected readonly adminSecretKey: Uint8Array;

  constructor({
    groupPk,
    timestamp,
    revokeTokenHex,
    secretKey,
  }: WithGroupPubkey & WithTimestamp & WithSecretKey & { revokeTokenHex: Array<string> }) {
    super();
    this.groupPk = groupPk;
    this.timestamp = timestamp;
    this.revokeTokenHex = revokeTokenHex;
    this.adminSecretKey = secretKey;
    if (this.revokeTokenHex.length === 0) {
      throw new Error('AbstractRevokeSubRequest needs at least one token to do a change');
    }
  }

  public async signWithAdminSecretKey() {
    if (!this.adminSecretKey) {
      throw new Error('we need an admin secretkey');
    }
    const tokensBytes = from_hex(this.revokeTokenHex.join(''));

    const prefix = new Uint8Array(StringUtils.encode(`${this.method}${this.timestamp}`, 'utf8'));
    const sigResult = await SnodeGroupSignature.signDataWithAdminSecret(
      concatUInt8Array(prefix, tokensBytes),
      { secretKey: this.adminSecretKey }
    );

    return sigResult.signature;
  }

  public loggingId(): string {
    return `${this.method}-${ed25519Str(this.groupPk)}`;
  }
}

export class SubaccountRevokeSubRequest extends AbstractRevokeSubRequest {
  public method = 'revoke_subaccount' as const;

  public async buildAndSignParameters() {
    const signature = await this.signWithAdminSecretKey();
    return {
      method: this.method,
      params: {
        pubkey: this.groupPk,
        signature,
        revoke: this.revokeTokenHex,
        timestamp: this.timestamp,
      },
    };
  }
}

export class SubaccountUnrevokeSubRequest extends AbstractRevokeSubRequest {
  public method = 'unrevoke_subaccount' as const;

  /**
   * For Revoke/unrevoke, this needs an admin signature
   */
  public async buildAndSignParameters() {
    const signature = await this.signWithAdminSecretKey();

    return {
      method: this.method,
      params: {
        pubkey: this.groupPk,
        signature,
        unrevoke: this.revokeTokenHex,
        timestamp: this.timestamp,
      },
    };
  }
}

/**
 * The getExpiriies request can currently only be used for our own pubkey as we use it to fetch
 * the expiries updated by another of our devices.
 */
export class GetExpiriesFromNodeSubRequest extends SnodeAPISubRequest {
  public method = 'get_expiries' as const;
  public readonly messageHashes: Array<string>;

  constructor(args: WithMessagesHashes) {
    super();
    this.messageHashes = args.messagesHashes;
  }
  /**
   * For Revoke/unrevoke, this needs an admin signature
   */
  public async buildAndSignParameters() {
    const timestamp = GetNetworkTime.now();

    const ourPubKey = UserUtils.getOurPubKeyStrFromCache();
    if (!ourPubKey) {
      throw new Error('[GetExpiriesFromNodeSubRequest] No pubkey found');
    }
    const signResult = await SnodeSignature.generateGetExpiriesOurSignature({
      timestamp,
      messageHashes: this.messageHashes,
    });

    if (!signResult) {
      throw new Error(
        `[GetExpiriesFromNodeSubRequest] SnodeSignature.generateUpdateExpirySignature returned an empty result ${this.messageHashes}`
      );
    }

    return {
      method: this.method,
      params: {
        pubkey: ourPubKey,
        pubkey_ed25519: signResult.pubkey_ed25519.toUpperCase(),
        signature: signResult.signature,
        messages: this.messageHashes,
        timestamp,
      },
    };
  }

  public loggingId(): string {
    return `${this.method}-us`;
  }
}

// todo: to use where delete_all is currently manually called
export class DeleteAllFromUserNodeSubRequest extends SnodeAPISubRequest {
  public method = 'delete_all' as const;
  public readonly namespace = 'all'; // we can only delete_all for all namespaces currently, but the backend allows more

  public async buildAndSignParameters() {
    const signResult = await SnodeSignature.getSnodeSignatureParamsUs({
      method: this.method,
      namespace: this.namespace,
    });

    if (!signResult) {
      throw new Error(
        `[DeleteAllFromUserNodeSubRequest] SnodeSignature.getSnodeSignatureParamsUs returned an empty result`
      );
    }

<<<<<<< HEAD
    return {
      method: this.method,
      params: {
        pubkey: signResult.pubkey,
        pubkey_ed25519: signResult.pubkey_ed25519.toUpperCase(),
        signature: signResult.signature,
        timestamp: signResult.timestamp,
        namespace: this.namespace,
      },
    };
  }
=======
/**
 * If you are thinking of adding the `limit` field here: don't.
 * We fetch the full list because we will remove from every cached swarms the snodes not found in that fresh list.
 * If a `limit` was set, we would remove a lot of valid snodes from those cached swarms.
 */
type FetchSnodeListParams = {
  active_only: true;
  fields: {
    public_ip: true;
    storage_port: true;
    pubkey_x25519: true;
    pubkey_ed25519: true;
  };
};

export type GetServicesNodesFromSeedRequest = {
  method: 'get_n_service_nodes';
  jsonrpc: '2.0';
  /**
   * If you are thinking of adding the `limit` field here: don't.
   * We fetch the full list because we will remove from every cached swarms the snodes not found in that fresh list.
   * If the limit was set, we would remove a lot of valid snodes from the swarms we've already fetched.
   */
  params: FetchSnodeListParams;
};

export type GetServiceNodesSubRequest = {
  method: 'oxend_request';
  params: {
    endpoint: 'get_service_nodes';
    /**
     * If you are thinking of adding the `limit` field here: don't.
     * We fetch the full list because we will remove from every cached swarms the snodes not found in that fresh list.
     * If the limit was set, we would remove a lot of valid snodes from the swarms we've already fetched.
     */
    params: FetchSnodeListParams;
  };
};
>>>>>>> 71436eac

  public loggingId(): string {
    return `${this.method}-${this.namespace}`;
  }
}

// We don't need that one yet
// export class DeleteAllFromGroupNodeSubRequest extends DeleteAllFromUserNodeSubRequest {}

export class DeleteHashesFromUserNodeSubRequest extends SnodeAPISubRequest {
  public method = 'delete' as const;
  public readonly messageHashes: Array<string>;
  public readonly pubkey: PubkeyType;

  constructor(args: WithMessagesHashes) {
    super();
    this.messageHashes = args.messagesHashes;
    this.pubkey = UserUtils.getOurPubKeyStrFromCache();
  }

  public async buildAndSignParameters() {
    const signResult = await SnodeSignature.getSnodeSignatureByHashesParams({
      method: this.method,
      messagesHashes: this.messageHashes,
      pubkey: this.pubkey,
    });

    if (!signResult) {
      throw new Error(
        `[DeleteHashesFromUserNodeSubRequest] SnodeSignature.getSnodeSignatureParamsUs returned an empty result`
      );
    }

    return {
      method: this.method,
      params: {
        pubkey: signResult.pubkey,
        pubkey_ed25519: signResult.pubkey_ed25519,
        signature: signResult.signature,
        messages: signResult.messages,
        // timestamp is not needed for this one as the hashes can be deleted only once
      },
    };
  }

  public loggingId(): string {
    return `${this.method}-us`;
  }
}

export class DeleteHashesFromGroupNodeSubRequest extends SnodeAPISubRequest {
  public method = 'delete' as const;
  public readonly messageHashes: Array<string>;
  public readonly pubkey: GroupPubkeyType;

  constructor(args: WithMessagesHashes & WithGroupPubkey) {
    super();
    this.messageHashes = args.messagesHashes;
    this.pubkey = args.groupPk;
  }

  public async buildAndSignParameters() {
    const group = await UserGroupsWrapperActions.getGroup(this.pubkey);
    if (!group) {
      throw new Error('DeleteHashesFromGroupNodeSubRequest no such group found');
    }
    // This will try to use the adminSecretKey if we have it, or the authData if we have it.
    // Otherwise, it will throw
    const signResult = await SnodeGroupSignature.getGroupSignatureByHashesParams({
      method: this.method,
      messagesHashes: this.messageHashes,
      groupPk: this.pubkey,
      group,
    });

    return {
      method: this.method,
      params: {
        ...signResult,
        // pubkey_ed25519 is forbidden when doing the request for a group
        // timestamp is not needed for this one as the hashes can be deleted only once
      },
    };
  }

  public loggingId(): string {
    return `${this.method}-${ed25519Str(this.pubkey)}`;
  }
}

export class UpdateExpiryOnNodeUserSubRequest extends SnodeAPISubRequest {
  public method = 'expire' as const;
  public readonly messageHashes: Array<string>;
  public readonly expiryMs: number;
  public readonly shortenOrExtend: ShortenOrExtend;

  constructor(args: WithMessagesHashes & WithShortenOrExtend & { expiryMs: number }) {
    super();
    this.messageHashes = args.messagesHashes;
    this.expiryMs = args.expiryMs;
    this.shortenOrExtend = args.shortenOrExtend;
  }

  public async buildAndSignParameters() {
    const signResult = await SnodeSignature.generateUpdateExpiryOurSignature({
      shortenOrExtend: this.shortenOrExtend,
      messagesHashes: this.messageHashes,
      timestamp: this.expiryMs,
    });

    if (!signResult) {
      throw new Error(
        `[UpdateExpiryOnNodeUserSubRequest] SnodeSignature.getSnodeSignatureParamsUs returned an empty result`
      );
    }

    const shortenOrExtend =
      this.shortenOrExtend === 'extend'
        ? { extend: true }
        : this.shortenOrExtend === 'shorten'
          ? { shorten: true }
          : {};

    return {
      method: this.method,
      params: {
        pubkey: UserUtils.getOurPubKeyStrFromCache(),
        pubkey_ed25519: signResult.pubkey,
        signature: signResult.signature,
        messages: this.messageHashes,
        expiry: this.expiryMs,
        ...shortenOrExtend,
      },
    };
  }

  public loggingId(): string {
    return `${this.method}-us`;
  }
}

export class UpdateExpiryOnNodeGroupSubRequest extends SnodeAPISubRequest {
  public method = 'expire' as const;
  public readonly messageHashes: Array<string>;
  public readonly expiryMs: number;
  public readonly shortenOrExtend: ShortenOrExtend;
  public readonly groupDetailsNeededForSignature: GroupDetailsNeededForSignature;

  constructor(
    args: WithMessagesHashes &
      WithShortenOrExtend & {
        expiryMs: number;
        groupDetailsNeededForSignature: GroupDetailsNeededForSignature;
      }
  ) {
    super();
    this.messageHashes = args.messagesHashes;
    this.expiryMs = args.expiryMs;
    this.shortenOrExtend = args.shortenOrExtend;
    this.groupDetailsNeededForSignature = args.groupDetailsNeededForSignature;
  }

  public async buildAndSignParameters() {
    const signResult = await SnodeGroupSignature.generateUpdateExpiryGroupSignature({
      shortenOrExtend: this.shortenOrExtend,
      messagesHashes: this.messageHashes,
      expiryMs: this.expiryMs,
      group: this.groupDetailsNeededForSignature,
    });

    if (!signResult) {
      throw new Error(
        `[UpdateExpiryOnNodeUserSubRequest] SnodeSignature.getSnodeSignatureParamsUs returned an empty result`
      );
    }

    const shortenOrExtend =
      this.shortenOrExtend === 'extend'
        ? { extends: true }
        : this.shortenOrExtend === 'shorten'
          ? { shorten: true }
          : {};

    return {
      method: this.method,
      params: {
        messages: this.messageHashes,
        ...shortenOrExtend,
        ...signResult,

        // pubkey_ed25519 is forbidden for the group one
      },
    };
  }

  public loggingId(): string {
    return `${this.method}-${ed25519Str(this.groupDetailsNeededForSignature.pubkeyHex)}`;
  }
}

export class StoreGroupConfigOrMessageSubRequest extends SnodeAPISubRequest {
  public method = 'store' as const;
  public readonly namespace:
    | SnodeNamespacesGroupConfig
    | SnodeNamespaces.ClosedGroupMessages
    | SnodeNamespaces.ClosedGroupRevokedRetrievableMessages;
  public readonly destination: GroupPubkeyType;
  public readonly ttlMs: number;
  public readonly encryptedData: Uint8Array;

  public readonly dbMessageIdentifier: string | null;

  constructor(
    args: WithGroupPubkey & {
      namespace:
        | SnodeNamespacesGroupConfig
        | SnodeNamespaces.ClosedGroupMessages
        | SnodeNamespaces.ClosedGroupRevokedRetrievableMessages;
      ttlMs: number;
      encryptedData: Uint8Array;
      dbMessageIdentifier: string | null;
    }
  ) {
    super();
    this.namespace = args.namespace;
    this.destination = args.groupPk;
    this.ttlMs = args.ttlMs;
    this.encryptedData = args.encryptedData;
    this.dbMessageIdentifier = args.dbMessageIdentifier;

    if (isEmpty(this.encryptedData)) {
      throw new Error('this.encryptedData cannot be empty');
    }
    if (!PubKey.is03Pubkey(this.destination)) {
      throw new Error(
        'StoreGroupConfigOrMessageSubRequest: groupconfig namespace required a 03 pubkey'
      );
    }
  }

  public async buildAndSignParameters(): Promise<{
    method: 'store';
    params: StoreOnNodeNormalParams;
  }> {
    const encryptedDataBase64 = ByteBuffer.wrap(this.encryptedData).toString('base64');

    const found = await UserGroupsWrapperActions.getGroup(this.destination);
    if (SnodeNamespace.isGroupConfigNamespace(this.namespace) && isEmpty(found?.secretKey)) {
      throw new Error(
        `groupconfig namespace [${this.namespace}] require an adminSecretKey for signature but we found none`
      );
    }
    // this will either sign with our admin key or with the subaccount key if the admin one isn't there
    const signDetails = await SnodeGroupSignature.getSnodeGroupSignature({
      method: this.method,
      namespace: this.namespace,
      group: found,
    });

    if (!signDetails) {
      throw new Error(`[${this.loggingId()}] sign details is empty result`);
    }

    return {
      method: this.method,
      params: {
        namespace: this.namespace,
        ttl: this.ttlMs,
        data: encryptedDataBase64,
        ...signDetails,
      },
    };
  }

  public loggingId(): string {
    return `${this.method}-${ed25519Str(this.destination)}-${SnodeNamespace.toRole(
      this.namespace
    )}`;
  }
}

export class StoreUserConfigSubRequest extends SnodeAPISubRequest {
  public method = 'store' as const;
  public readonly namespace: SnodeNamespacesUserConfig;
  public readonly ttlMs: number;
  public readonly encryptedData: Uint8Array;
  public readonly destination: PubkeyType;

  constructor(args: {
    namespace: SnodeNamespacesUserConfig;
    ttlMs: number;
    encryptedData: Uint8Array;
  }) {
    super();
    this.namespace = args.namespace;
    this.ttlMs = args.ttlMs;
    this.encryptedData = args.encryptedData;
    this.destination = UserUtils.getOurPubKeyStrFromCache();

    if (isEmpty(this.encryptedData)) {
      throw new Error('this.encryptedData cannot be empty');
    }

    if (isEmpty(this.destination)) {
      throw new Error('this.destination cannot be empty');
    }
  }

  public async buildAndSignParameters(): Promise<{
    method: 'store';
    params: StoreOnNodeNormalParams;
  }> {
    const encryptedDataBase64 = ByteBuffer.wrap(this.encryptedData).toString('base64');
    const ourPrivKey = (await UserUtils.getUserED25519KeyPairBytes())?.privKeyBytes;
    if (!ourPrivKey) {
      throw new Error('getUserED25519KeyPairBytes is empty');
    }

    const signDetails = await SnodeSignature.getSnodeSignatureParamsUs({
      method: this.method,
      namespace: this.namespace,
    });

    if (!signDetails) {
      throw new Error(`[StoreUserConfigSubRequest] signing returned an empty result`);
    }

    return {
      method: this.method,
      params: {
        namespace: this.namespace,
        ttl: this.ttlMs,
        data: encryptedDataBase64,
        ...signDetails,
      },
    };
  }

  public loggingId(): string {
    return `${this.method}-${ed25519Str(this.destination)}-${SnodeNamespace.toRole(
      this.namespace
    )}`;
  }
}

/**
 * A request to send a message to the default namespace of another user (namespace 0 is not authenticated)
 */
export class StoreUserMessageSubRequest extends SnodeAPISubRequest {
  public method = 'store' as const;
  public readonly ttlMs: number;
  public readonly encryptedData: Uint8Array;
  public readonly namespace = SnodeNamespaces.Default;
  public readonly destination: PubkeyType;
  public readonly dbMessageIdentifier: string | null;

  constructor(args: {
    ttlMs: number;
    encryptedData: Uint8Array;
    destination: PubkeyType;
    dbMessageIdentifier: string | null;
  }) {
    super();
    this.ttlMs = args.ttlMs;
    this.destination = args.destination;
    this.encryptedData = args.encryptedData;
    this.dbMessageIdentifier = args.dbMessageIdentifier;

    if (isEmpty(this.encryptedData)) {
      throw new Error('this.encryptedData cannot be empty');
    }
  }

  public async buildAndSignParameters(): Promise<{
    method: 'store';
    params: StoreOnNodeNormalParams;
  }> {
    const encryptedDataBase64 = ByteBuffer.wrap(this.encryptedData).toString('base64');

    return {
      method: this.method,
      params: {
        pubkey: this.destination,
        timestamp: GetNetworkTime.now(),
        namespace: this.namespace,
        ttl: this.ttlMs,
        data: encryptedDataBase64,
      },
    };
  }

  public loggingId(): string {
    return `${this.method}-${ed25519Str(this.destination)}-${SnodeNamespace.toRole(
      this.namespace
    )}`;
  }
}

/**
 * A request to send a message to the default namespace of another user (namespace 0 is not authenticated)
 *
 * TODO: this is almost an exact match of `StoreUserMessageSubRequest` due to be removed once we get rid of legacy groups.
 */
export class StoreLegacyGroupMessageSubRequest extends SnodeAPISubRequest {
  public method = 'store' as const;
  public readonly ttlMs: number;
  public readonly encryptedData: Uint8Array;
  public readonly namespace = SnodeNamespaces.LegacyClosedGroup;
  public readonly destination: PubkeyType;
  public readonly dbMessageIdentifier: string | null;

  constructor(args: {
    ttlMs: number;
    encryptedData: Uint8Array;
    destination: PubkeyType;
    dbMessageIdentifier: string | null;
  }) {
    super();
    this.ttlMs = args.ttlMs;
    this.destination = args.destination;
    this.encryptedData = args.encryptedData;
    this.dbMessageIdentifier = args.dbMessageIdentifier;

    if (isEmpty(this.encryptedData)) {
      throw new Error('this.encryptedData cannot be empty');
    }
  }

  public async buildAndSignParameters(): Promise<{
    method: 'store';
    params: StoreOnNodeNormalParams;
  }> {
    const encryptedDataBase64 = ByteBuffer.wrap(this.encryptedData).toString('base64');

    return {
      method: this.method,
      params: {
        // no signature required for a legacy group retrieve/store of message to namespace -10
        pubkey: this.destination,
        timestamp: GetNetworkTime.now(),
        namespace: this.namespace,
        ttl: this.ttlMs,
        data: encryptedDataBase64,
      },
    };
  }

  public loggingId(): string {
    return `${this.method}-${ed25519Str(this.destination)}-${SnodeNamespace.toRole(
      this.namespace
    )}`;
  }
}

/**
 * When sending group libsession push(), we can also include extra messages to store (update messages, supplemental keys, etc)
 */
export type StoreGroupExtraData = {
  networkTimestamp: number;
  data: Uint8Array;
  ttl: number;
  pubkey: GroupPubkeyType;
  dbMessageIdentifier: string | null;
} & { namespace: SnodeNamespacesGroupConfig | SnodeNamespaces.ClosedGroupMessages };

/**
 * STORE SUBREQUESTS
 */
type StoreOnNodeNormalParams = {
  pubkey: string;
  ttl: number;
  timestamp: number;
  data: string;
  namespace: number;
  signature?: string;
  pubkey_ed25519?: string;
};

type StoreOnNodeSubAccountParams = Pick<
  StoreOnNodeNormalParams,
  'data' | 'namespace' | 'ttl' | 'timestamp'
> &
  WithSignature & {
    pubkey: GroupPubkeyType;
    subaccount: string;
    subaccount_sig: string;
    namespace: SnodeNamespaces.ClosedGroupMessages; // this can only be this one, subaccounts holder can not post to something else atm
    // signature is mandatory for subaccount
  };

type StoreOnNodeParams = StoreOnNodeNormalParams | StoreOnNodeSubAccountParams;

export type MethodBatchType = 'batch' | 'sequence';

// Until the next storage server release is released, we need to have at least 2 hashes in the list for the `get_expiries` AND for the `update_expiries`
export const fakeHash = '///////////////////////////////////////////';

export type RawSnodeSubRequests =
  | RetrieveLegacyClosedGroupSubRequest
  | RetrieveUserSubRequest
  | RetrieveGroupSubRequest
  | StoreGroupConfigOrMessageSubRequest
  | StoreUserConfigSubRequest
  | SwarmForSubRequest
  | OnsResolveSubRequest
  | GetServiceNodesSubRequest
  | StoreUserMessageSubRequest
  | StoreLegacyGroupMessageSubRequest
  | NetworkTimeSubRequest
  | DeleteHashesFromGroupNodeSubRequest
  | DeleteHashesFromUserNodeSubRequest
  | DeleteAllFromUserNodeSubRequest
  | UpdateExpiryOnNodeUserSubRequest
  | UpdateExpiryOnNodeGroupSubRequest
  | SubaccountRevokeSubRequest
  | SubaccountUnrevokeSubRequest
  | GetExpiriesFromNodeSubRequest;

export type BuiltSnodeSubRequests =
  | ReturnType<RetrieveLegacyClosedGroupSubRequest['build']>
  | AwaitedReturn<RetrieveUserSubRequest['buildAndSignParameters']>
  | AwaitedReturn<RetrieveGroupSubRequest['buildAndSignParameters']>
  | AwaitedReturn<StoreGroupConfigOrMessageSubRequest['buildAndSignParameters']>
  | AwaitedReturn<StoreUserConfigSubRequest['buildAndSignParameters']>
  | ReturnType<SwarmForSubRequest['build']>
  | ReturnType<OnsResolveSubRequest['build']>
  | ReturnType<GetServiceNodesSubRequest['build']>
  | ReturnType<NetworkTimeSubRequest['build']>
  | AwaitedReturn<DeleteHashesFromGroupNodeSubRequest['buildAndSignParameters']>
  | AwaitedReturn<DeleteHashesFromUserNodeSubRequest['buildAndSignParameters']>
  | AwaitedReturn<DeleteAllFromUserNodeSubRequest['buildAndSignParameters']>
  | AwaitedReturn<UpdateExpiryOnNodeUserSubRequest['buildAndSignParameters']>
  | AwaitedReturn<UpdateExpiryOnNodeGroupSubRequest['buildAndSignParameters']>
  | AwaitedReturn<SubaccountRevokeSubRequest['buildAndSignParameters']>
  | AwaitedReturn<SubaccountUnrevokeSubRequest['buildAndSignParameters']>
  | AwaitedReturn<GetExpiriesFromNodeSubRequest['buildAndSignParameters']>;

export function builtRequestToLoggingId(request: BuiltSnodeSubRequests): string {
  const { method, params } = request;
  switch (method) {
    case 'info':
    case 'oxend_request':
      return `${method}`;

    case 'delete':
    case 'delete_all':
    case 'expire':
    case 'get_expiries':
    case 'get_swarm':
    case 'revoke_subaccount':
    case 'unrevoke_subaccount': {
      const isUs = UserUtils.isUsFromCache(params.pubkey);
      return `${method}-${isUs ? 'us' : ed25519Str(params.pubkey)}`;
    }

    case 'retrieve':
    case 'store': {
      const isUs = UserUtils.isUsFromCache(params.pubkey);
      return `${method}-${isUs ? 'us' : ed25519Str(params.pubkey)}-${SnodeNamespace.toRole(
        params.namespace
      )}`;
    }
    default:
      assertUnreachable(method, 'should be unreachable case');
      throw new Error('should be unreachable case');
  }
}

// eslint-disable-next-line @typescript-eslint/array-type
export type NonEmptyArray<T> = [T, ...T[]];

export type BatchResultEntry = {
  code: number;
  body: Record<string, any>;
};

export type NotEmptyArrayOfBatchResults = NonEmptyArray<BatchResultEntry>;

export const MAX_SUBREQUESTS_COUNT = 20;

export type BatchStoreWithExtraParams =
  | StoreOnNodeParams
  | DeleteHashesFromGroupNodeSubRequest
  | DeleteHashesFromUserNodeSubRequest
  | SubaccountRevokeSubRequest
  | SubaccountUnrevokeSubRequest;<|MERGE_RESOLUTION|>--- conflicted
+++ resolved
@@ -5,7 +5,6 @@
 import { AwaitedReturn, assertUnreachable } from '../../../types/sqlSharedTypes';
 import { UserGroupsWrapperActions } from '../../../webworker/workers/browser/libsession_worker_interface';
 import { concatUInt8Array } from '../../crypto';
-import { ed25519Str } from '../../onions/onionPath';
 import { PubKey } from '../../types';
 import { StringUtils, UserUtils } from '../../utils';
 import { GetNetworkTime } from './getNetworkTime';
@@ -26,6 +25,7 @@
   WithSignature,
   WithTimestamp,
 } from './types';
+import { ed25519Str } from '../../utils/String';
 
 type WithMaxSize = { max_size?: number };
 export type WithShortenOrExtend = { shortenOrExtend: 'shorten' | 'extend' | '' };
@@ -74,368 +74,6 @@
   }
 }
 
-export class RetrieveUserSubRequest extends SnodeAPISubRequest {
-  public method = 'retrieve' as const;
-  public readonly last_hash: string;
-  public readonly max_size: number | undefined;
-  public readonly namespace: SnodeNamespacesUser | SnodeNamespacesUserConfig;
-
-  constructor({
-    last_hash,
-    max_size,
-    namespace,
-  }: WithMaxSize & {
-    last_hash: string;
-    namespace: SnodeNamespacesUser | SnodeNamespacesUserConfig;
-  }) {
-    super();
-    this.last_hash = last_hash;
-    this.max_size = max_size;
-    this.namespace = namespace;
-  }
-
-  public async buildAndSignParameters() {
-    const { pubkey, pubkey_ed25519, signature, timestamp } =
-      await SnodeSignature.getSnodeSignatureParamsUs({
-        method: this.method,
-        namespace: this.namespace,
-      });
-
-    return {
-      method: this.method,
-      params: {
-        namespace: this.namespace,
-        pubkey,
-        pubkey_ed25519,
-        signature,
-        timestamp, // we give a timestamp to force verification of the signature provided
-        last_hash: this.last_hash,
-        max_size: this.max_size,
-      },
-    };
-  }
-
-  public loggingId(): string {
-    return `${this.method}-${SnodeNamespace.toRole(this.namespace)}`;
-  }
-}
-
-/**
- * Build and sign a request with either the admin key if we have it, or with our subaccount details
- */
-export class RetrieveGroupSubRequest extends SnodeAPISubRequest {
-  public method = 'retrieve' as const;
-  public readonly last_hash: string;
-  public readonly max_size: number | undefined;
-  public readonly namespace: SnodeNamespacesGroup;
-  public readonly groupDetailsNeededForSignature: GroupDetailsNeededForSignature | null;
-
-  constructor({
-    last_hash,
-    max_size,
-    namespace,
-    groupDetailsNeededForSignature,
-  }: WithMaxSize & {
-    last_hash: string;
-    namespace: SnodeNamespacesGroup;
-    groupDetailsNeededForSignature: GroupDetailsNeededForSignature | null;
-  }) {
-    super();
-    this.last_hash = last_hash;
-    this.max_size = max_size;
-    this.namespace = namespace;
-    this.groupDetailsNeededForSignature = groupDetailsNeededForSignature;
-  }
-
-  public async buildAndSignParameters() {
-    /**
-     * This will return the signature details we can use with the admin secretKey if we have it,
-     * or with the subaccount details if we don't.
-     * If there is no valid groupDetails, this throws
-     */
-    const sigResult = await SnodeGroupSignature.getSnodeGroupSignature({
-      method: this.method,
-      namespace: this.namespace,
-      group: this.groupDetailsNeededForSignature,
-    });
-
-    return {
-      method: this.method,
-      params: {
-        namespace: this.namespace,
-        ...sigResult,
-        last_hash: this.last_hash,
-        max_size: this.max_size,
-      },
-    };
-  }
-
-  public loggingId(): string {
-    return `${this.method}-${SnodeNamespace.toRole(this.namespace)}`;
-  }
-}
-
-export class OnsResolveSubRequest extends SnodeAPISubRequest {
-  public method = 'oxend_request' as const;
-  public readonly base64EncodedNameHash: string;
-
-  constructor(base64EncodedNameHash: string) {
-    super();
-    this.base64EncodedNameHash = base64EncodedNameHash;
-  }
-
-  public build() {
-    return {
-      method: this.method,
-      params: {
-        endpoint: 'ons_resolve',
-        params: {
-          type: 0,
-          name_hash: this.base64EncodedNameHash,
-        },
-      },
-    };
-  }
-
-  public loggingId(): string {
-    return `${this.method}`;
-  }
-}
-
-export class GetServiceNodesSubRequest extends SnodeAPISubRequest {
-  public method = 'oxend_request' as const;
-
-  public build() {
-    return {
-      method: this.method,
-      params: {
-        endpoint: 'get_service_nodes' as const,
-        params: {
-          active_only: true,
-          fields: {
-            public_ip: true,
-            storage_port: true,
-            pubkey_x25519: true,
-            pubkey_ed25519: true,
-          },
-        },
-      },
-    };
-  }
-
-  public loggingId(): string {
-    return `${this.method}`;
-  }
-}
-
-export class SwarmForSubRequest extends SnodeAPISubRequest {
-  public method = 'get_swarm' as const;
-  public readonly pubkey;
-
-  constructor(pubkey: PubkeyType | GroupPubkeyType) {
-    super();
-    this.pubkey = pubkey;
-  }
-
-  public build() {
-    return {
-      method: this.method,
-      params: {
-        pubkey: this.pubkey,
-        params: {
-          active_only: true,
-          fields: {
-            public_ip: true,
-            storage_port: true,
-            pubkey_x25519: true,
-            pubkey_ed25519: true,
-          },
-        },
-      },
-    } as const;
-  }
-
-  public loggingId(): string {
-    return `${this.method}`;
-  }
-}
-
-export class NetworkTimeSubRequest extends SnodeAPISubRequest {
-  public method = 'info' as const;
-
-  public build() {
-    return {
-      method: this.method,
-      params: {},
-    } as const;
-  }
-
-  public loggingId(): string {
-    return `${this.method}`;
-  }
-}
-
-abstract class AbstractRevokeSubRequest extends SnodeAPISubRequest {
-  public readonly groupPk: GroupPubkeyType;
-  public readonly timestamp: number;
-  public readonly revokeTokenHex: Array<string>;
-
-  protected readonly adminSecretKey: Uint8Array;
-
-  constructor({
-    groupPk,
-    timestamp,
-    revokeTokenHex,
-    secretKey,
-  }: WithGroupPubkey & WithTimestamp & WithSecretKey & { revokeTokenHex: Array<string> }) {
-    super();
-    this.groupPk = groupPk;
-    this.timestamp = timestamp;
-    this.revokeTokenHex = revokeTokenHex;
-    this.adminSecretKey = secretKey;
-    if (this.revokeTokenHex.length === 0) {
-      throw new Error('AbstractRevokeSubRequest needs at least one token to do a change');
-    }
-  }
-
-  public async signWithAdminSecretKey() {
-    if (!this.adminSecretKey) {
-      throw new Error('we need an admin secretkey');
-    }
-    const tokensBytes = from_hex(this.revokeTokenHex.join(''));
-
-    const prefix = new Uint8Array(StringUtils.encode(`${this.method}${this.timestamp}`, 'utf8'));
-    const sigResult = await SnodeGroupSignature.signDataWithAdminSecret(
-      concatUInt8Array(prefix, tokensBytes),
-      { secretKey: this.adminSecretKey }
-    );
-
-    return sigResult.signature;
-  }
-
-  public loggingId(): string {
-    return `${this.method}-${ed25519Str(this.groupPk)}`;
-  }
-}
-
-export class SubaccountRevokeSubRequest extends AbstractRevokeSubRequest {
-  public method = 'revoke_subaccount' as const;
-
-  public async buildAndSignParameters() {
-    const signature = await this.signWithAdminSecretKey();
-    return {
-      method: this.method,
-      params: {
-        pubkey: this.groupPk,
-        signature,
-        revoke: this.revokeTokenHex,
-        timestamp: this.timestamp,
-      },
-    };
-  }
-}
-
-export class SubaccountUnrevokeSubRequest extends AbstractRevokeSubRequest {
-  public method = 'unrevoke_subaccount' as const;
-
-  /**
-   * For Revoke/unrevoke, this needs an admin signature
-   */
-  public async buildAndSignParameters() {
-    const signature = await this.signWithAdminSecretKey();
-
-    return {
-      method: this.method,
-      params: {
-        pubkey: this.groupPk,
-        signature,
-        unrevoke: this.revokeTokenHex,
-        timestamp: this.timestamp,
-      },
-    };
-  }
-}
-
-/**
- * The getExpiriies request can currently only be used for our own pubkey as we use it to fetch
- * the expiries updated by another of our devices.
- */
-export class GetExpiriesFromNodeSubRequest extends SnodeAPISubRequest {
-  public method = 'get_expiries' as const;
-  public readonly messageHashes: Array<string>;
-
-  constructor(args: WithMessagesHashes) {
-    super();
-    this.messageHashes = args.messagesHashes;
-  }
-  /**
-   * For Revoke/unrevoke, this needs an admin signature
-   */
-  public async buildAndSignParameters() {
-    const timestamp = GetNetworkTime.now();
-
-    const ourPubKey = UserUtils.getOurPubKeyStrFromCache();
-    if (!ourPubKey) {
-      throw new Error('[GetExpiriesFromNodeSubRequest] No pubkey found');
-    }
-    const signResult = await SnodeSignature.generateGetExpiriesOurSignature({
-      timestamp,
-      messageHashes: this.messageHashes,
-    });
-
-    if (!signResult) {
-      throw new Error(
-        `[GetExpiriesFromNodeSubRequest] SnodeSignature.generateUpdateExpirySignature returned an empty result ${this.messageHashes}`
-      );
-    }
-
-    return {
-      method: this.method,
-      params: {
-        pubkey: ourPubKey,
-        pubkey_ed25519: signResult.pubkey_ed25519.toUpperCase(),
-        signature: signResult.signature,
-        messages: this.messageHashes,
-        timestamp,
-      },
-    };
-  }
-
-  public loggingId(): string {
-    return `${this.method}-us`;
-  }
-}
-
-// todo: to use where delete_all is currently manually called
-export class DeleteAllFromUserNodeSubRequest extends SnodeAPISubRequest {
-  public method = 'delete_all' as const;
-  public readonly namespace = 'all'; // we can only delete_all for all namespaces currently, but the backend allows more
-
-  public async buildAndSignParameters() {
-    const signResult = await SnodeSignature.getSnodeSignatureParamsUs({
-      method: this.method,
-      namespace: this.namespace,
-    });
-
-    if (!signResult) {
-      throw new Error(
-        `[DeleteAllFromUserNodeSubRequest] SnodeSignature.getSnodeSignatureParamsUs returned an empty result`
-      );
-    }
-
-<<<<<<< HEAD
-    return {
-      method: this.method,
-      params: {
-        pubkey: signResult.pubkey,
-        pubkey_ed25519: signResult.pubkey_ed25519.toUpperCase(),
-        signature: signResult.signature,
-        timestamp: signResult.timestamp,
-        namespace: this.namespace,
-      },
-    };
-  }
-=======
 /**
  * If you are thinking of adding the `limit` field here: don't.
  * We fetch the full list because we will remove from every cached swarms the snodes not found in that fresh list.
@@ -462,19 +100,371 @@
   params: FetchSnodeListParams;
 };
 
-export type GetServiceNodesSubRequest = {
-  method: 'oxend_request';
-  params: {
-    endpoint: 'get_service_nodes';
+export class RetrieveUserSubRequest extends SnodeAPISubRequest {
+  public method = 'retrieve' as const;
+  public readonly last_hash: string;
+  public readonly max_size: number | undefined;
+  public readonly namespace: SnodeNamespacesUser | SnodeNamespacesUserConfig;
+
+  constructor({
+    last_hash,
+    max_size,
+    namespace,
+  }: WithMaxSize & {
+    last_hash: string;
+    namespace: SnodeNamespacesUser | SnodeNamespacesUserConfig;
+  }) {
+    super();
+    this.last_hash = last_hash;
+    this.max_size = max_size;
+    this.namespace = namespace;
+  }
+
+  public async buildAndSignParameters() {
+    const { pubkey, pubkey_ed25519, signature, timestamp } =
+      await SnodeSignature.getSnodeSignatureParamsUs({
+        method: this.method,
+        namespace: this.namespace,
+      });
+
+    return {
+      method: this.method,
+      params: {
+        namespace: this.namespace,
+        pubkey,
+        pubkey_ed25519,
+        signature,
+        timestamp, // we give a timestamp to force verification of the signature provided
+        last_hash: this.last_hash,
+        max_size: this.max_size,
+      },
+    };
+  }
+
+  public loggingId(): string {
+    return `${this.method}-${SnodeNamespace.toRole(this.namespace)}`;
+  }
+}
+
+/**
+ * Build and sign a request with either the admin key if we have it, or with our subaccount details
+ */
+export class RetrieveGroupSubRequest extends SnodeAPISubRequest {
+  public method = 'retrieve' as const;
+  public readonly last_hash: string;
+  public readonly max_size: number | undefined;
+  public readonly namespace: SnodeNamespacesGroup;
+  public readonly groupDetailsNeededForSignature: GroupDetailsNeededForSignature | null;
+
+  constructor({
+    last_hash,
+    max_size,
+    namespace,
+    groupDetailsNeededForSignature,
+  }: WithMaxSize & {
+    last_hash: string;
+    namespace: SnodeNamespacesGroup;
+    groupDetailsNeededForSignature: GroupDetailsNeededForSignature | null;
+  }) {
+    super();
+    this.last_hash = last_hash;
+    this.max_size = max_size;
+    this.namespace = namespace;
+    this.groupDetailsNeededForSignature = groupDetailsNeededForSignature;
+  }
+
+  public async buildAndSignParameters() {
     /**
-     * If you are thinking of adding the `limit` field here: don't.
-     * We fetch the full list because we will remove from every cached swarms the snodes not found in that fresh list.
-     * If the limit was set, we would remove a lot of valid snodes from the swarms we've already fetched.
+     * This will return the signature details we can use with the admin secretKey if we have it,
+     * or with the subaccount details if we don't.
+     * If there is no valid groupDetails, this throws
      */
-    params: FetchSnodeListParams;
-  };
-};
->>>>>>> 71436eac
+    const sigResult = await SnodeGroupSignature.getSnodeGroupSignature({
+      method: this.method,
+      namespace: this.namespace,
+      group: this.groupDetailsNeededForSignature,
+    });
+
+    return {
+      method: this.method,
+      params: {
+        namespace: this.namespace,
+        ...sigResult,
+        last_hash: this.last_hash,
+        max_size: this.max_size,
+      },
+    };
+  }
+
+  public loggingId(): string {
+    return `${this.method}-${SnodeNamespace.toRole(this.namespace)}`;
+  }
+}
+
+export class OnsResolveSubRequest extends SnodeAPISubRequest {
+  public method = 'oxend_request' as const;
+  public readonly base64EncodedNameHash: string;
+
+  constructor(base64EncodedNameHash: string) {
+    super();
+    this.base64EncodedNameHash = base64EncodedNameHash;
+  }
+
+  public build() {
+    return {
+      method: this.method,
+      params: {
+        endpoint: 'ons_resolve',
+        params: {
+          type: 0,
+          name_hash: this.base64EncodedNameHash,
+        },
+      },
+    };
+  }
+
+  public loggingId(): string {
+    return `${this.method}`;
+  }
+}
+
+export class GetServiceNodesSubRequest extends SnodeAPISubRequest {
+  public method = 'oxend_request' as const;
+
+  public build() {
+    return {
+      method: this.method,
+      params: {
+        /**
+         * If you are thinking of adding the `limit` field here: don't.
+         * We fetch the full list because we will remove from every cached swarms the snodes not found in that fresh list.
+         * If the limit was set, we would remove a lot of valid snodes from the swarms we've already fetched.
+         */
+        endpoint: 'get_service_nodes' as const,
+        params: {
+          active_only: true,
+          fields: {
+            public_ip: true,
+            storage_port: true,
+            pubkey_x25519: true,
+            pubkey_ed25519: true,
+          },
+        },
+      },
+    };
+  }
+
+  public loggingId(): string {
+    return `${this.method}`;
+  }
+}
+
+export class SwarmForSubRequest extends SnodeAPISubRequest {
+  public method = 'get_swarm' as const;
+  public readonly pubkey;
+
+  constructor(pubkey: PubkeyType | GroupPubkeyType) {
+    super();
+    this.pubkey = pubkey;
+  }
+
+  public build() {
+    return {
+      method: this.method,
+      params: {
+        pubkey: this.pubkey,
+        params: {
+          active_only: true,
+          fields: {
+            public_ip: true,
+            storage_port: true,
+            pubkey_x25519: true,
+            pubkey_ed25519: true,
+          },
+        },
+      },
+    } as const;
+  }
+
+  public loggingId(): string {
+    return `${this.method}`;
+  }
+}
+
+export class NetworkTimeSubRequest extends SnodeAPISubRequest {
+  public method = 'info' as const;
+
+  public build() {
+    return {
+      method: this.method,
+      params: {},
+    } as const;
+  }
+
+  public loggingId(): string {
+    return `${this.method}`;
+  }
+}
+
+abstract class AbstractRevokeSubRequest extends SnodeAPISubRequest {
+  public readonly groupPk: GroupPubkeyType;
+  public readonly timestamp: number;
+  public readonly revokeTokenHex: Array<string>;
+
+  protected readonly adminSecretKey: Uint8Array;
+
+  constructor({
+    groupPk,
+    timestamp,
+    revokeTokenHex,
+    secretKey,
+  }: WithGroupPubkey & WithTimestamp & WithSecretKey & { revokeTokenHex: Array<string> }) {
+    super();
+    this.groupPk = groupPk;
+    this.timestamp = timestamp;
+    this.revokeTokenHex = revokeTokenHex;
+    this.adminSecretKey = secretKey;
+    if (this.revokeTokenHex.length === 0) {
+      throw new Error('AbstractRevokeSubRequest needs at least one token to do a change');
+    }
+  }
+
+  public async signWithAdminSecretKey() {
+    if (!this.adminSecretKey) {
+      throw new Error('we need an admin secretkey');
+    }
+    const tokensBytes = from_hex(this.revokeTokenHex.join(''));
+
+    const prefix = new Uint8Array(StringUtils.encode(`${this.method}${this.timestamp}`, 'utf8'));
+    const sigResult = await SnodeGroupSignature.signDataWithAdminSecret(
+      concatUInt8Array(prefix, tokensBytes),
+      { secretKey: this.adminSecretKey }
+    );
+
+    return sigResult.signature;
+  }
+
+  public loggingId(): string {
+    return `${this.method}-${ed25519Str(this.groupPk)}`;
+  }
+}
+
+export class SubaccountRevokeSubRequest extends AbstractRevokeSubRequest {
+  public method = 'revoke_subaccount' as const;
+
+  public async buildAndSignParameters() {
+    const signature = await this.signWithAdminSecretKey();
+    return {
+      method: this.method,
+      params: {
+        pubkey: this.groupPk,
+        signature,
+        revoke: this.revokeTokenHex,
+        timestamp: this.timestamp,
+      },
+    };
+  }
+}
+
+export class SubaccountUnrevokeSubRequest extends AbstractRevokeSubRequest {
+  public method = 'unrevoke_subaccount' as const;
+
+  /**
+   * For Revoke/unrevoke, this needs an admin signature
+   */
+  public async buildAndSignParameters() {
+    const signature = await this.signWithAdminSecretKey();
+
+    return {
+      method: this.method,
+      params: {
+        pubkey: this.groupPk,
+        signature,
+        unrevoke: this.revokeTokenHex,
+        timestamp: this.timestamp,
+      },
+    };
+  }
+}
+
+/**
+ * The getExpiriies request can currently only be used for our own pubkey as we use it to fetch
+ * the expiries updated by another of our devices.
+ */
+export class GetExpiriesFromNodeSubRequest extends SnodeAPISubRequest {
+  public method = 'get_expiries' as const;
+  public readonly messageHashes: Array<string>;
+
+  constructor(args: WithMessagesHashes) {
+    super();
+    this.messageHashes = args.messagesHashes;
+  }
+  /**
+   * For Revoke/unrevoke, this needs an admin signature
+   */
+  public async buildAndSignParameters() {
+    const timestamp = GetNetworkTime.now();
+
+    const ourPubKey = UserUtils.getOurPubKeyStrFromCache();
+    if (!ourPubKey) {
+      throw new Error('[GetExpiriesFromNodeSubRequest] No pubkey found');
+    }
+    const signResult = await SnodeSignature.generateGetExpiriesOurSignature({
+      timestamp,
+      messageHashes: this.messageHashes,
+    });
+
+    if (!signResult) {
+      throw new Error(
+        `[GetExpiriesFromNodeSubRequest] SnodeSignature.generateUpdateExpirySignature returned an empty result ${this.messageHashes}`
+      );
+    }
+
+    return {
+      method: this.method,
+      params: {
+        pubkey: ourPubKey,
+        pubkey_ed25519: signResult.pubkey_ed25519.toUpperCase(),
+        signature: signResult.signature,
+        messages: this.messageHashes,
+        timestamp,
+      },
+    };
+  }
+
+  public loggingId(): string {
+    return `${this.method}-us`;
+  }
+}
+
+// todo: to use where delete_all is currently manually called
+export class DeleteAllFromUserNodeSubRequest extends SnodeAPISubRequest {
+  public method = 'delete_all' as const;
+  public readonly namespace = 'all'; // we can only delete_all for all namespaces currently, but the backend allows more
+
+  public async buildAndSignParameters() {
+    const signResult = await SnodeSignature.getSnodeSignatureParamsUs({
+      method: this.method,
+      namespace: this.namespace,
+    });
+
+    if (!signResult) {
+      throw new Error(
+        `[DeleteAllFromUserNodeSubRequest] SnodeSignature.getSnodeSignatureParamsUs returned an empty result`
+      );
+    }
+
+    return {
+      method: this.method,
+      params: {
+        pubkey: signResult.pubkey,
+        pubkey_ed25519: signResult.pubkey_ed25519.toUpperCase(),
+        signature: signResult.signature,
+        timestamp: signResult.timestamp,
+        namespace: this.namespace,
+      },
+    };
+  }
 
   public loggingId(): string {
     return `${this.method}-${this.namespace}`;
