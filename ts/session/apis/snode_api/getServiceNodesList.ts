--- conflicted
+++ resolved
@@ -1,39 +1,10 @@
-<<<<<<< HEAD
 import { compact, intersectionWith, sampleSize } from 'lodash';
-import { Snode } from '../../../data/data';
-import { GetServiceNodesSubRequest } from './SnodeRequestTypes';
 import { BatchRequests } from './batchRequest';
 import { GetNetworkTime } from './getNetworkTime';
 import { SnodePool } from './snodePool';
-=======
-import _, { intersectionWith, sampleSize } from 'lodash';
-import { SnodePool } from '.';
 import { Snode } from '../../../data/types';
 import { GetServiceNodesSubRequest } from './SnodeRequestTypes';
-import { doSnodeBatchRequest } from './batchRequest';
-import { GetNetworkTime } from './getNetworkTime';
-import { minSnodePoolCount, requiredSnodesForAgreement } from './snodePool';
 
-function buildSnodeListRequests(): Array<GetServiceNodesSubRequest> {
-  const request: GetServiceNodesSubRequest = {
-    method: 'oxend_request',
-    params: {
-      endpoint: 'get_service_nodes',
-      params: {
-        active_only: true,
-        fields: {
-          public_ip: true,
-          storage_port: true,
-          pubkey_x25519: true,
-          pubkey_ed25519: true,
-          storage_server_version: true,
-        },
-      },
-    },
-  };
-  return [request];
-}
->>>>>>> a92dbfe5
 
 /**
  * Returns a list of unique snodes got from the specified targetNode.
