--- conflicted
+++ resolved
@@ -5,21 +5,11 @@
  */
 
 import { isNumber } from 'lodash';
-<<<<<<< HEAD
-import { Snode } from '../../../data/data';
-import { NetworkTimeSubRequest } from './SnodeRequestTypes';
+
 import { BatchRequests } from './batchRequest';
-=======
 import { Snode } from '../../../data/types';
 import { NetworkTimeSubRequest } from './SnodeRequestTypes';
-import { doSnodeBatchRequest } from './batchRequest';
 
-function getNetworkTimeSubRequests(): Array<NetworkTimeSubRequest> {
-  const request: NetworkTimeSubRequest = { method: 'info', params: {} };
-
-  return [request];
-}
->>>>>>> a92dbfe5
 
 const getNetworkTime = async (snode: Snode): Promise<string | number> => {
   const subrequest = new NetworkTimeSubRequest();
