import { default as insecureNodeFetch, RequestInit, Response } from 'node-fetch';
import https from 'https';

import { dropSnodeFromSnodePool, dropSnodeFromSwarmIfNeeded, updateSwarmFor } from './snodePool';
import ByteBuffer from 'bytebuffer';
import { OnionPaths } from '../../onions';
import { toHex } from '../../utils/String';
import pRetry from 'p-retry';
import { ed25519Str, incrementBadPathCountOrDrop } from '../../onions/onionPath';
import _ from 'lodash';
// hold the ed25519 key of a snode against the time it fails. Used to remove a snode only after a few failures (snodeFailureThreshold failures)
let snodeFailureCount: Record<string, number> = {};

import { Snode } from '../../../data/data';
import { ERROR_CODE_NO_CONNECT } from './SNodeAPI';
import { Onions } from '.';
import { hrefPnServerDev, hrefPnServerProd } from '../push_notification_api/PnServer';
<<<<<<< HEAD
import { callUtilsWorker } from '../../../webworker/workers/util_worker_interface';
=======
import { encodeV4Request } from '../open_group_api/opengroupV2/OpenGroupPollingUtils';
import { to_string } from 'libsodium-wrappers-sumo';
>>>>>>> 12647800

export const resetSnodeFailureCount = () => {
  snodeFailureCount = {};
};

// The number of times a snode can fail before it's replaced.
const snodeFailureThreshold = 3;

export const OXEN_SERVER_ERROR = 'Oxen Server error';
/**
 * When sending a request over onion, we might get two status.
 * The first one, on the request itself, the other one in the json returned.
 *
 * If the request failed to reach the one of the node of the onion path, the one on the request is set.
 * But if the request reaches the destination node and it fails to process the request (bad node for this pubkey), you will get a 200 on the request itself, but the json you get will contain the real status.
 */
export interface SnodeResponse {
  body: string;
  status?: number;
}

export const NEXT_NODE_NOT_FOUND_PREFIX = 'Next node not found: ';
export const ERROR_421_HANDLED_RETRY_REQUEST =
  '421 handled. Retry this request with a new targetNode';

export const CLOCK_OUT_OF_SYNC_MESSAGE_ERROR =
  'Your clock is out of sync with the network. Check your clock.';

// Returns the actual ciphertext, symmetric key that will be used
// for decryption, and an ephemeral_key to send to the next hop
<<<<<<< HEAD
async function encryptForPubKey(pubKeyX25519hex: string, reqObj: any): Promise<DestinationContext> {
  const reqStr = JSON.stringify(reqObj);

  const textEncoder = new TextEncoder();
  const plaintext = textEncoder.encode(reqStr);

  return callUtilsWorker('encryptForPubkey', pubKeyX25519hex, plaintext) as Promise<
    DestinationContext
  >;
=======
async function encryptForPubKey(
  pubKeyX25519hex: string,
  requestInfo: any,
  useV4: boolean = false
): Promise<DestinationContext> {
  if (useV4) {
    const plaintext = encodeV4Request(requestInfo);
    return window.callWorker('encryptForPubkey', pubKeyX25519hex, plaintext);
  } else {
    // regular non-v4
    const textEncoder = new TextEncoder();
    const plaintext = textEncoder.encode(JSON.stringify(requestInfo));
    return window.callWorker('encryptForPubkey', pubKeyX25519hex, plaintext);
  }
>>>>>>> 12647800
}

export type DestinationRelayV2 = {
  host?: string;
  protocol?: string;
  port?: number;
  destination?: string;
  method?: string;
  target?: string;
};

// `ctx` holds info used by `node` to relay further
async function encryptForRelayV2(
  relayX25519hex: string,
  destination: DestinationRelayV2,
  ctx: DestinationContext
) {
  if (!destination.host && !destination.destination) {
    window?.log?.warn('loki_rpc::encryptForRelayV2 - no destination', destination);
  }

  const reqObj = {
    ...destination,
    ephemeral_key: toHex(ctx.ephemeralKey),
  };

  const plaintext = encodeCiphertextPlusJson(ctx.ciphertext, reqObj);
  return callUtilsWorker('encryptForPubkey', relayX25519hex, plaintext);
}

/// Encode ciphertext as (len || binary) and append payloadJson as utf8
function encodeCiphertextPlusJson(
  ciphertext: Uint8Array,
  payloadJson: Record<string, any>
): Uint8Array {
  const payloadStr = JSON.stringify(payloadJson);

  const bufferJson = ByteBuffer.wrap(payloadStr, 'utf8');

  const len = ciphertext.length;
  const arrayLen = bufferJson.buffer.length + 4 + len;
  const littleEndian = true;
  const buffer = new ByteBuffer(arrayLen, littleEndian);

  buffer.writeInt32(len);
  buffer.append(ciphertext);
  buffer.append(bufferJson);

  return new Uint8Array(buffer.buffer);
}

async function buildOnionCtxs(
  nodePath: Array<Snode>,
  destCtx: DestinationContext,
  targetED25519Hex?: string,
  finalRelayOptions?: FinalRelayOptions,
  useV4?: boolean
) {
  const ctxes = [destCtx];
  if (!nodePath) {
    throw new Error('buildOnionCtxs needs a valid path');
  }
  // from (3) 2 to 0
  const firstPos = nodePath.length - 1;

  for (let i = firstPos; i > -1; i -= 1) {
    let dest: DestinationRelayV2;
    const relayingToFinalDestination = i === firstPos; // if last position

    if (relayingToFinalDestination && finalRelayOptions) {
      let target = '/loki/v2/lsrpc';

      const isCallToPn =
        finalRelayOptions?.host === hrefPnServerDev || finalRelayOptions?.host === hrefPnServerProd;
      if (!isCallToPn) {
        target = '/loki/v3/lsrpc';
      }

      if (useV4 === true) {
        target = '/oxen/v4/lsrpc';
      }

      dest = {
        host: finalRelayOptions.host,
        target,
        method: 'POST',
      };
      // FIXME http open groups v2 are not working
      // tslint:disable-next-line: no-http-string
      if (finalRelayOptions?.protocol === 'http') {
        dest.protocol = finalRelayOptions.protocol;
        dest.port = finalRelayOptions.port || 80;
      }
    } else {
      // set x25519 if destination snode
      let pubkeyHex = targetED25519Hex; // relayingToFinalDestination
      // or ed25519 snode destination
      if (!relayingToFinalDestination) {
        pubkeyHex = nodePath[i + 1].pubkey_ed25519;
        if (!pubkeyHex) {
          window?.log?.error(
            'loki_rpc:::buildOnionGuardNodePayload - no ed25519 for',
            nodePath[i + 1],
            'path node',
            i + 1
          );
        }
      }
      // destination takes a hex key
      dest = {
        destination: pubkeyHex,
      };
    }
    try {
      // eslint-disable-next-line no-await-in-loop
      const ctx = await encryptForRelayV2(nodePath[i].pubkey_x25519, dest, ctxes[ctxes.length - 1]);
      ctxes.push(ctx);
    } catch (e) {
      window?.log?.error(
        'loki_rpc:::buildOnionGuardNodePayload - encryptForRelayV2 failure',
        e.code,
        e.message
      );
      throw e;
    }
  }

  return ctxes;
}

// we just need the targetNode.pubkey_ed25519 for the encryption
// targetPubKey is ed25519 if snode is the target
async function buildOnionGuardNodePayload(
  nodePath: Array<Snode>,
  destCtx: DestinationContext,
  targetED25519Hex?: string,
  finalRelayOptions?: FinalRelayOptions,
  useV4?: boolean
) {
  const ctxes = await buildOnionCtxs(nodePath, destCtx, targetED25519Hex, finalRelayOptions, useV4);

  // this is the OUTER side of the onion, the one encoded with multiple layer
  // So the one we will send to the first guard node.
  const guardCtx = ctxes[ctxes.length - 1]; // last ctx

  // New "semi-binary" encoding

  const guardPayloadObj = {
    ephemeral_key: toHex(guardCtx.ephemeralKey),
  };

  return encodeCiphertextPlusJson(guardCtx.ciphertext, guardPayloadObj);
}

/**
 * 406 is a clock out of sync error
 */
function process406Error(statusCode: number) {
  if (statusCode === 406) {
    // clock out of sync
    // this will make the pRetry stop
    throw new pRetry.AbortError(CLOCK_OUT_OF_SYNC_MESSAGE_ERROR);
  }
}

function processOxenServerError(_statusCode: number, body?: string) {
  if (body === OXEN_SERVER_ERROR) {
    window?.log?.warn('[path] Got Oxen server Error. Not much to do if the server has troubles.');
    throw new pRetry.AbortError(OXEN_SERVER_ERROR);
  }
}

/**
 * 421 is a invalid swarm error
 */
async function process421Error(
  statusCode: number,
  body: string,
  associatedWith?: string,
  lsrpcEd25519Key?: string
) {
  if (statusCode === 421) {
    await handle421InvalidSwarm({
      snodeEd25519: lsrpcEd25519Key,
      body,
      associatedWith,
    });
  }
}

/**
 * Handle throwing errors for destination errors.
 * A destination can either be a server (like an opengroup server) in this case destinationEd25519 is unset or be a snode (for snode rpc calls) and destinationEd25519 is set in this case.
 *
 * If destinationEd25519 is set, we will increment the failure count of the specified snode
 */
async function processOnionRequestErrorAtDestination({
  statusCode,
  body,
  destinationEd25519,
  associatedWith,
}: {
  statusCode: number;
  body: string;
  destinationEd25519?: string;
  associatedWith?: string;
}) {
  if (statusCode === 200) {
    return;
  }
  window?.log?.info(
    `processOnionRequestErrorAtDestination. statusCode nok: ${statusCode}: "${body}"`
  );

  process406Error(statusCode);
  await process421Error(statusCode, body, associatedWith, destinationEd25519);
  processOxenServerError(statusCode, body);
  if (destinationEd25519) {
    await processAnyOtherErrorAtDestination(statusCode, body, destinationEd25519, associatedWith);
  }
}

async function handleNodeNotFound({
  ed25519NotFound,
  associatedWith,
}: {
  ed25519NotFound: string;
  associatedWith?: string;
}) {
  const shortNodeNotFound = ed25519Str(ed25519NotFound);
  window?.log?.warn('Handling NODE NOT FOUND with: ', shortNodeNotFound);

  if (associatedWith) {
    await dropSnodeFromSwarmIfNeeded(associatedWith, ed25519NotFound);
  }

  await dropSnodeFromSnodePool(ed25519NotFound);
  snodeFailureCount[ed25519NotFound] = 0;
  // try to remove the not found snode from any of the paths if it's there.
  // it may not be here, as the snode note found might be the target snode of the request.
  await OnionPaths.dropSnodeFromPath(ed25519NotFound);
}

async function processAnyOtherErrorOnPath(
  status: number,
  guardNodeEd25519: string,
  ciphertext?: string,
  associatedWith?: string
) {
  // this test checks for an error in your path.
  if (status !== 200) {
    window?.log?.warn(`[path] Got status: ${status}`);

    // If we have a specific node in fault we can exclude just this node.
    if (ciphertext?.startsWith(NEXT_NODE_NOT_FOUND_PREFIX)) {
      const nodeNotFound = ciphertext.substr(NEXT_NODE_NOT_FOUND_PREFIX.length);
      // we are checking errors on the path, a nodeNotFound on the path should trigger a rebuild

      await handleNodeNotFound({ ed25519NotFound: nodeNotFound, associatedWith });
    } else {
      // Otherwise we increment the whole path failure count

      await incrementBadPathCountOrDrop(guardNodeEd25519);
    }

    processOxenServerError(status, ciphertext);

    throw new Error(`Bad Path handled. Retry this request. Status: ${status}`);
  }
}

async function processAnyOtherErrorAtDestination(
  status: number,
  body: string,
  destinationEd25519: string,
  associatedWith?: string
) {
  // this test checks for error at the destination.
  if (
    status !== 400 &&
    status !== 406 && // handled in process406Error
    status !== 421 // handled in process421Error
  ) {
    window?.log?.warn(`[path] Got status at destination: ${status}`);

    if (body?.startsWith(NEXT_NODE_NOT_FOUND_PREFIX)) {
      const nodeNotFound = body.substr(NEXT_NODE_NOT_FOUND_PREFIX.length);
      // if we get a nodeNotFound at the destination. it means the targetNode to which we made the request is not found.
      await handleNodeNotFound({
        ed25519NotFound: nodeNotFound,
        associatedWith,
      });

      // We have to retry with another targetNode so it's not just rebuilding the path. We have to go one lever higher (lokiOnionFetch).
      // status is 502 for a node not found
      throw new pRetry.AbortError(
        `Bad Path handled. Retry this request with another targetNode. Status: ${status}`
      );
    }

    await Onions.incrementBadSnodeCountOrDrop({
      snodeEd25519: destinationEd25519,
      associatedWith,
    });

    throw new Error(`Bad Path handled. Retry this request. Status: ${status}`);
  }
}

async function processOnionRequestErrorOnPath(
  httpStatusCode: number, // this is the one on the response object, not inside the json response
  ciphertext: string,
  guardNodeEd25519: string,
  lsrpcEd25519Key?: string,
  associatedWith?: string
) {
  if (httpStatusCode !== 200) {
    window?.log?.warn('errorONpath:', ciphertext);
  }
  process406Error(httpStatusCode);
  await process421Error(httpStatusCode, ciphertext, associatedWith, lsrpcEd25519Key);
  await processAnyOtherErrorOnPath(httpStatusCode, guardNodeEd25519, ciphertext, associatedWith);
}

function processAbortedRequest(abortSignal?: AbortSignal) {
  if (abortSignal?.aborted) {
    window?.log?.warn('[path] Call aborted');
    // this will make the pRetry stop
    throw new pRetry.AbortError('Request got aborted');
  }
}

const debug = false;

/**
 * Only exported for testing purpose
 */
export async function decodeOnionResult(
  symmetricKey: ArrayBuffer,
  ciphertext: string
): Promise<{
  ciphertextBuffer: Uint8Array;
  plaintext: string;
  plaintextBuffer: Buffer;
}> {
  let parsedCiphertext = ciphertext;
  try {
    const jsonRes = JSON.parse(ciphertext);
    parsedCiphertext = jsonRes.result;
  } catch (e) {
    // just try to get a json object from what is inside (for PN requests), if it fails, continue ()
  }
  const ciphertextBuffer = await callUtilsWorker('fromBase64ToArrayBuffer', parsedCiphertext);

  const plaintextBuffer = (await callUtilsWorker(
    'DecryptAESGCM',
    new Uint8Array(symmetricKey),
    new Uint8Array(ciphertextBuffer)
  )) as ArrayBuffer;

  return {
    ciphertextBuffer,
    plaintext: new TextDecoder().decode(plaintextBuffer),
    plaintextBuffer,
  };
}

const STATUS_NO_STATUS = 8888;
/**
 * Only exported for testing purpose
 */
export async function processOnionResponse({
  response,
  symmetricKey,
  guardNode,
  abortSignal,
  associatedWith,
  lsrpcEd25519Key,
}: {
  response?: { text: () => Promise<string>; status: number };
  symmetricKey?: ArrayBuffer;
  guardNode: Snode;
  lsrpcEd25519Key?: string;
  abortSignal?: AbortSignal;
  associatedWith?: string;
}): Promise<SnodeResponse> {
  let ciphertext = '';

  processAbortedRequest(abortSignal);

  try {
    ciphertext = (await response?.text()) || '';
  } catch (e) {
    window?.log?.warn(e);
  }

  await processOnionRequestErrorOnPath(
    response?.status || STATUS_NO_STATUS,
    ciphertext,
    guardNode.pubkey_ed25519,
    lsrpcEd25519Key,
    associatedWith
  );

  if (!ciphertext) {
    window?.log?.warn(
      '[path] sessionRpc::processingOnionResponse - Target node return empty ciphertext'
    );
    throw new Error('Target node return empty ciphertext');
  }

  let plaintext;
  let ciphertextBuffer;

  try {
    const decoded = await exports.decodeOnionResult(symmetricKey, ciphertext);

    plaintext = decoded.plaintext;
    ciphertextBuffer = decoded.ciphertextBuffer;
  } catch (e) {
    window?.log?.error('[path] sessionRpc::processingOnionResponse - decode error', e);
    if (symmetricKey) {
      window?.log?.error(
        '[path] sessionRpc::processingOnionResponse - symmetricKey',
        toHex(symmetricKey)
      );
    }
    if (ciphertextBuffer) {
      window?.log?.error(
        '[path] sessionRpc::processingOnionResponse - ciphertextBuffer',
        toHex(ciphertextBuffer)
      );
    }
    throw new Error('Ciphertext decode error');
  }

  if (debug) {
    window?.log?.debug('sessionRpc::processingOnionResponse - plaintext', plaintext);
  }

  try {
    const jsonRes = JSON.parse(plaintext, (_key, value) => {
      if (typeof value === 'number' && value > Number.MAX_SAFE_INTEGER) {
        window?.log?.warn('Received an out of bounds js number');
      }
      return value;
    }) as Record<string, any>;

    const status = jsonRes.status_code || jsonRes.status;

    await processOnionRequestErrorAtDestination({
      statusCode: status,
      body: jsonRes?.body, // this is really important. the `.body`. the .body should be a string. for isntance for nodeNotFound but is most likely a dict (Record<string,any>))
      destinationEd25519: lsrpcEd25519Key,
      associatedWith,
    });

    return jsonRes as SnodeResponse;
  } catch (e) {
    window?.log?.error(
      `[path] sessionRpc::processingOnionResponse - Rethrowing error ${e.message}'`
    );
    throw e;
  }
}

export async function processOnionResponseV4({
  response,
  symmetricKey,
  abortSignal,
}: {
  response?: Response;
  symmetricKey?: ArrayBuffer;
  guardNode: Snode;
  lsrpcEd25519Key?: string;
  abortSignal?: AbortSignal;
  associatedWith?: string;
}): Promise<SnodeResponse | undefined> {
  processAbortedRequest(abortSignal);

  if (!symmetricKey) {
    window?.log?.error('No symmetric key to decode response.');
    return undefined;
  }

  const cipherText = (await response?.arrayBuffer()) || [];

  const plaintextBuffer = await window.callWorker(
    'DecryptAESGCM',
    new Uint8Array(symmetricKey),
    new Uint8Array(cipherText)
  );
  console.warn({ plaintextBuffer });
  // console.warn('plaintext2: ', to_string(plaintextBuffer));
  const plainText = to_string(plaintextBuffer);
  console.warn({ plainText });
  return {
    body: plainText,
  };
}

export const snodeHttpsAgent = new https.Agent({
  rejectUnauthorized: false,
});

export type FinalRelayOptions = {
  host: string;
  protocol?: 'http' | 'https'; // default to https
  port?: number; // default to 443
};

export type DestinationContext = {
  ciphertext: Uint8Array;
  symmetricKey: ArrayBuffer;
  ephemeralKey: ArrayBuffer;
};

/**
 * Handle a 421. The body is supposed to be the new swarm nodes for this publickey.
 * @param snodeEd25519 the snode gaving the reply
 * @param body the new swarm not parsed. If an error happens while parsing this we will drop the snode.
 * @param associatedWith the specific publickey associated with this call
 */
async function handle421InvalidSwarm({
  body,
  snodeEd25519,
  associatedWith,
}: {
  body: string;
  snodeEd25519?: string;
  associatedWith?: string;
}) {
  if (!snodeEd25519 || !associatedWith) {
    // The snode isn't associated with the given public key anymore
    // this does not make much sense to have a 421 without a publicKey set.
    throw new Error('status 421 without a final destination or no associatedWith makes no sense');
  }
  window?.log?.info(`Invalidating swarm for ${ed25519Str(associatedWith)}`);

  try {
    const parsedBody = JSON.parse(body);

    // The snode isn't associated with the given public key anymore
    if (parsedBody?.snodes?.length) {
      // the snode gave us the new swarm. Save it for the next retry
      window?.log?.warn(
        'Wrong swarm, now looking at snodes',
        parsedBody.snodes.map((s: any) => ed25519Str(s.pubkey_ed25519))
      );

      await updateSwarmFor(associatedWith, parsedBody.snodes);
      throw new pRetry.AbortError(ERROR_421_HANDLED_RETRY_REQUEST);
    }
    // remove this node from the swarm of this pubkey
    await dropSnodeFromSwarmIfNeeded(associatedWith, snodeEd25519);
  } catch (e) {
    if (e.message !== ERROR_421_HANDLED_RETRY_REQUEST) {
      window?.log?.warn(
        'Got error while parsing 421 result. Dropping this snode from the swarm of this pubkey',
        e
      );
      // could not parse result. Consider that this snode as invalid
      await dropSnodeFromSwarmIfNeeded(associatedWith, snodeEd25519);
    }
  }
  await Onions.incrementBadSnodeCountOrDrop({ snodeEd25519, associatedWith });

  // this is important we throw so another retry is made and we exit the handling of that reponse
  throw new pRetry.AbortError(ERROR_421_HANDLED_RETRY_REQUEST);
}

/**
 * Handle a bad snode result.
 * The `snodeFailureCount` for that node is incremented. If it's more than `snodeFailureThreshold`,
 * we drop this node from the snode pool and from the associatedWith publicKey swarm if this is set.
 *
 * So after this call, if the snode keeps getting errors, we won't contact it again
 *
 * @param snodeEd25519 the snode ed25519 which cause issues (this might be a nodeNotFound)
 * @param guardNodeEd25519 the guard node ed25519 of the current path in use. a nodeNoteFound ed25519 is not part of any path, so we fallback to this one if we need to increment the bad path count of the current path in use
 * @param associatedWith if set, we will drop this snode from the swarm of the pubkey too
 * @param isNodeNotFound if set, we will drop this snode right now as this is an invalid node for the network.
 */
export async function incrementBadSnodeCountOrDrop({
  snodeEd25519,
  associatedWith,
}: {
  snodeEd25519: string;
  associatedWith?: string;
}) {
  const oldFailureCount = snodeFailureCount[snodeEd25519] || 0;
  const newFailureCount = oldFailureCount + 1;
  snodeFailureCount[snodeEd25519] = newFailureCount;
  if (newFailureCount >= snodeFailureThreshold) {
    window?.log?.warn(
      `Failure threshold reached for snode: ${ed25519Str(snodeEd25519)}; dropping it.`
    );

    if (associatedWith) {
      await dropSnodeFromSwarmIfNeeded(associatedWith, snodeEd25519);
    }
    await dropSnodeFromSnodePool(snodeEd25519);
    snodeFailureCount[snodeEd25519] = 0;

    await OnionPaths.dropSnodeFromPath(snodeEd25519);
  } else {
    window?.log?.warn(
      `Couldn't reach snode at: ${ed25519Str(
        snodeEd25519
      )}; setting his failure count to ${newFailureCount}`
    );
  }
}

/**
 * This call tries to send the request via onion. If we get a bad path, it handles the snode removing of the swarm and snode pool.
 * But the caller needs to handle the retry (and rebuild the path on his side if needed)
 */
export const sendOnionRequestHandlingSnodeEject = async ({
  destX25519Any,
  finalDestOptions,
  nodePath,
  abortSignal,
  associatedWith,
  finalRelayOptions,
  useV4 = false,
}: {
  nodePath: Array<Snode>;
  destX25519Any: string;
  finalDestOptions: {
    destination_ed25519_hex?: string;
    headers?: Record<string, string>;
    body?: string;
  };
  finalRelayOptions?: FinalRelayOptions;
  abortSignal?: AbortSignal;
  associatedWith?: string;
  useV4?: boolean;
}): Promise<SnodeResponse | undefined> => {
  // this sendOnionRequest() call has to be the only one like this.
  // If you need to call it, call it through sendOnionRequestHandlingSnodeEject because this is the one handling path rebuilding and known errors
  let response;
  let decodingSymmetricKey;
  try {
    // this might throw a timeout error
    const result = await sendOnionRequest({
      nodePath,
      destX25519Any,
      finalDestOptions,
      finalRelayOptions,
      abortSignal,
      useV4,
    });

    response = result.response;
    if (
      !_.isEmpty(finalRelayOptions) &&
      response.status === 502 &&
      response.statusText === 'Bad Gateway'
    ) {
      // it's an opengroup server and his is not responding. Consider this as a ENETUNREACH
      throw new pRetry.AbortError('ENETUNREACH');
    }
    decodingSymmetricKey = result.decodingSymmetricKey;
  } catch (e) {
    window?.log?.warn('sendOnionRequest error message: ', e.message);
    if (e.code === 'ENETUNREACH' || e.message === 'ENETUNREACH') {
      throw e;
    }
  }
  // this call will handle the common onion failure logic.
  // if an error is not retryable a AbortError is triggered, which is handled by pRetry and retries are stopped
  let processed: SnodeResponse | undefined;
  if (useV4 && response) {
    processed = await processOnionResponseV4({
      response,
      symmetricKey: decodingSymmetricKey,
      guardNode: nodePath[0],
      lsrpcEd25519Key: finalDestOptions?.destination_ed25519_hex,
      abortSignal,
      associatedWith,
    });

    console.warn({ processed });
  } else {
    processed = await processOnionResponse({
      response,
      symmetricKey: decodingSymmetricKey,
      guardNode: nodePath[0],
      lsrpcEd25519Key: finalDestOptions?.destination_ed25519_hex,
      abortSignal,
      associatedWith,
    });
  }

  return processed;
};

/**
 *
 * Onion requests looks like this
 * Sender -> 1 -> 2 -> 3 -> Receiver
 * 1, 2, 3 = onion Snodes
 *
 *
 * @param nodePath the onion path to use to send the request
 * @param finalDestOptions those are the options for the request from 3 to R. It contains for instance the payload and headers.
 * @param finalRelayOptions  those are the options 3 will use to make a request to R. It contains for instance the host to make the request to
 */
const sendOnionRequest = async ({
  nodePath,
  destX25519Any,
  finalDestOptions,
  finalRelayOptions,
  abortSignal,
  useV4 = false,
}: {
  nodePath: Array<Snode>;
  destX25519Any: string;
  finalDestOptions: {
    destination_ed25519_hex?: string;
    headers?: Record<string, string>;
    body?: string;
  };
  finalRelayOptions?: FinalRelayOptions;
  abortSignal?: AbortSignal;
  useV4?: boolean;
}) => {
  // get destination pubkey in array buffer format
  let destX25519hex = destX25519Any;

  // Warning be sure to do a copy otherwise the delete below creates issue with retries
  const copyFinalDestOptions = _.cloneDeep(finalDestOptions);
  if (typeof destX25519hex !== 'string') {
    // convert AB to hex
    window?.log?.warn('destX25519hex was not a string');
    destX25519hex = toHex(destX25519Any as any);
  }

  // safely build destination
  let targetEd25519hex;

  if (copyFinalDestOptions.destination_ed25519_hex) {
    // snode destination
    targetEd25519hex = copyFinalDestOptions.destination_ed25519_hex;
    // eslint-disable-next-line no-param-reassign
    delete copyFinalDestOptions.destination_ed25519_hex;
  }

  const options = copyFinalDestOptions; // lint
  // do we need this?
  options.headers = options.headers || {};

  const isLsrpc = !!finalRelayOptions;

  let destCtx: DestinationContext;
  try {
    if (!isLsrpc) {
      const body = options.body || '';
      delete options.body;

      const textEncoder = new TextEncoder();
      const bodyEncoded = textEncoder.encode(body);

      const plaintext = encodeCiphertextPlusJson(bodyEncoded, options);
<<<<<<< HEAD
      destCtx = (await callUtilsWorker(
        'encryptForPubkey',
        destX25519hex,
        plaintext
      )) as DestinationContext;
    } else {
      destCtx = await encryptForPubKey(destX25519hex, options);
=======
      destCtx = await window.callWorker('encryptForPubkey', destX25519hex, plaintext);
>>>>>>> 12647800
    }
  } catch (e) {
    window?.log?.error(
      'loki_rpc::sendOnionRequest - encryptForPubKey failure [',
      e.code,
      e.message,
      '] destination X25519',
      destX25519hex.substr(0, 32),
      '...',
      destX25519hex.substr(32),
      'options',
      options
    );
    throw e;
  }

  if (useV4) {
    destCtx = await encryptForPubKey(destX25519hex, options, useV4);
  } else {
    destCtx = await encryptForPubKey(destX25519hex, options);
  }

  const payload = await buildOnionGuardNodePayload(
    nodePath,
    destCtx,
    targetEd25519hex,
    finalRelayOptions,
    useV4
  );

  const guardNode = nodePath[0];

  const guardFetchOptions: RequestInit = {
    method: 'POST',
    body: payload,
    // we are talking to a snode...
    agent: snodeHttpsAgent,
    headers: {
      'User-Agent': 'WhatsApp',
      'Accept-Language': 'en-us',
    },
    timeout: 25000,
  };

  if (abortSignal) {
    guardFetchOptions.signal = abortSignal as any;
  }

  const guardUrl = `https://${guardNode.ip}:${guardNode.port}/onion_req/v2`;
  // no logs for that one insecureNodeFetch as we do need to call insecureNodeFetch to our guardNode
  // window?.log?.info('insecureNodeFetch => plaintext for sendOnionRequest');

  const response = await insecureNodeFetch(guardUrl, guardFetchOptions);
  return { response, decodingSymmetricKey: destCtx.symmetricKey };
};

async function sendOnionRequestSnodeDest(
  onionPath: Array<Snode>,
  targetNode: Snode,
  plaintext?: string,
  associatedWith?: string
) {
  return sendOnionRequestHandlingSnodeEject({
    nodePath: onionPath,
    destX25519Any: targetNode.pubkey_x25519,
    finalDestOptions: {
      destination_ed25519_hex: targetNode.pubkey_ed25519,
      body: plaintext,
    },
    associatedWith,
  });
}

export function getPathString(pathObjArr: Array<{ ip: string; port: number }>): string {
  return pathObjArr.map(node => `${node.ip}:${node.port}`).join(', ');
}

/**
 * If the fetch throws a retryable error we retry this call with a new path at most 3 times. If another error happens, we return it. If we have a result we just return it.
 */
export async function lokiOnionFetch({
  targetNode,
  associatedWith,
  body,
}: {
  targetNode: Snode;
  body?: string;
  associatedWith?: string;
}): Promise<SnodeResponse | undefined> {
  try {
    const retriedResult = await pRetry(
      async () => {
        // Get a path excluding `targetNode`:
        const path = await OnionPaths.getOnionPath({ toExclude: targetNode });
        const result = await sendOnionRequestSnodeDest(path, targetNode, body, associatedWith);
        return result;
      },
      {
        retries: 3,
        factor: 1,
        minTimeout: 100,
        onFailedAttempt: e => {
          window?.log?.warn(
            `onionFetchRetryable attempt #${e.attemptNumber} failed. ${e.retriesLeft} retries left...`
          );
        },
      }
    );

    return retriedResult;
  } catch (e) {
    window?.log?.warn('onionFetchRetryable failed ', e.message);
    if (e?.errno === 'ENETUNREACH') {
      // better handle the no connection state
      throw new Error(ERROR_CODE_NO_CONNECT);
    }
    if (e?.message === CLOCK_OUT_OF_SYNC_MESSAGE_ERROR) {
      window?.log?.warn('Its a clock out of sync error ');
      throw new pRetry.AbortError(CLOCK_OUT_OF_SYNC_MESSAGE_ERROR);
    }
    throw e;
  }
}<|MERGE_RESOLUTION|>--- conflicted
+++ resolved
@@ -15,12 +15,9 @@
 import { ERROR_CODE_NO_CONNECT } from './SNodeAPI';
 import { Onions } from '.';
 import { hrefPnServerDev, hrefPnServerProd } from '../push_notification_api/PnServer';
-<<<<<<< HEAD
 import { callUtilsWorker } from '../../../webworker/workers/util_worker_interface';
-=======
 import { encodeV4Request } from '../open_group_api/opengroupV2/OpenGroupPollingUtils';
 import { to_string } from 'libsodium-wrappers-sumo';
->>>>>>> 12647800
 
 export const resetSnodeFailureCount = () => {
   snodeFailureCount = {};
@@ -51,32 +48,18 @@
 
 // Returns the actual ciphertext, symmetric key that will be used
 // for decryption, and an ephemeral_key to send to the next hop
-<<<<<<< HEAD
-async function encryptForPubKey(pubKeyX25519hex: string, reqObj: any): Promise<DestinationContext> {
-  const reqStr = JSON.stringify(reqObj);
-
-  const textEncoder = new TextEncoder();
-  const plaintext = textEncoder.encode(reqStr);
-
-  return callUtilsWorker('encryptForPubkey', pubKeyX25519hex, plaintext) as Promise<
-    DestinationContext
-  >;
-=======
 async function encryptForPubKey(
   pubKeyX25519hex: string,
   requestInfo: any,
   useV4: boolean = false
 ): Promise<DestinationContext> {
-  if (useV4) {
-    const plaintext = encodeV4Request(requestInfo);
-    return window.callWorker('encryptForPubkey', pubKeyX25519hex, plaintext);
-  } else {
-    // regular non-v4
-    const textEncoder = new TextEncoder();
-    const plaintext = textEncoder.encode(JSON.stringify(requestInfo));
-    return window.callWorker('encryptForPubkey', pubKeyX25519hex, plaintext);
-  }
->>>>>>> 12647800
+  const plaintext = useV4
+    ? encodeV4Request(requestInfo)
+    : new TextEncoder().encode(JSON.stringify(requestInfo));
+
+  return callUtilsWorker('encryptForPubkey', pubKeyX25519hex, plaintext) as Promise<
+    DestinationContext
+  >;
 }
 
 export type DestinationRelayV2 = {
@@ -420,7 +403,7 @@
 ): Promise<{
   ciphertextBuffer: Uint8Array;
   plaintext: string;
-  plaintextBuffer: Buffer;
+  plaintextBuffer: ArrayBuffer;
 }> {
   let parsedCiphertext = ciphertext;
   try {
@@ -564,13 +547,11 @@
 
   const cipherText = (await response?.arrayBuffer()) || [];
 
-  const plaintextBuffer = await window.callWorker(
+  const plaintextBuffer = await callUtilsWorker(
     'DecryptAESGCM',
     new Uint8Array(symmetricKey),
     new Uint8Array(cipherText)
   );
-  console.warn({ plaintextBuffer });
-  // console.warn('plaintext2: ', to_string(plaintextBuffer));
   const plainText = to_string(plaintextBuffer);
   console.warn({ plainText });
   return {
@@ -842,17 +823,20 @@
       const bodyEncoded = textEncoder.encode(body);
 
       const plaintext = encodeCiphertextPlusJson(bodyEncoded, options);
-<<<<<<< HEAD
       destCtx = (await callUtilsWorker(
         'encryptForPubkey',
         destX25519hex,
         plaintext
       )) as DestinationContext;
     } else {
-      destCtx = await encryptForPubKey(destX25519hex, options);
-=======
-      destCtx = await window.callWorker('encryptForPubkey', destX25519hex, plaintext);
->>>>>>> 12647800
+      if (useV4) {
+        console.warn('usev4, encryptForPubKey');
+        destCtx = await encryptForPubKey(destX25519hex, options, useV4);
+      } else {
+        console.warn('nousev4, encryptForPubKey');
+
+        destCtx = await encryptForPubKey(destX25519hex, options);
+      }
     }
   } catch (e) {
     window?.log?.error(
@@ -867,12 +851,6 @@
       options
     );
     throw e;
-  }
-
-  if (useV4) {
-    destCtx = await encryptForPubKey(destX25519hex, options, useV4);
-  } else {
-    destCtx = await encryptForPubKey(destX25519hex, options);
   }
 
   const payload = await buildOnionGuardNodePayload(
