--- conflicted
+++ resolved
@@ -1,17 +1,11 @@
 import https from 'https';
-<<<<<<< HEAD
 // eslint-disable import/no-named-default
-=======
 // eslint-disable-next-line import/no-named-default
->>>>>>> 36c297f3
 import { AbortSignal } from 'abort-controller';
 import ByteBuffer from 'bytebuffer';
 import { to_string } from 'libsodium-wrappers-sumo';
 import { cloneDeep, isEmpty, isString, omit } from 'lodash';
-<<<<<<< HEAD
 // eslint-disable-next-line import/no-named-default
-=======
->>>>>>> 36c297f3
 import { RequestInit, Response, default as insecureNodeFetch } from 'node-fetch';
 import pRetry from 'p-retry';
 // eslint-disable-next-line import/no-unresolved
@@ -26,10 +20,7 @@
 import { Snode } from '../../../data/data';
 import { callUtilsWorker } from '../../../webworker/workers/browser/util_worker_interface';
 import { encodeV4Request } from '../../onions/onionv4';
-<<<<<<< HEAD
-=======
 import { fileServerHost } from '../file_server_api/FileServerApi';
->>>>>>> 36c297f3
 import { hrefPnServerProd } from '../push_notification_api/PnServer';
 import { ERROR_CODE_NO_CONNECT } from './SNodeAPI';
 
