import { default as insecureNodeFetch, RequestInit, Response } from 'node-fetch';
import https from 'https';

import { dropSnodeFromSnodePool, dropSnodeFromSwarmIfNeeded, updateSwarmFor } from './snodePool';
import ByteBuffer from 'bytebuffer';
import { OnionPaths } from '../../onions';
import { toHex } from '../../utils/String';
import pRetry from 'p-retry';
import { ed25519Str, incrementBadPathCountOrDrop } from '../../onions/onionPath';
import { cloneDeep, isEmpty, isString, omit } from 'lodash';
// hold the ed25519 key of a snode against the time it fails. Used to remove a snode only after a few failures (snodeFailureThreshold failures)
let snodeFailureCount: Record<string, number> = {};

import { Snode } from '../../../data/data';
import { ERROR_CODE_NO_CONNECT } from './SNodeAPI';
import { hrefPnServerProd } from '../push_notification_api/PnServer';
import { callUtilsWorker } from '../../../webworker/workers/util_worker_interface';
import { encodeV4Request } from '../../onions/onionv4';
import { AbortSignal } from 'abort-controller';
import { to_string } from 'libsodium-wrappers-sumo';

export const resetSnodeFailureCount = () => {
  snodeFailureCount = {};
};

// The number of times a snode can fail before it's replaced.
const snodeFailureThreshold = 3;

export const OXEN_SERVER_ERROR = 'Oxen Server error';
/**
 * When sending a request over onion, we might get two status.
 * The first one, on the request itself, the other one in the json returned.
 *
 * If the request failed to reach the one of the node of the onion path, the one on the request is set.
 * But if the request reaches the destination node and it fails to process the request (bad node for this pubkey), you will get a 200 on the request itself, but the json you get will contain the real status.
 */
export interface SnodeResponse {
  bodyBinary: Uint8Array | null;
  body: string;
  status?: number;
}

// v4 onion request have a weird string and binary content, so better get it as binary to extract just the string part
export interface SnodeResponseV4 {
  bodyBinary: Uint8Array | null;
  status?: number;
}

export const NEXT_NODE_NOT_FOUND_PREFIX = 'Next node not found: ';
export const ERROR_421_HANDLED_RETRY_REQUEST =
  '421 handled. Retry this request with a new targetNode';

export const CLOCK_OUT_OF_SYNC_MESSAGE_ERROR =
  'Your clock is out of sync with the network. Check your clock.';

export type EncodeV4OnionRequestInfos = {
  headers: Record<string, any> | null | undefined;
  body?: string | Uint8Array | null;
  method: string;
  endpoint: string;
};

async function encryptOnionV4RequestForPubkey(
  pubKeyX25519hex: string,
  requestInfo: EncodeV4OnionRequestInfos
) {
  const plaintext = encodeV4Request(requestInfo);

  return callUtilsWorker('encryptForPubkey', pubKeyX25519hex, plaintext) as Promise<
    DestinationContext
  >;
}
// Returns the actual ciphertext, symmetric key that will be used
// for decryption, and an ephemeral_key to send to the next hop
async function encryptForPubKey(
  pubKeyX25519hex: string,
  requestInfo: any
): Promise<DestinationContext> {
  const plaintext = new TextEncoder().encode(JSON.stringify(requestInfo));

  return callUtilsWorker('encryptForPubkey', pubKeyX25519hex, plaintext) as Promise<
    DestinationContext
  >;
}

export type DestinationRelayV2 = {
  host?: string;
  protocol?: string;
  port?: number;
  destination?: string;
  method?: string;
  target?: string;
};

// `ctx` holds info used by `node` to relay further
async function encryptForRelayV2(
  relayX25519hex: string,
  destination: DestinationRelayV2,
  ctx: DestinationContext
) {
  if (!destination.host && !destination.destination) {
    window?.log?.warn('loki_rpc::encryptForRelayV2 - no destination', destination);
  }

  const reqObj = {
    ...destination,
    ephemeral_key: toHex(ctx.ephemeralKey),
  };

  const plaintext = encodeCiphertextPlusJson(ctx.ciphertext, reqObj);
  return callUtilsWorker('encryptForPubkey', relayX25519hex, plaintext);
}

/// Encode ciphertext as (len || binary) and append payloadJson as utf8
function encodeCiphertextPlusJson(
  ciphertext: Uint8Array,
  payloadJson: Record<string, any>
): Uint8Array {
  const payloadStr = JSON.stringify(payloadJson);

  const bufferJson = ByteBuffer.wrap(payloadStr, 'utf8');

  const len = ciphertext.length;
  const arrayLen = bufferJson.buffer.length + 4 + len;
  const littleEndian = true;
  const buffer = new ByteBuffer(arrayLen, littleEndian);

  buffer.writeInt32(len);
  buffer.append(ciphertext);
  buffer.append(bufferJson);

  return new Uint8Array(buffer.buffer);
}

async function buildOnionCtxs(
  nodePath: Array<Snode>,
  destCtx: DestinationContext,
  useV4: boolean,
  targetED25519Hex?: string,
  finalRelayOptions?: FinalRelayOptions
) {
  const ctxes = [destCtx];
  if (!nodePath) {
    throw new Error('buildOnionCtxs needs a valid path');
  }
  // from (3) 2 to 0
  const firstPos = nodePath.length - 1;

  for (let i = firstPos; i > -1; i -= 1) {
    let dest: DestinationRelayV2;
    const relayingToFinalDestination = i === firstPos; // if last position

    if (relayingToFinalDestination && finalRelayOptions) {
      const isCallToPn = finalRelayOptions?.host === hrefPnServerProd;
      const target = !isCallToPn && !useV4 ? '/loki/v3/lsrpc' : '/oxen/v4/lsrpc';

      dest = {
        host: finalRelayOptions.host,
        target,
        method: 'POST',
      };
      // tslint:disable-next-line: no-http-string
      if (finalRelayOptions?.protocol === 'http') {
        dest.protocol = finalRelayOptions.protocol;
        dest.port = finalRelayOptions.port || 80;
      }
    } else {
      // set x25519 if destination snode
      let pubkeyHex = targetED25519Hex; // relayingToFinalDestination
      // or ed25519 snode destination
      if (!relayingToFinalDestination) {
        pubkeyHex = nodePath[i + 1].pubkey_ed25519;
        if (!pubkeyHex) {
          window?.log?.error(
            'loki_rpc:::buildOnionGuardNodePayload - no ed25519 for',
            nodePath[i + 1],
            'path node',
            i + 1
          );
        }
      }
      // destination takes a hex key
      dest = {
        destination: pubkeyHex,
      };
    }
    try {
      // eslint-disable-next-line no-await-in-loop
      const ctx = await encryptForRelayV2(nodePath[i].pubkey_x25519, dest, ctxes[ctxes.length - 1]);
      ctxes.push(ctx);
    } catch (e) {
      window?.log?.error(
        'loki_rpc:::buildOnionGuardNodePayload - encryptForRelayV2 failure',
        e.code,
        e.message
      );
      throw e;
    }
  }

  return ctxes;
}

// we just need the targetNode.pubkey_ed25519 for the encryption
// targetPubKey is ed25519 if snode is the target
async function buildOnionGuardNodePayload(
  nodePath: Array<Snode>,
  destCtx: DestinationContext,
  useV4: boolean,
  targetED25519Hex?: string,
  finalRelayOptions?: FinalRelayOptions
) {
  const ctxes = await buildOnionCtxs(nodePath, destCtx, useV4, targetED25519Hex, finalRelayOptions);

  // this is the OUTER side of the onion, the one encoded with multiple layer
  // So the one we will send to the first guard node.
  const guardCtx = ctxes[ctxes.length - 1]; // last ctx

  // New "semi-binary" encoding

  const guardPayloadObj = {
    ephemeral_key: toHex(guardCtx.ephemeralKey),
  };

  return encodeCiphertextPlusJson(guardCtx.ciphertext, guardPayloadObj);
}

/**
 * 406 is a clock out of sync error
 * 425 is the new 406 (too-early status code)
 */
function process406Or425Error(statusCode: number) {
  if (statusCode === 406 || statusCode === 425) {
    // clock out of sync
    // this will make the pRetry stop
    throw new pRetry.AbortError(CLOCK_OUT_OF_SYNC_MESSAGE_ERROR);
  }
}

function processOxenServerError(_statusCode: number, body?: string) {
  if (body === OXEN_SERVER_ERROR) {
    window?.log?.warn('[path] Got Oxen server Error. Not much to do if the server has troubles.');
    throw new pRetry.AbortError(OXEN_SERVER_ERROR);
  }
}

/**
 * 421 is a invalid swarm error
 */
async function process421Error(
  statusCode: number,
  body: string,
  associatedWith?: string,
  destinationSnodeEd25519?: string
) {
  if (statusCode === 421) {
    await handle421InvalidSwarm({
      destinationSnodeEd25519,
      body,
      associatedWith,
    });
  }
}

/**
 * Handle throwing errors for destination errors.
 * A destination can either be a server (like an opengroup server) in this case destinationEd25519 is unset or be a snode (for snode rpc calls) and destinationEd25519 is set in this case.
 *
 * If destinationEd25519 is set, we will increment the failure count of the specified snode
 */
async function processOnionRequestErrorAtDestination({
  statusCode,
  body,
  destinationSnodeEd25519,
  associatedWith,
}: {
  statusCode: number;
  body: string;
  destinationSnodeEd25519?: string;
  associatedWith?: string;
}) {
  if (statusCode === 200) {
    return;
  }
  window?.log?.info(
    `processOnionRequestErrorAtDestination. statusCode nok: ${statusCode}: "${body}"`
  );

  process406Or425Error(statusCode);
  await process421Error(statusCode, body, associatedWith, destinationSnodeEd25519);
  processOxenServerError(statusCode, body);
  if (destinationSnodeEd25519) {
    await processAnyOtherErrorAtDestination(
      statusCode,
      body,
      destinationSnodeEd25519,
      associatedWith
    );
  }
}

async function handleNodeNotFound({
  ed25519NotFound,
  associatedWith,
}: {
  ed25519NotFound: string;
  associatedWith?: string;
}) {
  const shortNodeNotFound = ed25519Str(ed25519NotFound);
  window?.log?.warn('Handling NODE NOT FOUND with: ', shortNodeNotFound);

  if (associatedWith) {
    await dropSnodeFromSwarmIfNeeded(associatedWith, ed25519NotFound);
  }

  await dropSnodeFromSnodePool(ed25519NotFound);
  snodeFailureCount[ed25519NotFound] = 0;
  // try to remove the not found snode from any of the paths if it's there.
  // it may not be here, as the snode note found might be the target snode of the request.
  await OnionPaths.dropSnodeFromPath(ed25519NotFound);
}

async function processAnyOtherErrorOnPath(
  status: number,
  guardNodeEd25519: string,
  ciphertext?: string,
  associatedWith?: string
) {
  // this test checks for an error in your path.
  if (status !== 200) {
    window?.log?.warn(`[path] Got status: ${status}`);

    // If we have a specific node in fault we can exclude just this node.
    if (ciphertext?.startsWith(NEXT_NODE_NOT_FOUND_PREFIX)) {
      const nodeNotFound = ciphertext.substr(NEXT_NODE_NOT_FOUND_PREFIX.length);
      // we are checking errors on the path, a nodeNotFound on the path should trigger a rebuild

      await handleNodeNotFound({ ed25519NotFound: nodeNotFound, associatedWith });
    } else {
      // Otherwise we increment the whole path failure count

      await incrementBadPathCountOrDrop(guardNodeEd25519);
    }

    processOxenServerError(status, ciphertext);

    throw new Error(`Bad Path handled. Retry this request. Status: ${status}`);
  }
}

async function processAnyOtherErrorAtDestination(
  status: number,
  body: string,
  destinationEd25519: string,
  associatedWith?: string
) {
  // this test checks for error at the destination.
  if (
    status !== 400 &&
    status !== 406 && // handled in process406Error
    status !== 421 // handled in process421Error
  ) {
    window?.log?.warn(`[path] Got status at destination: ${status}`);

    if (body?.startsWith(NEXT_NODE_NOT_FOUND_PREFIX)) {
      const nodeNotFound = body.substr(NEXT_NODE_NOT_FOUND_PREFIX.length);
      // if we get a nodeNotFound at the destination. it means the targetNode to which we made the request is not found.
      await handleNodeNotFound({
        ed25519NotFound: nodeNotFound,
        associatedWith,
      });

      // We have to retry with another targetNode so it's not just rebuilding the path. We have to go one lever higher (lokiOnionFetch).
      // status is 502 for a node not found
      throw new pRetry.AbortError(
        `Bad Path handled. Retry this request with another targetNode. Status: ${status}`
      );
    }

    await Onions.incrementBadSnodeCountOrDrop({
      snodeEd25519: destinationEd25519,
      associatedWith,
    });

    throw new Error(`Bad Path handled. Retry this request. Status: ${status}`);
  }
}

async function processOnionRequestErrorOnPath(
  httpStatusCode: number, // this is the one on the response object, not inside the json response
  ciphertext: string | ArrayBuffer,
  guardNodeEd25519: string,
  destinationEd25519Key?: string,
  associatedWith?: string
) {
  let cipherAsString: string = '';
  if (isString(ciphertext)) {
    cipherAsString = ciphertext;
  } else {
    try {
      cipherAsString = to_string(new Uint8Array(ciphertext));
    } catch (e) {
      // we might actually end up often in this case here often (for all calls to a non snode, so with onionv4 we will get binary data, and the to_string above won't work as it has a custom onion v4 encoding)
      cipherAsString = '';
    }
  }
  if (httpStatusCode !== 200) {
    window?.log?.warn('processOnionRequestErrorOnPath:', ciphertext);
  }
  process406Or425Error(httpStatusCode);
  await process421Error(httpStatusCode, cipherAsString, associatedWith, destinationEd25519Key);
  await processAnyOtherErrorOnPath(
    httpStatusCode,
    guardNodeEd25519,
    cipherAsString,
    associatedWith
  );
}

function processAbortedRequest(abortSignal?: AbortSignal) {
  if (abortSignal?.aborted) {
    window?.log?.warn('[path] Call aborted');
    // this will make the pRetry stop
    throw new pRetry.AbortError('Request got aborted');
  }
}

const debug = false;

/**
 * Only exported for testing purpose
 */
async function decodeOnionResult(
  symmetricKey: ArrayBuffer,
  ciphertext: string
): Promise<{
  ciphertextBuffer: Uint8Array;
  plaintext: string;
  plaintextBuffer: ArrayBuffer;
}> {
  let parsedCiphertext = ciphertext;
  try {
    const jsonRes = JSON.parse(ciphertext);
    parsedCiphertext = jsonRes.result;
  } catch (e) {
    // just try to get a json object from what is inside (for PN requests), if it fails, continue ()
  }
  const ciphertextBuffer = await callUtilsWorker('fromBase64ToArrayBuffer', parsedCiphertext);

  const plaintextBuffer = (await callUtilsWorker(
    'DecryptAESGCM',
    new Uint8Array(symmetricKey),
    new Uint8Array(ciphertextBuffer)
  )) as ArrayBuffer;

  return {
    ciphertextBuffer,
    plaintext: new TextDecoder().decode(plaintextBuffer),
    plaintextBuffer,
  };
}

export const STATUS_NO_STATUS = 8888;

/**
 *
 * Process a non v4 onion request and throw the corresponding errors if needed, depending on the status code or the content of the body.
 *
 * This function will handle dropping a snode from the swarm, the snode list and the path if it believes it needs to be dropped, and just increment the failure, etc.
 * Note: Only exported for testing purpose
 */
async function processOnionResponse({
  response,
  symmetricKey,
  guardNode,
  abortSignal,
  associatedWith,
  destinationSnodeEd25519,
}: {
  response?: { text: () => Promise<string>; status: number };
  symmetricKey?: ArrayBuffer;
  guardNode: Snode;
  destinationSnodeEd25519?: string;
  abortSignal?: AbortSignal;
  associatedWith?: string;
}): Promise<SnodeResponse> {
  let ciphertext = '';

  processAbortedRequest(abortSignal);

  try {
    ciphertext = (await response?.text()) || '';
  } catch (e) {
    window?.log?.warn(e);
  }

  await processOnionRequestErrorOnPath(
    response?.status || STATUS_NO_STATUS,
    ciphertext,
    guardNode.pubkey_ed25519,
    destinationSnodeEd25519,
    associatedWith
  );

  if (!ciphertext) {
    window?.log?.warn(
      '[path] sessionRpc::processingOnionResponse - Target node return empty ciphertext'
    );
    throw new Error('Target node return empty ciphertext');
  }

  let plaintext;
  let ciphertextBuffer;

  try {
    if (!symmetricKey) {
      throw new Error('Decoding onion requests needs a symmetricKey');
    }
    const decoded = await Onions.decodeOnionResult(symmetricKey, ciphertext);

    plaintext = decoded.plaintext;
    ciphertextBuffer = decoded.ciphertextBuffer;
  } catch (e) {
    window?.log?.error('[path] sessionRpc::processingOnionResponse - decode error', e);
    if (symmetricKey) {
      window?.log?.error(
        '[path] sessionRpc::processingOnionResponse - symmetricKey',
        toHex(symmetricKey)
      );
    }
    if (ciphertextBuffer) {
      window?.log?.error(
        '[path] sessionRpc::processingOnionResponse - ciphertextBuffer',
        toHex(ciphertextBuffer)
      );
    }
    throw new Error('Ciphertext decode error');
  }

  if (debug) {
    window?.log?.debug('sessionRpc::processingOnionResponse - plaintext', plaintext);
  }

  try {
    const jsonRes = JSON.parse(plaintext, (_key, value) => {
      if (typeof value === 'number' && value > Number.MAX_SAFE_INTEGER) {
        window?.log?.warn('Received an out of bounds js number');
      }
      return value;
    }) as Record<string, any>;

    const status = jsonRes.status_code || jsonRes.status;

    await processOnionRequestErrorAtDestination({
      statusCode: status,
      body: jsonRes?.body, // this is really important. the `.body`. the .body should be a string. for instance for nodeNotFound but is most likely a dict (Record<string,any>))
      destinationSnodeEd25519,
      associatedWith,
    });

    return jsonRes as SnodeResponse;
  } catch (e) {
    window?.log?.error(
      `[path] sessionRpc::processingOnionResponse - Rethrowing error ${e.message}'`
    );
    throw e;
  }
}

async function processOnionResponseV4({
  response,
  symmetricKey,
  abortSignal,
  guardNode,
  destinationSnodeEd25519,
  associatedWith,
}: {
  response?: Response;
  symmetricKey?: ArrayBuffer;
  guardNode: Snode;
  destinationSnodeEd25519?: string;
  abortSignal?: AbortSignal;
  associatedWith?: string;
}): Promise<SnodeResponseV4 | undefined> {
  processAbortedRequest(abortSignal);

  if (!symmetricKey) {
    window?.log?.error('No symmetric key to decode response.');
    return undefined;
  }
  const cipherText = (await response?.arrayBuffer()) || new ArrayBuffer(0);

  if (!cipherText) {
    window?.log?.warn(
      '[path] sessionRpc::processOnionResponseV4 - Target node/path return empty ciphertext'
    );
    throw new Error('Target node return empty ciphertext');
  }

  // before trying to decrypt the message with the symmetric key,
  // we have to make sure the content is not a path error.
  // This is because an error on path won't be encrypted with our symmetric key at all, but we still need to take care of it.
  await processOnionRequestErrorOnPath(
    response?.status || STATUS_NO_STATUS,
    cipherText,
    guardNode.pubkey_ed25519,
    destinationSnodeEd25519,
    associatedWith
  );

  const plaintextBuffer = await callUtilsWorker(
    'DecryptAESGCM',
    new Uint8Array(symmetricKey),
    new Uint8Array(cipherText)
  );

  const bodyBinary: Uint8Array = new Uint8Array(plaintextBuffer);

  // Handling of the status code of the destination is done on the calling function, because the content of the onion response needs first to be decoded.
  // Also, we actually do not care much about the status code of the destination here, because the destination cannot be a service node (we do not support onion v4 to a snode destination, only *through* them), so there is no rebuilding of the path for a destination case possible.

  return {
    bodyBinary,
  };
}

export const snodeHttpsAgent = new https.Agent({
  rejectUnauthorized: false,
});

/**
 * As far as I know, FinalRelayOptions is only used for contacting non service node. So PN server, opengroups, fileserver, etc.
 * It contains the details the last service node of the onion path needs to use to contact who we need to contact.
 * So things, like the ip/port and protocol of the opengroup server/fileserver/PN server.
 */
export type FinalRelayOptions = {
  host: string;
  protocol?: 'http' | 'https'; // default to https
  port?: number; // default to 443
};

export type DestinationContext = {
  ciphertext: Uint8Array;
  symmetricKey: ArrayBuffer;
  ephemeralKey: ArrayBuffer;
};

/**
 * Handle a 421. The body is supposed to be the new swarm nodes for this publickey.
 * @param destinationSnodeEd25519 the snode gaving the reply
 * @param body the new swarm not parsed. If an error happens while parsing this we will drop the snode.
 * @param associatedWith the specific publickey associated with this call
 */
async function handle421InvalidSwarm({
  body,
  destinationSnodeEd25519,
  associatedWith,
}: {
  body: string;
  destinationSnodeEd25519?: string;
  associatedWith?: string;
}) {
  if (!destinationSnodeEd25519 || !associatedWith) {
    // The snode isn't associated with the given public key anymore
    // this does not make much sense to have a 421 without a publicKey set.
    throw new Error('status 421 without a final destination or no associatedWith makes no sense');
  }
  window?.log?.info(`Invalidating swarm for ${ed25519Str(associatedWith)}`);

  try {
    const parsedBody = JSON.parse(body);

    // The snode isn't associated with the given public key anymore
    if (parsedBody?.snodes?.length) {
      // the snode gave us the new swarm. Save it for the next retry
      window?.log?.warn(
        'Wrong swarm, now looking at snodes',
        parsedBody.snodes.map((s: any) => ed25519Str(s.pubkey_ed25519))
      );

      await updateSwarmFor(associatedWith, parsedBody.snodes);
      throw new pRetry.AbortError(ERROR_421_HANDLED_RETRY_REQUEST);
    }
    // remove this node from the swarm of this pubkey
    await dropSnodeFromSwarmIfNeeded(associatedWith, destinationSnodeEd25519);
  } catch (e) {
    if (e.message !== ERROR_421_HANDLED_RETRY_REQUEST) {
      window?.log?.warn(
        'Got error while parsing 421 result. Dropping this snode from the swarm of this pubkey',
        e
      );
      // could not parse result. Consider that this snode as invalid
      await dropSnodeFromSwarmIfNeeded(associatedWith, destinationSnodeEd25519);
    }
  }
  await Onions.incrementBadSnodeCountOrDrop({
    snodeEd25519: destinationSnodeEd25519,
    associatedWith,
  });

  // this is important we throw so another retry is made and we exit the handling of that reponse
  throw new pRetry.AbortError(ERROR_421_HANDLED_RETRY_REQUEST);
}

/**
 * Handle a bad snode result.
 * The `snodeFailureCount` for that node is incremented. If it's more than `snodeFailureThreshold`,
 * we drop this node from the snode pool and from the associatedWith publicKey swarm if this is set.
 *
 * So after this call, if the snode keeps getting errors, we won't contact it again
 *
 * @param snodeEd25519 the snode ed25519 which cause issues (this might be a nodeNotFound)
 * @param guardNodeEd25519 the guard node ed25519 of the current path in use. a nodeNoteFound ed25519 is not part of any path, so we fallback to this one if we need to increment the bad path count of the current path in use
 * @param associatedWith if set, we will drop this snode from the swarm of the pubkey too
 * @param isNodeNotFound if set, we will drop this snode right now as this is an invalid node for the network.
 */
async function incrementBadSnodeCountOrDrop({
  snodeEd25519,
  associatedWith,
}: {
  snodeEd25519: string;
  associatedWith?: string;
}) {
  const oldFailureCount = snodeFailureCount[snodeEd25519] || 0;
  const newFailureCount = oldFailureCount + 1;
  snodeFailureCount[snodeEd25519] = newFailureCount;
  if (newFailureCount >= snodeFailureThreshold) {
    window?.log?.warn(
      `Failure threshold reached for snode: ${ed25519Str(snodeEd25519)}; dropping it.`
    );

    if (associatedWith) {
      await dropSnodeFromSwarmIfNeeded(associatedWith, snodeEd25519);
    }
    await dropSnodeFromSnodePool(snodeEd25519);
    snodeFailureCount[snodeEd25519] = 0;

    await OnionPaths.dropSnodeFromPath(snodeEd25519);
  } else {
    window?.log?.warn(
      `Couldn't reach snode at: ${ed25519Str(
        snodeEd25519
      )}; setting his failure count to ${newFailureCount}`
    );
  }
}

/**
 * This call tries to send the request via onion. If we get a bad path, it handles the snode removing of the swarm and snode pool.
 * But the caller needs to handle the retry (and rebuild the path on his side if needed)
 */
async function sendOnionRequestHandlingSnodeEject({
  destSnodeX25519,
  finalDestOptions,
  nodePath,
  abortSignal,
  associatedWith,
  finalRelayOptions,
  useV4,
  throwErrors,
}: {
  nodePath: Array<Snode>;
  destSnodeX25519: string;
  finalDestOptions: FinalDestOptions;
  finalRelayOptions?: FinalRelayOptions;
  abortSignal?: AbortSignal;
  associatedWith?: string;
  useV4: boolean;
  throwErrors: boolean;
}): Promise<SnodeResponse | SnodeResponseV4 | undefined> {
  // this sendOnionRequestNoRetries() call has to be the only one like this.
  // If you need to call it, call it through sendOnionRequestHandlingSnodeEject because this is the one handling path rebuilding and known errors
  let response;
  let decodingSymmetricKey;
  try {
    // this might throw
    const result = await sendOnionRequestNoRetries({
      nodePath,
      destSnodeX25519,
      finalDestOptions,
      finalRelayOptions,
      abortSignal,
      useV4,
    });
    response = result.response;
    if (
      !isEmpty(finalRelayOptions) &&
      response.status === 502 &&
      response.statusText === 'Bad Gateway'
    ) {
      // it's an opengroup server and it is not responding. Consider this as a ENETUNREACH
      throw new pRetry.AbortError('ENETUNREACH');
    }
    decodingSymmetricKey = result.decodingSymmetricKey;
  } catch (e) {
    window?.log?.warn('sendOnionRequestNoRetries error message: ', e.message);
    if (e.code === 'ENETUNREACH' || e.message === 'ENETUNREACH' || throwErrors) {
      throw e;
    }
  }

  const destinationSnodeEd25519 =
    (isFinalDestinationSnode(finalDestOptions) && finalDestOptions?.destination_ed25519_hex) ||
    undefined;

  // those calls will handle the common onion failure logic.
  // if an error is not retryable a AbortError is triggered, which is handled by pRetry and retries are stopped
  if (useV4) {
    return Onions.processOnionResponseV4({
      response,
      symmetricKey: decodingSymmetricKey,
      guardNode: nodePath[0],
      destinationSnodeEd25519,
      abortSignal,
      associatedWith,
    });
  }

  return Onions.processOnionResponse({
    response,
    symmetricKey: decodingSymmetricKey,
    guardNode: nodePath[0],
    destinationSnodeEd25519,
    abortSignal,
    associatedWith,
  });
}

function throwIfInvalidV4RequestInfos(request: FinalDestOptions): EncodeV4OnionRequestInfos {
  if (isFinalDestinationSnode(request)) {
    // a snode request cannot be v4 currently as they do not support it
    throw new Error('v4onion request needs endpoint pubkey and method at least');
  }

  const { body, endpoint, headers, method } = request;

  if (!endpoint || !method) {
    throw new Error('v4onion request needs endpoint pubkey and method at least');
  }

  const requestInfos: EncodeV4OnionRequestInfos = {
    endpoint,
    headers,
    method,
    body,
  };

  return requestInfos;
}

/**
 * For a snode request, the body already contains the method and the args with our custom formatting in json
 */
export type FinalDestSnodeOptions = {
  destination_ed25519_hex: string;
  headers?: Record<string, string>;
  body: string | null;
};

/**
 * For a non snode request (so fileserver or sogs), the body can be binary (for an upload of a file or a string) but we also need a method, endpoint and headers
 */
export type FinalDestNonSnodeOptions = {
  headers: Record<string, string | number>;
  body: string | null | Uint8Array;
  method: string;
  endpoint: string;
};

export type FinalDestOptions = FinalDestSnodeOptions | FinalDestNonSnodeOptions;

/**
 * Typescript guard to be used to separate between a snode destination options and a non snode one.
 *
 * A non snode destination needs a `.method` to be set
 */
function isFinalDestinationNonSnode(
  options: FinalDestOptions
): options is FinalDestNonSnodeOptions {
  return (options as any).method !== undefined;
}

/**
 * Typescript guard to be used to separate between a snode destination options and a non snode one.
 *
 * A snode destination request needs a `.destination_ed25519_hex` to be set
 */
function isFinalDestinationSnode(options: FinalDestOptions): options is FinalDestSnodeOptions {
  return (options as any).destination_ed25519_hex !== undefined;
}

/**
 *
 * Onion requests looks like this
 * Sender -> 1 -> 2 -> 3 -> Receiver
 * 1, 2, 3 = onion Snodes
 *
 * This function does not retry, and is not meant to be used directly.
 *
 *
 * @param nodePath the onion path to use to send the request
 * @param finalDestOptions those are the options for the request from 3 to Receiver. It contains for instance the payload and headers.
 * @param finalRelayOptions  those are the options 3 will use to make a request to R. It contains the host and port to make the request to, if the target is not a snode
 */
const sendOnionRequestNoRetries = async ({
  nodePath,
  destSnodeX25519: destX25519hex,
  finalDestOptions: finalDestOptionsOri,
  finalRelayOptions,
  abortSignal,
  useV4,
}: {
  nodePath: Array<Snode>;
  destSnodeX25519: string;
  finalDestOptions: FinalDestOptions;
  finalRelayOptions?: FinalRelayOptions; // use only when the target is not a snode
  abortSignal?: AbortSignal;
  useV4: boolean;
}) => {
  // Warning: be sure to do a copy otherwise the delete below creates issue with retries
<<<<<<< HEAD
  // we want to forward the destination_ed25519_hex explicitely so remove it from the copy directly
=======
  // we want to forward the destination_ed25519_hex explicitly so remove it from the copy directly
>>>>>>> 242d51ca
  const finalDestOptions = cloneDeep(omit(finalDestOptionsOri, ['destination_ed25519_hex']));
  if (typeof destX25519hex !== 'string') {
    window?.log?.warn('destX25519hex was not a string');
    throw new Error('sendOnionRequestNoRetries: destX25519hex was not a string');
  }

  finalDestOptions.headers = finalDestOptions.headers || {};

  // finalRelayOptions is set only if we try to communicate with something else than a service node as end target of the request.
  // so if that field is set, we are trying to communicate with a file server or an opengroup or whatever,
  // and if that field is not set, we are trying to communicate with a service node (for a retrieve/send/whatever request)
  const isRequestToSnode = !finalRelayOptions;

  let destCtx: DestinationContext;
  try {
    const bodyString = isString(finalDestOptions.body) ? finalDestOptions.body : null;
    const bodyBinary =
      !isString(finalDestOptions.body) && finalDestOptions.body ? finalDestOptions.body : null;
    if (isRequestToSnode) {
      if (useV4) {
        throw new Error('snoderpc calls cannot be v4 for now.');
      }
      if (!isString(finalDestOptions.body)) {
        window.log.warn(
          'snoderpc calls should only take body as string: ',
          typeof finalDestOptions.body
        );
        throw new Error('snoderpc calls should only take body as string.');
      }
      // delete finalDestOptions.body;
      // not sure if that's strictly the same thing in this context
      finalDestOptions.body = null;

      const textEncoder = new TextEncoder();
      const bodyEncoded = bodyString ? textEncoder.encode(bodyString) : bodyBinary;
      if (!bodyEncoded) {
        throw new Error('bodyEncoded is empty after encoding');
      }

      // snode requests do not support v4 onion requests, sadly
      destCtx = (await callUtilsWorker(
        'encryptForPubkey',
        destX25519hex,
        encodeCiphertextPlusJson(bodyEncoded, finalDestOptions)
      )) as DestinationContext;
    } else {
      // request to something else than a snode, fileserver or a sogs, we do support v4 for those (and actually only for those for now)
      destCtx = useV4
        ? await encryptOnionV4RequestForPubkey(
            destX25519hex,
            throwIfInvalidV4RequestInfos(finalDestOptions)
          )
        : await encryptForPubKey(destX25519hex, finalDestOptions);
    }
  } catch (e) {
    window?.log?.error(
      'sendOnionRequestNoRetries - encryptForPubKey failure [',
      e.code,
      e.message,
      '] destination X25519',
      destX25519hex.substring(0, 32),
      '...',
      destX25519hex.substring(32)
    );
    throw e;
  }

  // if a snode destination is set, use it
  const targetEd25519hex =
    (isFinalDestinationSnode(finalDestOptionsOri) && finalDestOptionsOri.destination_ed25519_hex) ||
    undefined;

  const payload = await buildOnionGuardNodePayload(
    nodePath,
    destCtx,
    useV4,
    targetEd25519hex,
    finalRelayOptions
  );

  const guardNode = nodePath[0];

  const guardFetchOptions: RequestInit = {
    method: 'POST',
    body: payload,
    // we are talking to a snode...
    agent: snodeHttpsAgent,
    headers: {
      'User-Agent': 'WhatsApp',
      'Accept-Language': 'en-us',
    },
    timeout: 25000,
  };

  if (abortSignal) {
    guardFetchOptions.signal = abortSignal;
  }

  const guardUrl = `https://${guardNode.ip}:${guardNode.port}/onion_req/v2`;
  // no logs for that one insecureNodeFetch as we do need to call insecureNodeFetch to our guardNodes
  // window?.log?.info('insecureNodeFetch => plaintext for sendOnionRequestNoRetries');

  const response = await insecureNodeFetch(guardUrl, guardFetchOptions);
  return { response, decodingSymmetricKey: destCtx.symmetricKey };
};

async function sendOnionRequestSnodeDest(
  onionPath: Array<Snode>,
  targetNode: Snode,
  headers: Record<string, any>,

  plaintext: string | null,
  associatedWith?: string
) {
  return Onions.sendOnionRequestHandlingSnodeEject({
    nodePath: onionPath,
    destSnodeX25519: targetNode.pubkey_x25519,
    finalDestOptions: {
      destination_ed25519_hex: targetNode.pubkey_ed25519,
      body: plaintext,
      headers,
    },
    associatedWith,
    useV4: false, // sadly, request to snode do not support v4 yet
    throwErrors: false,
  });
}

function getPathString(pathObjArr: Array<{ ip: string; port: number }>): string {
  return pathObjArr.map(node => `${node.ip}:${node.port}`).join(', ');
}

/**
 * If the fetch throws a retryable error we retry this call with a new path at most 3 times. If another error happens, we return it. If we have a result we just return it.
 */
async function lokiOnionFetch({
  targetNode,
  associatedWith,
  body,
  headers,
}: {
  targetNode: Snode;
  headers: Record<string, any>;
  body: string | null;
  associatedWith?: string;
}): Promise<SnodeResponse | undefined> {
  try {
    const retriedResult = await pRetry(
      async () => {
        // Get a path excluding `targetNode`:
        const path = await OnionPaths.getOnionPath({ toExclude: targetNode });
        const result = await sendOnionRequestSnodeDest(
          path,
          targetNode,
          headers,
          body,
          associatedWith
        );
        return result;
      },
      {
        retries: 3,
        factor: 1,
        minTimeout: 100,
        onFailedAttempt: e => {
          window?.log?.warn(
            `onionFetchRetryable attempt #${e.attemptNumber} failed. ${e.retriesLeft} retries left...`
          );
        },
      }
    );

    return retriedResult as SnodeResponse | undefined;
  } catch (e) {
    window?.log?.warn('onionFetchRetryable failed ', e.message);
    if (e?.errno === 'ENETUNREACH') {
      // better handle the no connection state
      throw new Error(ERROR_CODE_NO_CONNECT);
    }
    if (e?.message === CLOCK_OUT_OF_SYNC_MESSAGE_ERROR) {
      window?.log?.warn('Its a clock out of sync error ');
      throw new pRetry.AbortError(CLOCK_OUT_OF_SYNC_MESSAGE_ERROR);
    }
    throw e;
  }
}

export const Onions = {
  sendOnionRequestHandlingSnodeEject,
  incrementBadSnodeCountOrDrop,
  decodeOnionResult,
  lokiOnionFetch,
  getPathString,
  sendOnionRequestSnodeDest,
  processOnionResponse,
  processOnionResponseV4,
  isFinalDestinationSnode,
  isFinalDestinationNonSnode,
};<|MERGE_RESOLUTION|>--- conflicted
+++ resolved
@@ -918,11 +918,7 @@
   useV4: boolean;
 }) => {
   // Warning: be sure to do a copy otherwise the delete below creates issue with retries
-<<<<<<< HEAD
-  // we want to forward the destination_ed25519_hex explicitely so remove it from the copy directly
-=======
   // we want to forward the destination_ed25519_hex explicitly so remove it from the copy directly
->>>>>>> 242d51ca
   const finalDestOptions = cloneDeep(omit(finalDestOptionsOri, ['destination_ed25519_hex']));
   if (typeof destX25519hex !== 'string') {
     window?.log?.warn('destX25519hex was not a string');
