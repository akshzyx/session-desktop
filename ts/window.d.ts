// eslint-disable-next-line import/no-unresolved
import {} from 'styled-components/cssprop';

import { LocalizerType } from './types/Util';

import { PrimaryColorStateType, ThemeStateType } from './themes/constants/colors';

export interface LibTextsecure {
  messaging: boolean;
}

/*
We declare window stuff here instead of global.d.ts because we are importing other declarations.
If you import anything in global.d.ts, the type system won't work correctly.
*/

declare global {
  interface Window {
    Events: any;
    Session: any;
    Whisper: any;
    clearLocalData: () => Promise<void>;
    clipboard: any;
    getSettingValue: (id: string, comparisonValue?: any) => any;
    setSettingValue: (id: string, value: any) => Promise<void>;

    i18n: LocalizerType;
    log: any;
    sessionFeatureFlags: {
      useOnionRequests: boolean;
      useTestNet: boolean;
      useClosedGroupV2: boolean;
      integrationTestEnv: boolean;
      debug: {
        debugLogging: boolean;
        debugLibsessionDumps: boolean;
        debugFileServerRequests: boolean;
        debugNonSnodeRequests: boolean;
        debugOnionRequests: boolean;
      };
    };
    onLogin: (pw: string) => Promise<void>;
    persistStore?: Persistor;
    restart: () => void;
    getSeedNodeList: () => Array<string> | undefined;
<<<<<<< HEAD
    setPassword: (passPhrase: string | null, oldPhrase: string | null) => Promise<void>;
=======
    setPassword: (newPassword: string | null, oldPassword: string | null) => Promise<void>;
>>>>>>> fe60c69f
    isOnline: boolean;
    toggleMediaPermissions: () => Promise<void>;
    toggleCallMediaPermissionsTo: (enabled: boolean) => Promise<void>;
    getCallMediaPermissions: () => boolean;
    toggleMenuBar: () => void;
    toggleSpellCheck: () => void;
    primaryColor: PrimaryColorStateType;
    theme: ThemeStateType;
    setTheme: (newTheme: string) => Promise<void>;
    userConfig: any;
    versionInfo: any;
    readyForUpdates: () => void;
    drawAttention: () => void;

    platform: string;
    openFromNotification: (convoId: string) => void;
    getEnvironment: () => string;
    getNodeVersion: () => string;

    showWindow: () => void;
    setCallMediaPermissions: (val: boolean) => void;
    setMediaPermissions: (val: boolean) => void;
    askForMediaAccess: () => void;
    getMediaPermissions: () => boolean;
    nodeSetImmediate: any;
    globalOnlineStatus: boolean;

    getTitle: () => string;
    getAppInstance: () => string;
    getCommitHash: () => string | undefined;
    getVersion: () => string;
    setAutoHideMenuBar: (val: boolean) => void;
    setMenuBarVisibility: (val: boolean) => void;
    contextMenuShown: boolean;
    inboxStore?: Store;
    openConversationWithMessages: (args: {
      conversationKey: string;
      messageId: string | null;
    }) => Promise<void>;
    getGlobalOnlineStatus: () => boolean;
    setStartInTray: (val: boolean) => Promise<void>;
    getStartInTray: () => Promise<boolean>;
    getOpengroupPruning: () => Promise<boolean>;
    setOpengroupPruning: (val: boolean) => Promise<void>;
    closeAbout: () => void;
    closeDebugLog: () => void;
    getAutoUpdateEnabled: () => boolean;
    setAutoUpdateEnabled: (enabled: boolean) => void;
    setZoomFactor: (newZoom: number) => void;
    updateZoomFactor: () => void;
  }
}<|MERGE_RESOLUTION|>--- conflicted
+++ resolved
@@ -43,11 +43,7 @@
     persistStore?: Persistor;
     restart: () => void;
     getSeedNodeList: () => Array<string> | undefined;
-<<<<<<< HEAD
-    setPassword: (passPhrase: string | null, oldPhrase: string | null) => Promise<void>;
-=======
     setPassword: (newPassword: string | null, oldPassword: string | null) => Promise<void>;
->>>>>>> fe60c69f
     isOnline: boolean;
     toggleMediaPermissions: () => Promise<void>;
     toggleCallMediaPermissionsTo: (enabled: boolean) => Promise<void>;
