// eslint-disable-next-line import/no-unresolved
import {} from 'styled-components/cssprop';

import { Store } from '@reduxjs/toolkit';
import { Persistor } from 'redux-persist/es/types';

import { PrimaryColorStateType, ThemeStateType } from './themes/constants/colors';
import type {
  GetMessageArgs,
  I18nMethods,
  LocalizerDictionary,
  LocalizerToken,
} from './types/localizer';

export interface LibTextsecure {
  messaging: boolean;
}

/*
We declare window stuff here instead of global.d.ts because we are importing other declarations.
If you import anything in global.d.ts, the type system won't work correctly.
*/

declare global {
  interface Window {
    Events: any;
    Session: any;
    Whisper: any;
    clearLocalData: () => Promise<void>;
    clipboard: any;
    getSettingValue: (id: string, comparisonValue?: any) => any;
    setSettingValue: (id: string, value: any) => Promise<void>;

    /** NOTE: Because of docstring limitations changes MUST be manually synced between {@link setupI18n.getMessage } and {@link window.i18n } */
    /**
     * @deprecated this will eventually be replaced by LocalizedStringBuilder
     * Retrieves a localized message string, substituting variables where necessary.
     *
     * @param token - The token identifying the message to retrieve.
     * @param args - An optional record of substitution variables and their replacement values. This is required if the string has dynamic variables.
     *
     * @returns The localized message string with substitutions applied.
     *
     * @example
     * // The string greeting is 'Hello, {name}!' in the current locale
     * window.i18n('greeting', { name: 'Alice' });
     * // => 'Hello, Alice!'
     *
     * // The string search is '{count, plural, one [{found_count} of # match] other [{found_count} of # matches]}' in the current locale
     * window.i18n('search', { count: 1, found_count: 1 });
     * // => '1 of 1 match'
     */
    i18n: (<T extends LocalizerToken, R extends LocalizerDictionary[T]>(
      ...[token, args]: GetMessageArgs<T>
    ) => R) & {
      /** NOTE: Because of docstring limitations changes MUST be manually synced between {@link setupI18n.getRawMessage } and {@link window.i18n.getRawMessage } */
      /**
       * Retrieves a localized message string, without substituting any variables. This resolves any plural forms using the given args
       * @param token - The token identifying the message to retrieve.
       * @param args - An optional record of substitution variables and their replacement values. This is required if the string has dynamic variables.
       *
       * @returns The localized message string with substitutions applied.
       *
       * @deprecated
       *
       * NOTE: This is intended to be used to get the raw string then format it with {@link formatMessageWithArgs}
       *
       * @example
       * // The string greeting is 'Hello, {name}!' in the current locale
       * window.i18n.getRawMessage('greeting', { name: 'Alice' });
       * // => 'Hello, {name}!'
       *
       * // The string search is '{count, plural, one [{found_count} of # match] other [{found_count} of # matches]}' in the current locale
       * window.i18n.getRawMessage('search', { count: 1, found_count: 1 });
       * // => '{found_count} of {count} match'
       */
      getRawMessage: I18nMethods['getRawMessage'];

      /** NOTE: Because of docstring limitations changes MUST be manually synced between {@link setupI18n.formatMessageWithArgs } and {@link window.i18n.formatMessageWithArgs } */
      /**
       * Formats a localized message string with arguments and returns the formatted string.
       * @param rawMessage - The raw message string to format. After using @see {@link getRawMessage} to get the raw string.
       * @param args - An optional record of substitution variables and their replacement values. This
       * is required if the string has dynamic variables. This can be optional as a strings args may be defined in @see {@link LOCALE_DEFAULTS}
       *
       * @returns The formatted message string.
       *
       * @deprecated
       *
       * @example
       * // The string greeting is 'Hello, {name}!' in the current locale
       * window.i18n.getRawMessage('greeting', { name: 'Alice' });
       * // => 'Hello, {name}!'
       * window.i18n.formatMessageWithArgs('Hello, {name}!', { name: 'Alice' });
       * // => 'Hello, Alice!'
       *
       * // The string search is '{count, plural, one [{found_count} of # match] other [{found_count} of # matches]}' in the current locale
       * window.i18n.getRawMessage('search', { count: 1, found_count: 1 });
       * // => '{found_count} of {count} match'
       * window.i18n.formatMessageWithArgs('{found_count} of {count} match', { count: 1, found_count: 1 });
       * // => '1 of 1 match'
       */
      formatMessageWithArgs: I18nMethods['formatMessageWithArgs'];

      /** NOTE: Because of docstring limitations changes MUST be manually synced between {@link setupI18n.stripped } and {@link window.i18n.stripped } */
      /**
       * Retrieves a localized message string, substituting variables where necessary. Then strips the message of any HTML and custom tags.
       *
       * @deprecated
       *
       * @param token - The token identifying the message to retrieve.
       * @param args - An optional record of substitution variables and their replacement values. This is required if the string has dynamic variables.
       *
       * @returns The localized message string with substitutions applied. Any HTML and custom tags are removed.
       *
       * @example
       * // The string greeting is 'Hello, {name}! <b>Welcome!</b>' in the current locale
       * window.i18n.stripped('greeting', { name: 'Alice' });
       * // => 'Hello, Alice! Welcome!'
       */
      stripped: I18nMethods['stripped'];

      /** NOTE: Because of docstring limitations changes MUST be manually synced between {@link setupI18n.inEnglish } and {@link window.i18n.inEnglish } */
      /**
       * Retrieves a message string in the {@link en} locale, substituting variables where necessary.
       *
       * NOTE: This does not work for plural strings. This function should only be used for debug and
       * non-user-facing strings. Plural string support can be added splitting out the logic for
       * {@link setupI18n.formatMessageWithArgs} and creating a new getMessageFromDictionary, which
       * specifies takes a dictionary as an argument. This is left as an exercise for the reader.
       *
       * @deprecated
       *
       * @param token - The token identifying the message to retrieve.
       * @param args - An optional record of substitution variables and their replacement values. This is required if the string has dynamic variables.
       */
      inEnglish: I18nMethods['inEnglish'];
    };
    log: any;
    sessionFeatureFlags: {
      useOnionRequests: boolean;
      useTestNet: boolean;
<<<<<<< HEAD
      useClosedGroupV2: boolean;
      useClosedGroupV2QAButtons: boolean;
      useGroupV2InviteAsAdmin: boolean;
=======
      useClosedGroupV3: boolean;
      replaceLocalizedStringsWithKeys: boolean;
>>>>>>> a92dbfe5
      debug: {
        debugLogging: boolean;
        debugLibsessionDumps: boolean;
        debugBuiltSnodeRequests: boolean;
        debugFileServerRequests: boolean;
        debugNonSnodeRequests: boolean;
        debugOnionRequests: boolean;
      };
    };
    onLogin: (pw: string) => Promise<void>; // only set on the password window
    onTryPassword: (pw: string) => Promise<void>; // only set on the main window
    persistStore?: Persistor;
    restart: () => void;
    getSeedNodeList: () => Array<string> | undefined;
    setPassword: (
      newPassword: string | null,
      oldPassword: string | null
    ) => Promise<string | undefined>;
    isOnline: boolean;
    toggleMediaPermissions: () => Promise<void>;
    toggleCallMediaPermissionsTo: (enabled: boolean) => Promise<void>;
    getCallMediaPermissions: () => boolean;
    toggleMenuBar: () => void;
    toggleSpellCheck: () => void;
    primaryColor: PrimaryColorStateType;
    theme: ThemeStateType;
    setTheme: (newTheme: string) => Promise<void>;
    userConfig: any;
    versionInfo: any;
    readyForUpdates: () => void;
    drawAttention: () => void;

    platform: string;
    openFromNotification: (convoId: string) => void;
    getEnvironment: () => string;
    getNodeVersion: () => string;

    showWindow: () => void;
    setCallMediaPermissions: (val: boolean) => void;
    setMediaPermissions: (val: boolean) => void;
    askForMediaAccess: () => void;
    getMediaPermissions: () => boolean;
    nodeSetImmediate: any;
    globalOnlineStatus: boolean;

    getTitle: () => string;
    getAppInstance: () => string;
    getCommitHash: () => string | undefined;
    getVersion: () => string;
    getOSRelease: () => string;
    saveLog: (additionalText?: string) => void;
    setAutoHideMenuBar: (val: boolean) => void;
    setMenuBarVisibility: (val: boolean) => void;
    contextMenuShown: boolean;
    inboxStore?: Store;
    getState: () => unknown;
    openConversationWithMessages: (args: {
      conversationKey: string;
      messageId: string | null;
    }) => Promise<void>;
    getGlobalOnlineStatus: () => boolean;
    setStartInTray: (val: boolean) => Promise<void>;
    getStartInTray: () => Promise<boolean>;
    getOpengroupPruning: () => Promise<boolean>;
    setOpengroupPruning: (val: boolean) => Promise<void>;
    closeAbout: () => void;
    getAutoUpdateEnabled: () => boolean;
    setAutoUpdateEnabled: (enabled: boolean) => void;
    setZoomFactor: (newZoom: number) => void;
    updateZoomFactor: () => void;
  }
}<|MERGE_RESOLUTION|>--- conflicted
+++ resolved
@@ -140,14 +140,10 @@
     sessionFeatureFlags: {
       useOnionRequests: boolean;
       useTestNet: boolean;
-<<<<<<< HEAD
       useClosedGroupV2: boolean;
       useClosedGroupV2QAButtons: boolean;
       useGroupV2InviteAsAdmin: boolean;
-=======
-      useClosedGroupV3: boolean;
       replaceLocalizedStringsWithKeys: boolean;
->>>>>>> a92dbfe5
       debug: {
         debugLogging: boolean;
         debugLibsessionDumps: boolean;
