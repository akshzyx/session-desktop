--- conflicted
+++ resolved
@@ -626,18 +626,15 @@
     aboutWindow = null;
   });
 
-<<<<<<< HEAD
   aboutWindow.once('ready-to-show', () => {
     aboutWindow?.setBackgroundColor('#000');
-    aboutWindow?.show();
-  });
-=======
+  });
+
   // looks like sometimes ready-to-show is not fired by electron.
   // the fix mentioned here does not work neither: https://github.com/electron/electron/issues/7779.
   // But, just showing the aboutWindow right away works correctly, so just force it to be shown when just created.
   // It might take half a second to render it's content though.
   aboutWindow?.show();
->>>>>>> 74b706d1
 }
 
 let debugLogWindow: BrowserWindow | null = null;
