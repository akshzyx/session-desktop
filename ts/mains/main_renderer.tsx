import Backbone from 'backbone';
import _ from 'lodash';
import { createRoot } from 'react-dom/client';

import nativeEmojiData from '@emoji-mart/data';
import { ipcRenderer } from 'electron';
// eslint-disable-next-line import/no-named-default

import { isMacOS } from '../OS';
import { SessionInboxView } from '../components/SessionInboxView';
import { SessionRegistrationView } from '../components/registration/SessionRegistrationView';
import { Data } from '../data/data';
import { OpenGroupData } from '../data/opengroups';
import { SettingsKey } from '../data/settings-key';
import { MessageModel } from '../models/message';
import { deleteAllLogs } from '../node/logs';
import { queueAllCached } from '../receiver/receiver';
import { loadKnownBlindedKeys } from '../session/apis/open_group_api/sogsv3/knownBlindedkeys';
import { getConversationController } from '../session/conversations';
import { DisappearingMessages } from '../session/disappearing_messages';
import { AttachmentDownloads, ToastUtils } from '../session/utils';
import { getOurPubKeyStrFromCache } from '../session/utils/User';
import { runners } from '../session/utils/job_runners/JobRunner';
import { LibSessionUtil } from '../session/utils/libsession/libsession_utils';
import { switchPrimaryColorTo } from '../themes/switchPrimaryColor';
import { switchThemeTo } from '../themes/switchTheme';
import { BlockedNumberController } from '../util';
import { initialiseEmojiData } from '../util/emoji';
import { Notifications } from '../util/notifications';
import { Registration } from '../util/registration';
import { Storage, isSignInByLinking } from '../util/storage';
import { getOppositeTheme, isThemeMismatched } from '../util/theme';

// Globally disable drag and drop
document.body.addEventListener(
  'dragover',
  e => {
    e.preventDefault();
    e.stopPropagation();
  },
  false
);
document.body.addEventListener(
  'drop',
  e => {
    e.preventDefault();
    e.stopPropagation();
  },
  false
);

// Load these images now to ensure that they don't flicker on first use
const images = [];

function preload(list: Array<string>) {
  for (let index = 0, max = list.length; index < max; index += 1) {
    const image = new Image();
    image.src = `./images/${list[index]}`;
    images.push(image);
  }
}

preload([
  'alert-outline.svg',
  'check.svg',
  'error.svg',
  'file-gradient.svg',
  'file.svg',
  'image.svg',
  'microphone.svg',
  'movie.svg',
  'open_link.svg',
  'play.svg',
  'save.svg',
  'shield.svg',
  'timer.svg',
  'video.svg',
  'warning.svg',
  'x.svg',
]);

// We add this to window here because the default Node context is erased at the end
//   of preload.js processing
window.setImmediate = window.nodeSetImmediate;
window.globalOnlineStatus = true; // default to true as we don't get an event on app start
window.getGlobalOnlineStatus = () => window.globalOnlineStatus;

window.log.info('background page reloaded');
window.log.info('environment:', window.getEnvironment());

let newVersion = false;

window.document.title = window.getTitle();

const WhisperEvents = _.clone(Backbone.Events);
window.Whisper = window.Whisper || {};
window.Whisper.events = WhisperEvents;
window.log.info('Storage fetch');

void Storage.fetch();

function mapOldThemeToNew(theme: string) {
  switch (theme) {
    case 'dark':
    case 'light':
      return `classic-${theme}`;
    case 'android-dark':
      return 'classic-dark';
    case 'android':
    case 'ios':
    case '':
      return 'classic-dark';
    default:
      return theme;
  }
}

// using __unused as lodash is imported using _
ipcRenderer.on('native-theme-update', (__unused, shouldUseDarkColors) => {
  const shouldFollowSystemTheme = window.getSettingValue(SettingsKey.hasFollowSystemThemeEnabled);

  if (shouldFollowSystemTheme) {
    const theme = window.Events.getThemeSetting();
    if (isThemeMismatched(theme, shouldUseDarkColors)) {
      const newTheme = getOppositeTheme(theme);
      void switchThemeTo({
        theme: newTheme,
        mainWindow: true,
        usePrimaryColor: true,
        dispatch: window?.inboxStore?.dispatch,
      });
    }
  }
});

async function startJobRunners() {
  // start the job runners
  await runners.avatarDownloadRunner.loadJobsFromDb();
  runners.avatarDownloadRunner.startProcessing();
  await runners.configurationSyncRunner.loadJobsFromDb();
  runners.configurationSyncRunner.startProcessing();
  await runners.updateMsgExpiryRunner.loadJobsFromDb();
  runners.updateMsgExpiryRunner.startProcessing();
  await runners.fetchSwarmMsgExpiryRunner.loadJobsFromDb();
  runners.fetchSwarmMsgExpiryRunner.startProcessing();
}

// We need this 'first' check because we don't want to start the app up any other time
//   than the first time. And storage.fetch() will cause onready() to fire.
let first = true;
// eslint-disable-next-line @typescript-eslint/no-misused-promises
Storage.onready(async () => {
  if (!first) {
    return;
  }
  first = false;
  // Update zoom
  window.updateZoomFactor();

  // Ensure accounts created prior to 1.0.0-beta8 do have their
  // 'primaryDevicePubKey' defined.

  if (Registration.isDone() && !Storage.get('primaryDevicePubKey')) {
    await Storage.put('primaryDevicePubKey', getOurPubKeyStrFromCache());
  }

  // These make key operations available to IPC handlers created in preload.js
  window.Events = {
    getPrimaryColorSetting: () => Storage.get('primary-color-setting', 'green'),
    setPrimaryColorSetting: async (value: any) => {
      await Storage.put('primary-color-setting', value);
    },
    getThemeSetting: () => Storage.get('theme-setting', 'classic-dark'),
    setThemeSetting: async (value: any) => {
      await Storage.put('theme-setting', value);
    },
    getHideMenuBar: () => Storage.get('hide-menu-bar'),
    setHideMenuBar: async (value: boolean) => {
      await Storage.put('hide-menu-bar', value);
      window.setAutoHideMenuBar(false);
      window.setMenuBarVisibility(!value);
    },

    getSpellCheck: () => Storage.get('spell-check', true),
    setSpellCheck: async (value: boolean) => {
      await Storage.put('spell-check', value);
    },

    shutdown: async () => {
      // Stop background processing
      AttachmentDownloads.stop();
      // Stop processing incoming messages
      // TODOLATER stop polling opengroupv2 and swarm nodes

      // Shut down the data interface cleanly
      await Data.shutdown();
    },
  };

  const currentVersion = window.getVersion();
  const lastVersion = Storage.get('version');
  newVersion = !lastVersion || currentVersion !== lastVersion;
  await Storage.put('version', currentVersion);

  if (newVersion) {
    window.log.info(`New version detected: ${currentVersion}; previous: ${lastVersion}`);

    await Data.cleanupOrphanedAttachments();

    await deleteAllLogs();
  }

  const themeSetting = window.Events.getThemeSetting();
  const newThemeSetting = mapOldThemeToNew(themeSetting);
  await window.Events.setThemeSetting(newThemeSetting);

  try {
    if (Registration.isDone()) {
      try {
        await LibSessionUtil.initializeLibSessionUtilWrappers();
      } catch (e) {
        window.log.warn('LibSessionUtil.initializeLibSessionUtilWrappers failed with', e.message);
        // I don't think there is anything we can do if this happens
        throw e;
      }
    }
    await initialiseEmojiData(nativeEmojiData);
    await AttachmentDownloads.initAttachmentPaths();

    await Promise.all([
      getConversationController().load(),
      BlockedNumberController.load(),
      OpenGroupData.opengroupRoomsLoad(),
      loadKnownBlindedKeys(),
    ]);
    await startJobRunners();
  } catch (error) {
    window.log.error(
      'main_renderer: ConversationController failed to load:',
      error && error.stack ? error.stack : error
    );
  } finally {
    void start();
  }
});

async function manageExpiringData() {
  await Data.cleanSeenMessages();
  await Data.cleanLastHashes();
  // eslint-disable-next-line @typescript-eslint/no-misused-promises
  setTimeout(manageExpiringData, 1000 * 60 * 60);
}

async function start() {
  void manageExpiringData();
  window.dispatchEvent(new Event('storage_ready'));

  window.log.info('Cleanup: starting...');

  const results = await Promise.all([Data.getOutgoingWithoutExpiresAt()]);

  // Combine the models
  const messagesForCleanup = results.reduce(
    (array, current) => array.concat((current as any).toArray()),
    []
  );

  window.log.info(`Cleanup: Found ${messagesForCleanup.length} messages for cleanup`);

  const idsToCleanUp: Array<string> = [];
  await Promise.all(
    messagesForCleanup.map((message: MessageModel) => {
      const sentAt = message.get('sent_at');

      if (message.hasErrors()) {
        return null;
      }

      window.log.info(`Cleanup: Deleting unsent message ${sentAt}`);
      idsToCleanUp.push(message.id);
      return null;
    })
  );
  if (idsToCleanUp.length) {
    await Data.removeMessagesByIds(idsToCleanUp);
  }
  window.log.info('Cleanup: complete');

  window.log.info('listening for registration events');
  WhisperEvents.on('registration_done', () => {
    window.log.info('[onboarding] handling registration event');
    void connect();
  });

  function switchBodyToRtlIfNeeded() {
    const rtlLocales = ['fa', 'ar', 'he'];

    const loc = window.getLocale();
    if (rtlLocales.includes(loc) && !document.getElementById('body')?.classList.contains('rtl')) {
      document.getElementById('body')?.classList.add('rtl');
    }
  }

  function openInbox() {
    switchBodyToRtlIfNeeded();
    const hideMenuBar = Storage.get('hide-menu-bar', true) as boolean;
    window.setAutoHideMenuBar(hideMenuBar);
    window.setMenuBarVisibility(!hideMenuBar);
    // eslint-disable-next-line more/no-then
    void getConversationController()
      .loadPromise()
      ?.then(() => {
        const container = document.getElementById('root');
        const root = createRoot(container!);
        root.render(<SessionInboxView />);
      });
  }

  function showRegistrationView() {
    const container = document.getElementById('root');
    const root = createRoot(container!);
    root.render(<SessionRegistrationView />);
    switchBodyToRtlIfNeeded();
  }

  DisappearingMessages.initExpiringMessageListener();

  if (Registration.isDone() && !isSignInByLinking()) {
    await connect();
    openInbox();
  } else {
    const primaryColor = window.Events.getPrimaryColorSetting();
    await switchPrimaryColorTo(primaryColor);
    showRegistrationView();
  }

  window.addEventListener('focus', () => {
    Notifications.clear();
  });
  window.addEventListener('unload', () => {
    Notifications.fastClear();
  });

  // Set user's launch count.
  const prevLaunchCount = window.getSettingValue('launch-count');

  const launchCount = !prevLaunchCount ? 1 : prevLaunchCount + 1;

  window.setTheme = async newTheme => {
    await window.Events.setThemeSetting(newTheme);
  };

  window.toggleMenuBar = () => {
    const current = window.getSettingValue('hide-menu-bar');
    if (current === undefined) {
      window.Events.setHideMenuBar(false);
      return;
    }

    window.Events.setHideMenuBar(!current);
  };

  window.toggleSpellCheck = () => {
    const currentValue = window.getSettingValue('spell-check');
    // if undefined, it means 'default' so true. but we have to toggle it, so false
    // if not undefined, we take the opposite
    const newValue = currentValue !== undefined ? !currentValue : false;
    window.Events.setSpellCheck(newValue);
    ToastUtils.pushRestartNeeded();
  };

  window.toggleMediaPermissions = async () => {
    const value = window.getMediaPermissions();

    if (value === true) {
      const valueCallPermissions = window.getCallMediaPermissions();
      if (valueCallPermissions) {
        window.log.info('toggleMediaPermissions : forcing callPermissions to false');

        await window.toggleCallMediaPermissionsTo(false);
      }
    }

    if (value === false && isMacOS()) {
      window.askForMediaAccess();
    }
    window.setMediaPermissions(!value);
  };

  window.toggleCallMediaPermissionsTo = async enabled => {
    const previousValue = window.getCallMediaPermissions();
    if (previousValue === enabled) {
      return;
    }
    if (previousValue === false) {
      // value was false and we toggle it so we turn it on
      if (isMacOS()) {
        window.askForMediaAccess();
      }
      window.log.info('toggleCallMediaPermissionsTo : forcing audio/video to true');
      // turning ON "call permissions" forces turning on "audio/video permissions"
      window.setMediaPermissions(true);
    }
    window.setCallMediaPermissions(enabled);
  };

  // eslint-disable-next-line @typescript-eslint/no-misused-promises
  window.openFromNotification = async conversationKey => {
    window.showWindow();
    if (conversationKey) {
      // do not put the messageId here so the conversation is loaded on the last unread instead
      await window.openConversationWithMessages({
        conversationKey,
        messageId: null,
      });
    } else {
      openInbox();
    }
  };
  await window.setSettingValue('launch-count', launchCount);

  // On first launch
  if (launchCount === 1) {
    // Initialise default settings
    await window.setSettingValue('hide-menu-bar', true);
    await window.setSettingValue(SettingsKey.settingsLinkPreview, false);
  }

  WhisperEvents.on('openInbox', () => {
    openInbox();
  });
}

let disconnectTimer: NodeJS.Timeout | null = null;

function onOffline() {
  window.log.info('offline');
  window.globalOnlineStatus = false;

  window.removeEventListener('offline', onOffline);
  window.addEventListener('online', onOnline);

  // We've received logs from Linux where we get an 'offline' event, then 30ms later
  //   we get an online event. This waits a bit after getting an 'offline' event
  //   before disconnecting the socket manually.
  disconnectTimer = global.setTimeout(disconnect, 1000);
}

function onOnline() {
  window.log.info('online');
  window.globalOnlineStatus = true;

  window.removeEventListener('online', onOnline);
  window.addEventListener('offline', onOffline);

  if (disconnectTimer) {
    window.log.warn('Already online. Had a blip in online/offline status.');
    clearTimeout(disconnectTimer);
    disconnectTimer = null;
    return;
  }
  if (disconnectTimer) {
    clearTimeout(disconnectTimer);
    disconnectTimer = null;
  }

  void connect();
}

function disconnect() {
  window.log.info('disconnect');

  // Clear timer, since we're only called when the timer is expired
  disconnectTimer = null;
  AttachmentDownloads.stop();
}

let connectCount = 0;

async function connect() {
  window.log.info('connect');

  // Bootstrap our online/offline detection, only the first time we connect
  if (connectCount === 0 && navigator.onLine) {
    window.addEventListener('offline', onOffline);
  }
  if (connectCount === 0 && !navigator.onLine) {
    window.log.warn('Starting up offline; will connect when we have network access');
    window.addEventListener('online', onOnline);
    onEmpty(); // this ensures that the loading screen is dismissed
    return;
  }

  if (!Registration.everDone()) {
    return;
  }

  connectCount += 1;
  Notifications.disable(); // avoid notification flood until empty
  setTimeout(() => {
    Notifications.enable();
  }, 10 * 1000); // 10 sec

  setTimeout(() => {
    void queueAllCached();
  }, 10 * 1000); // 10 sec
  await AttachmentDownloads.start({
    logger: window.log,
  });

  window.isOnline = true;
}

function onEmpty() {
  window.readyForUpdates();

  Notifications.enable();
<<<<<<< HEAD
}

class TextScramble {
  private frame: any;
  private queue: any;
  private readonly el: any;
  private readonly chars: any;
  private resolve: any;
  private frameRequest: any;

  constructor(el: any) {
    this.el = el;
    this.chars = '0123456789abcdef';
    this.update = this.update.bind(this);
  }

  public async setText(newText: string) {
    const oldText = this.el.value;
    const length = Math.max(oldText.length, newText.length);
    // eslint-disable-next-line no-return-assign, no-promise-executor-return
    const promise = new Promise(resolve => (this.resolve = resolve));
    this.queue = [];

    for (let i = 0; i < length; i++) {
      const from = oldText[i] || '';
      const to = newText[i] || '';
      const startNumber = Math.floor(Math.random() * 40);
      const end = startNumber + Math.floor(Math.random() * 40);
      this.queue.push({
        from,
        to,
        start: startNumber,
        end,
      });
    }

    cancelAnimationFrame(this.frameRequest);
    this.frame = 0;
    this.update();
    return promise;
  }

  public update() {
    let output = '';
    let complete = 0;

    for (let i = 0, n = this.queue.length; i < n; i++) {
      const { from, to, start: startNumber, end } = this.queue[i];
      let { char } = this.queue[i];

      if (this.frame >= end) {
        complete++;
        output += to;
      } else if (this.frame >= startNumber) {
        if (!char || Math.random() < 0.28) {
          char = this.randomChar();
          this.queue[i].char = char;
        }
        output += char;
      } else {
        output += from;
      }
    }

    this.el.value = output;

    if (complete === this.queue.length) {
      this.resolve();
    } else {
      this.frameRequest = requestAnimationFrame(this.update);
      this.frame++;
    }
  }

  public randomChar() {
    return this.chars[Math.floor(Math.random() * this.chars.length)];
  }
}

window.Session = window.Session || {};

window.Session.setNewSessionID = (sessionID: string) => {
  const el = document.querySelector('.session-id-editable-textarea');
  const fx = new TextScramble(el);
  if (el) {
    (el as any).value = sessionID;
  }
  void fx.setText(sessionID);
};
=======
}
>>>>>>> 8b5978e3
<|MERGE_RESOLUTION|>--- conflicted
+++ resolved
@@ -515,96 +515,4 @@
   window.readyForUpdates();
 
   Notifications.enable();
-<<<<<<< HEAD
-}
-
-class TextScramble {
-  private frame: any;
-  private queue: any;
-  private readonly el: any;
-  private readonly chars: any;
-  private resolve: any;
-  private frameRequest: any;
-
-  constructor(el: any) {
-    this.el = el;
-    this.chars = '0123456789abcdef';
-    this.update = this.update.bind(this);
-  }
-
-  public async setText(newText: string) {
-    const oldText = this.el.value;
-    const length = Math.max(oldText.length, newText.length);
-    // eslint-disable-next-line no-return-assign, no-promise-executor-return
-    const promise = new Promise(resolve => (this.resolve = resolve));
-    this.queue = [];
-
-    for (let i = 0; i < length; i++) {
-      const from = oldText[i] || '';
-      const to = newText[i] || '';
-      const startNumber = Math.floor(Math.random() * 40);
-      const end = startNumber + Math.floor(Math.random() * 40);
-      this.queue.push({
-        from,
-        to,
-        start: startNumber,
-        end,
-      });
-    }
-
-    cancelAnimationFrame(this.frameRequest);
-    this.frame = 0;
-    this.update();
-    return promise;
-  }
-
-  public update() {
-    let output = '';
-    let complete = 0;
-
-    for (let i = 0, n = this.queue.length; i < n; i++) {
-      const { from, to, start: startNumber, end } = this.queue[i];
-      let { char } = this.queue[i];
-
-      if (this.frame >= end) {
-        complete++;
-        output += to;
-      } else if (this.frame >= startNumber) {
-        if (!char || Math.random() < 0.28) {
-          char = this.randomChar();
-          this.queue[i].char = char;
-        }
-        output += char;
-      } else {
-        output += from;
-      }
-    }
-
-    this.el.value = output;
-
-    if (complete === this.queue.length) {
-      this.resolve();
-    } else {
-      this.frameRequest = requestAnimationFrame(this.update);
-      this.frame++;
-    }
-  }
-
-  public randomChar() {
-    return this.chars[Math.floor(Math.random() * this.chars.length)];
-  }
-}
-
-window.Session = window.Session || {};
-
-window.Session.setNewSessionID = (sessionID: string) => {
-  const el = document.querySelector('.session-id-editable-textarea');
-  const fx = new TextScramble(el);
-  if (el) {
-    (el as any).value = sessionID;
-  }
-  void fx.setText(sessionID);
-};
-=======
-}
->>>>>>> 8b5978e3
+}