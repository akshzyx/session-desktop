--- conflicted
+++ resolved
@@ -17,14 +17,11 @@
 import { deleteAllLogs } from '../node/logs';
 import ReactDOM from 'react-dom';
 import React from 'react';
-<<<<<<< HEAD
+import { OpenGroupData } from '../data/opengroups';
+import { loadKnownBlindedKeys } from '../session/apis/open_group_api/sogsv3/knownBlindedkeys';
 import nativeEmojiData from '@emoji-mart/data';
 import { initialiseEmojiData } from '../util/emoji';
 import { loadEmojiPanelI18n } from '../util/i18n';
-=======
-import { OpenGroupData } from '../data/opengroups';
-import { loadKnownBlindedKeys } from '../session/apis/open_group_api/sogsv3/knownBlindedkeys';
->>>>>>> 71bcc159
 // tslint:disable: max-classes-per-file
 
 // Globally disable drag and drop
@@ -177,19 +174,13 @@
   try {
     initialiseEmojiData(nativeEmojiData);
     await AttachmentDownloads.initAttachmentPaths();
-<<<<<<< HEAD
-    await Promise.all([
-      getConversationController().load(),
-      BlockedNumberController.load(),
-      loadEmojiPanelI18n(),
-=======
 
     await Promise.all([
       getConversationController().load(),
       BlockedNumberController.load(),
       OpenGroupData.opengroupRoomsLoad(),
       loadKnownBlindedKeys(),
->>>>>>> 71bcc159
+      loadEmojiPanelI18n(),
     ]);
   } catch (error) {
     window.log.error(
