import Backbone from 'backbone';
<<<<<<< HEAD
import _, { toPairs } from 'lodash';
import ReactDOM from 'react-dom';
=======
import _ from 'lodash';
import { createRoot } from 'react-dom/client';
>>>>>>> a92dbfe5

import nativeEmojiData from '@emoji-mart/data';
import { ipcRenderer } from 'electron';
// eslint-disable-next-line import/no-named-default

import { isMacOS } from '../OS';
import { SessionInboxView } from '../components/SessionInboxView';
import { SessionRegistrationView } from '../components/registration/SessionRegistrationView';
import { Data } from '../data/data';
import { OpenGroupData } from '../data/opengroups';
import { SettingsKey } from '../data/settings-key';
import { MessageModel } from '../models/message';
import { queueAllCached } from '../receiver/receiver';
import { loadKnownBlindedKeys } from '../session/apis/open_group_api/sogsv3/knownBlindedkeys';
import { ConvoHub } from '../session/conversations';
import { DisappearingMessages } from '../session/disappearing_messages';
import { AttachmentDownloads, ToastUtils } from '../session/utils';
import { getOurPubKeyStrFromCache } from '../session/utils/User';
import { runners } from '../session/utils/job_runners/JobRunner';
import { LibSessionUtil } from '../session/utils/libsession/libsession_utils';
import { switchPrimaryColorTo } from '../themes/switchPrimaryColor';
import { switchThemeTo } from '../themes/switchTheme';
import { BlockedNumberController } from '../util';
import { initialiseEmojiData } from '../util/emoji';
import { Notifications } from '../util/notifications';
import { Registration } from '../util/registration';
import { Storage, isSignInByLinking } from '../util/storage';
import { getOppositeTheme, isThemeMismatched } from '../util/theme';
import { getCrowdinLocale } from '../util/i18n/shared';
import { rtlLocales } from '../localization/constants';

// Globally disable drag and drop
document.body.addEventListener(
  'dragover',
  e => {
    e.preventDefault();
    e.stopPropagation();
  },
  false
);
document.body.addEventListener(
  'drop',
  e => {
    e.preventDefault();
    e.stopPropagation();
  },
  false
);

// Load these images now to ensure that they don't flicker on first use
const images = [];

function preload(list: Array<string>) {
  for (let index = 0, max = list.length; index < max; index += 1) {
    const image = new Image();
    image.src = `./images/${list[index]}`;
    images.push(image);
  }
}

preload([
  'alert-outline.svg',
  'check.svg',
  'error.svg',
  'file-gradient.svg',
  'file.svg',
  'image.svg',
  'microphone.svg',
  'movie.svg',
  'open_link.svg',
  'play.svg',
  'save.svg',
  'shield.svg',
  'timer.svg',
  'video.svg',
  'warning.svg',
  'x.svg',
]);

// We add this to window here because the default Node context is erased at the end
//   of preload.js processing
window.setImmediate = window.nodeSetImmediate;
window.globalOnlineStatus = true; // default to true as we don't get an event on app start
window.getGlobalOnlineStatus = () => window.globalOnlineStatus;

window.log.info('background page reloaded');
window.log.info('environment:', window.getEnvironment());

let newVersion = false;

window.document.title = window.getTitle();

const WhisperEvents = _.clone(Backbone.Events);
window.Whisper = window.Whisper || {};
window.Whisper.events = WhisperEvents;
window.log.info('Storage fetch');

void Storage.fetch();

function mapOldThemeToNew(theme: string) {
  switch (theme) {
    case 'dark':
    case 'light':
      return `classic-${theme}`;
    case 'android-dark':
      return 'classic-dark';
    case 'android':
    case 'ios':
    case '':
      return 'classic-dark';
    default:
      return theme;
  }
}

// using __unused as lodash is imported using _
ipcRenderer.on('native-theme-update', (__unused, shouldUseDarkColors) => {
  const shouldFollowSystemTheme = window.getSettingValue(SettingsKey.hasFollowSystemThemeEnabled);

  if (shouldFollowSystemTheme) {
    const theme = window.Events.getThemeSetting();
    if (isThemeMismatched(theme, shouldUseDarkColors)) {
      const newTheme = getOppositeTheme(theme);
      void switchThemeTo({
        theme: newTheme,
        mainWindow: true,
        usePrimaryColor: true,
        dispatch: window?.inboxStore?.dispatch,
      });
    }
  }
});

async function startJobRunners() {
  // start the job runners
  const pairs = toPairs(runners);
  for (let index = 0; index < pairs.length; index++) {
    const runner = pairs[index][1];
    // eslint-disable-next-line no-await-in-loop
    await runner.loadJobsFromDb();
    runner.startProcessing();
  }
}

// We need this 'first' check because we don't want to start the app up any other time
//   than the first time. And storage.fetch() will cause onready() to fire.
let first = true;
// eslint-disable-next-line @typescript-eslint/no-misused-promises
Storage.onready(async () => {
  if (!first) {
    return;
  }
  first = false;
  // Update zoom
  window.updateZoomFactor();

  // Ensure accounts created prior to 1.0.0-beta8 do have their
  // 'primaryDevicePubKey' defined.

  if (Registration.isDone() && !Storage.get('primaryDevicePubKey')) {
    await Storage.put('primaryDevicePubKey', getOurPubKeyStrFromCache());
  }

  // These make key operations available to IPC handlers created in preload.js
  window.Events = {
    getPrimaryColorSetting: () => Storage.get('primary-color-setting', 'green'),
    setPrimaryColorSetting: async (value: any) => {
      await Storage.put('primary-color-setting', value);
    },
    getThemeSetting: () => Storage.get('theme-setting', 'classic-dark'),
    setThemeSetting: async (value: any) => {
      await Storage.put('theme-setting', value);
    },
    getHideMenuBar: () => Storage.get('hide-menu-bar'),
    setHideMenuBar: async (value: boolean) => {
      await Storage.put('hide-menu-bar', value);
      window.setAutoHideMenuBar(false);
      window.setMenuBarVisibility(!value);
    },

    getSpellCheck: () => Storage.get('spell-check', true),
    setSpellCheck: async (value: boolean) => {
      await Storage.put('spell-check', value);
    },

    shutdown: async () => {
      // Stop background processing
      AttachmentDownloads.stop();
      // Stop processing incoming messages
      // TODOLATER stop polling opengroupv2 and swarm nodes

      // Shut down the data interface cleanly
      await Data.shutdown();
    },
  };

  const currentVersion = window.getVersion();
  const lastVersion = Storage.get('version');
  newVersion = !lastVersion || currentVersion !== lastVersion;
  await Storage.put('version', currentVersion);

  if (newVersion) {
    window.log.info(`New version detected: ${currentVersion}; previous: ${lastVersion}`);
<<<<<<< HEAD
    await deleteAllLogs();
=======

    await Data.cleanupOrphanedAttachments();
>>>>>>> a92dbfe5
  }

  const themeSetting = window.Events.getThemeSetting();
  const newThemeSetting = mapOldThemeToNew(themeSetting);
  await window.Events.setThemeSetting(newThemeSetting);

  try {
    if (Registration.isDone()) {
      try {
        await LibSessionUtil.initializeLibSessionUtilWrappers();
      } catch (e) {
        window.log.warn('LibSessionUtil.initializeLibSessionUtilWrappers failed with', e.message);
        // I don't think there is anything we can do if this happens
        throw e;
      }
    }
    await initialiseEmojiData(nativeEmojiData);
    await AttachmentDownloads.initAttachmentPaths();

    await BlockedNumberController.load();
    await Promise.all([
      ConvoHub.use().load(),
      OpenGroupData.opengroupRoomsLoad(),
      loadKnownBlindedKeys(),
    ]);
    await startJobRunners();
  } catch (error) {
    window.log.error(
      'main_renderer: ConversationController failed to load:',
      error && error.stack ? error.stack : error
    );
  } finally {
    void start();
  }
});

async function manageExpiringData() {
  await Data.cleanSeenMessages();
  await Data.cleanLastHashes();
  // eslint-disable-next-line @typescript-eslint/no-misused-promises
  setTimeout(manageExpiringData, 1000 * 60 * 60);
}

async function start() {
  void manageExpiringData();
  window.dispatchEvent(new Event('storage_ready'));

  window.log.info('Cleanup: starting...');

  const results = await Promise.all([Data.getOutgoingWithoutExpiresAt()]);

  // Combine the models
  const messagesForCleanup = results.reduce(
    (array, current) => array.concat((current as any).toArray()),
    []
  );

  window.log.info(`Cleanup: Found ${messagesForCleanup.length} messages for cleanup`);

  const idsToCleanUp: Array<string> = [];
  await Promise.all(
    messagesForCleanup.map((message: MessageModel) => {
      const sentAt = message.get('sent_at');

      if (message.hasErrors()) {
        return null;
      }

      window.log.info(`Cleanup: Deleting unsent message ${sentAt}`);
      idsToCleanUp.push(message.id);
      return null;
    })
  );
  if (idsToCleanUp.length) {
    await Data.removeMessagesByIds(idsToCleanUp);
  }
  window.log.info('Cleanup: complete');

  window.log.info('listening for registration events');
  WhisperEvents.on('registration_done', () => {
    window.log.info('[onboarding] handling registration event');
    void connect();
  });

  function switchBodyToRtlIfNeeded() {
    const loc = getCrowdinLocale();
    if (rtlLocales.includes(loc) && !document.getElementById('body')?.classList.contains('rtl')) {
      document.getElementById('body')?.classList.add('rtl');
    }
  }

  function openInbox() {
    switchBodyToRtlIfNeeded();
    const hideMenuBar = Storage.get('hide-menu-bar', true) as boolean;
    window.setAutoHideMenuBar(hideMenuBar);
    window.setMenuBarVisibility(!hideMenuBar);
    // eslint-disable-next-line more/no-then
    void ConvoHub.use()
      .loadPromise()
      ?.then(() => {
        const container = document.getElementById('root');
        const root = createRoot(container!);
        root.render(<SessionInboxView />);
      });
  }

  function showRegistrationView() {
    const container = document.getElementById('root');
    const root = createRoot(container!);
    root.render(<SessionRegistrationView />);
    switchBodyToRtlIfNeeded();
  }

  DisappearingMessages.initExpiringMessageListener();

  if (Registration.isDone() && !isSignInByLinking()) {
    await connect();
    openInbox();
  } else {
    const primaryColor = window.Events.getPrimaryColorSetting();
    await switchPrimaryColorTo(primaryColor);
    showRegistrationView();
  }

  window.addEventListener('focus', () => {
    Notifications.clear();
  });
  window.addEventListener('unload', () => {
    Notifications.fastClear();
  });

  // Set user's launch count.
  const prevLaunchCount = window.getSettingValue('launch-count');

  const launchCount = !prevLaunchCount ? 1 : prevLaunchCount + 1;

  window.setTheme = async newTheme => {
    await window.Events.setThemeSetting(newTheme);
  };

  window.toggleMenuBar = () => {
    const current = window.getSettingValue('hide-menu-bar');
    if (current === undefined) {
      window.Events.setHideMenuBar(false);
      return;
    }

    window.Events.setHideMenuBar(!current);
  };

  window.toggleSpellCheck = () => {
    const currentValue = window.getSettingValue('spell-check');
    // if undefined, it means 'default' so true. but we have to toggle it, so false
    // if not undefined, we take the opposite
    const newValue = currentValue !== undefined ? !currentValue : false;
    window.Events.setSpellCheck(newValue);
    ToastUtils.pushRestartNeeded();
  };

  window.toggleMediaPermissions = async () => {
    const value = window.getMediaPermissions();

    if (value === true) {
      const valueCallPermissions = window.getCallMediaPermissions();
      if (valueCallPermissions) {
        window.log.info('toggleMediaPermissions : forcing callPermissions to false');

        await window.toggleCallMediaPermissionsTo(false);
      }
    }

    if (value === false && isMacOS()) {
      window.askForMediaAccess();
    }
    window.setMediaPermissions(!value);
  };

  window.toggleCallMediaPermissionsTo = async enabled => {
    const previousValue = window.getCallMediaPermissions();
    if (previousValue === enabled) {
      return;
    }
    if (previousValue === false) {
      // value was false and we toggle it so we turn it on
      if (isMacOS()) {
        window.askForMediaAccess();
      }
      window.log.info('toggleCallMediaPermissionsTo : forcing audio/video to true');
      // turning ON "call permissions" forces turning on "audio/video permissions"
      window.setMediaPermissions(true);
    }
    window.setCallMediaPermissions(enabled);
  };

  // eslint-disable-next-line @typescript-eslint/no-misused-promises
  window.openFromNotification = async conversationKey => {
    window.showWindow();
    if (conversationKey) {
      // do not put the messageId here so the conversation is loaded on the last unread instead
      await window.openConversationWithMessages({
        conversationKey,
        messageId: null,
      });
    } else {
      openInbox();
    }
  };
  await window.setSettingValue('launch-count', launchCount);

  // On first launch
  if (launchCount === 1) {
    // Initialise default settings
    await window.setSettingValue('hide-menu-bar', true);
    await window.setSettingValue(SettingsKey.settingsLinkPreview, false);
  }

  WhisperEvents.on('openInbox', () => {
    openInbox();
  });
}

let disconnectTimer: NodeJS.Timeout | null = null;

function onOffline() {
  window.log.info('offline');
  window.globalOnlineStatus = false;

  window.removeEventListener('offline', onOffline);
  window.addEventListener('online', onOnline);

  // We've received logs from Linux where we get an 'offline' event, then 30ms later
  //   we get an online event. This waits a bit after getting an 'offline' event
  //   before disconnecting the socket manually.
  disconnectTimer = global.setTimeout(disconnect, 1000);
}

function onOnline() {
  window.log.info('online');
  window.globalOnlineStatus = true;

  window.removeEventListener('online', onOnline);
  window.addEventListener('offline', onOffline);

  if (disconnectTimer) {
    window.log.warn('Already online. Had a blip in online/offline status.');
    clearTimeout(disconnectTimer);
    disconnectTimer = null;
    return;
  }
  if (disconnectTimer) {
    clearTimeout(disconnectTimer);
    disconnectTimer = null;
  }

  void connect();
}

function disconnect() {
  window.log.info('disconnect');

  // Clear timer, since we're only called when the timer is expired
  disconnectTimer = null;
  AttachmentDownloads.stop();
}

let connectCount = 0;

async function connect() {
  window.log.info('connect');

  // Bootstrap our online/offline detection, only the first time we connect
  if (connectCount === 0 && navigator.onLine) {
    window.addEventListener('offline', onOffline);
  }
  if (connectCount === 0 && !navigator.onLine) {
    window.log.warn('Starting up offline; will connect when we have network access');
    window.addEventListener('online', onOnline);
    onEmpty(); // this ensures that the loading screen is dismissed
    return;
  }

  if (!Registration.everDone()) {
    return;
  }

  connectCount += 1;
  Notifications.disable(); // avoid notification flood until empty
  setTimeout(() => {
    Notifications.enable();
  }, 10 * 1000); // 10 sec

  setTimeout(() => {
    void queueAllCached();
  }, 10 * 1000); // 10 sec
  await AttachmentDownloads.start({
    logger: window.log,
  });

  window.isOnline = true;
}

function onEmpty() {
  window.readyForUpdates();

  Notifications.enable();
}<|MERGE_RESOLUTION|>--- conflicted
+++ resolved
@@ -1,11 +1,6 @@
 import Backbone from 'backbone';
-<<<<<<< HEAD
 import _, { toPairs } from 'lodash';
-import ReactDOM from 'react-dom';
-=======
-import _ from 'lodash';
 import { createRoot } from 'react-dom/client';
->>>>>>> a92dbfe5
 
 import nativeEmojiData from '@emoji-mart/data';
 import { ipcRenderer } from 'electron';
@@ -195,7 +190,7 @@
       // Stop background processing
       AttachmentDownloads.stop();
       // Stop processing incoming messages
-      // TODOLATER stop polling opengroupv2 and swarm nodes
+      // TODOLATER stop polling opengroup v2 and swarm nodes
 
       // Shut down the data interface cleanly
       await Data.shutdown();
@@ -209,12 +204,7 @@
 
   if (newVersion) {
     window.log.info(`New version detected: ${currentVersion}; previous: ${lastVersion}`);
-<<<<<<< HEAD
-    await deleteAllLogs();
-=======
-
     await Data.cleanupOrphanedAttachments();
->>>>>>> a92dbfe5
   }
 
   const themeSetting = window.Events.getThemeSetting();
