--- conflicted
+++ resolved
@@ -405,19 +405,11 @@
     expirationMode === 'deleteAfterRead'
       ? window.i18n('disappearingMessagesDisappearAfterRead')
       : expirationMode === 'deleteAfterSend'
-<<<<<<< HEAD
         ? window.i18n('disappearingMessagesDisappearAfterSend')
         : expirationMode === 'legacy'
           ? isMe || (isGroup && !isPublic)
             ? window.i18n('disappearingMessagesDisappearAfterSend')
             : window.i18n('disappearingMessagesDisappearAfterRead')
-=======
-        ? window.i18n('disappearingMessagesModeAfterSend')
-        : expirationMode === 'legacy'
-          ? isMe || (isGroup && !isPublic)
-            ? window.i18n('disappearingMessagesModeAfterSend')
-            : window.i18n('disappearingMessagesModeAfterRead')
->>>>>>> 8b5978e3
           : null;
 
   const expireTimerText = isNumber(expireTimer)
