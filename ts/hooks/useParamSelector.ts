--- conflicted
+++ resolved
@@ -146,15 +146,9 @@
   return Boolean(convoProps && convoProps.weAreAdmin);
 }
 
-<<<<<<< HEAD
-export function useWeAreModerator(convoId?: string) {
-  const convoProps = useConversationPropsById(convoId);
-  return Boolean(convoProps && (convoProps.weAreAdmin || convoProps.weAreModerator));
-=======
 export function useExpireTimer(convoId?: string) {
   const convoProps = useConversationPropsById(convoId);
   return convoProps && convoProps.expireTimer;
->>>>>>> 60de4beb
 }
 
 export function useIsPinned(convoId?: string) {
