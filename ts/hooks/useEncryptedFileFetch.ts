--- conflicted
+++ resolved
@@ -3,25 +3,6 @@
 import { DecryptedAttachmentsManager } from '../session/crypto/DecryptedAttachmentsManager';
 import { perfEnd, perfStart } from '../session/utils/Performance';
 
-<<<<<<< HEAD
-export const useEncryptedFileFetch = (url: string, contentType: string, isAvatar: boolean) => {
-  const [urlToLoad, setUrlToLoad] = useState('');
-  const [loading, setLoading] = useState(false);
-
-  const mountedRef = useRef(true);
-
-  const alreadyDecrypted = DecryptedAttachmentsManager.getAlreadyDecryptedMediaUrl(url);
-
-  useEffect(() => {
-    async function fetchUrl() {
-      perfStart(`getDecryptedMediaUrl-${url}`);
-      const decryptedUrl = await DecryptedAttachmentsManager.getDecryptedMediaUrl(
-        url,
-        contentType,
-        isAvatar
-      );
-      perfEnd(`getDecryptedMediaUrl-${url}`, `getDecryptedMediaUrl-${url}`);
-=======
 export const useEncryptedFileFetch = (
   /** undefined if the message is not visible yet, url is '' if something is broken */
   url: string | undefined,
@@ -33,7 +14,7 @@
   const [urlToLoad, setUrlToLoad] = useState<string | undefined>(undefined);
   const [loading, setLoading] = useState(true);
 
-  const alreadyDecrypted = url ? getAlreadyDecryptedMediaUrl(url) : '';
+  const alreadyDecrypted = url ? DecryptedAttachmentsManager.getAlreadyDecryptedMediaUrl(url) : '';
 
   const fetchUrl = useCallback(
     async (mediaUrl: string | undefined) => {
@@ -46,11 +27,10 @@
       }
 
       setLoading(true);
->>>>>>> a92dbfe5
 
       try {
         perfStart(`getDecryptedMediaUrl-${mediaUrl}-${timestamp}`);
-        const decryptedUrl = await getDecryptedMediaUrl(mediaUrl, contentType, isAvatar);
+        const decryptedUrl = await DecryptedAttachmentsManager.getDecryptedMediaUrl(mediaUrl, contentType, isAvatar);
         perfEnd(
           `getDecryptedMediaUrl-${mediaUrl}-${timestamp}`,
           `getDecryptedMediaUrl-${mediaUrl}-${timestamp}`
