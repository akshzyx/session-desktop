import * as crypto from 'crypto';
<<<<<<< HEAD
import { isString } from 'lodash';
=======
import { PASSWORD_LENGTH } from '../session/constants';
>>>>>>> 1306300e

const ERRORS = {
  TYPE: 'Password must be a string',
  LENGTH: 'Password must be between 6 and 64 characters long',
  CHARACTER: 'Password must only contain letters, numbers and symbols',
};

const sha512 = (text: string) => {
  const hash = crypto.createHash('sha512');
  hash.update(text.trim());
  return hash.digest('hex');
};


export const generateHash = (phrase: string) => phrase && sha512(phrase);
export const matchesHash = (phrase: string | null, hash: string) =>
  phrase && sha512(phrase) === hash;

export const validatePassword = (phrase: string) => {
  if (!isString(phrase)) {
    return window?.i18n ? window.i18n('passwordError') : ERRORS.TYPE;
  }

<<<<<<< HEAD
  const trimmed = phrase.trim();
  if (trimmed.length === 0) {
    return window?.i18n ? window.i18n('passwordCreate') : ERRORS.LENGTH;
  }

  if (trimmed.length < 6 || trimmed.length > MAX_PASSWORD_LENGTH) {
    return window?.i18n ? window.i18n('passwordErrorLength') : ERRORS.LENGTH;
=======
  if (phrase.length === 0) {
    return window?.i18n ? window?.i18n('noGivenPassword') : ERRORS.LENGTH;
  }

  if (phrase.length < PASSWORD_LENGTH.MIN_PASSWORD_LEN || phrase.length > PASSWORD_LENGTH.MAX_PASSWORD_LEN) {
    return window?.i18n ? window?.i18n('passwordLengthError') : ERRORS.LENGTH;
>>>>>>> 1306300e
  }

  // Restrict characters to letters, numbers and symbols
  const characterRegex = /^[a-zA-Z0-9-!?/\\()._`~@#$%^&*+=[\]{}|<>,;: ]+$/;
<<<<<<< HEAD
  if (!characterRegex.test(trimmed)) {
    return window?.i18n ? window.i18n('passwordError') : ERRORS.CHARACTER;
=======
  if (!characterRegex.test(phrase)) {
    return window?.i18n ? window?.i18n('passwordCharacterError') : ERRORS.CHARACTER;
>>>>>>> 1306300e
  }

  return null;
};<|MERGE_RESOLUTION|>--- conflicted
+++ resolved
@@ -1,9 +1,6 @@
 import * as crypto from 'crypto';
-<<<<<<< HEAD
 import { isString } from 'lodash';
-=======
 import { PASSWORD_LENGTH } from '../session/constants';
->>>>>>> 1306300e
 
 const ERRORS = {
   TYPE: 'Password must be a string',
@@ -17,7 +14,6 @@
   return hash.digest('hex');
 };
 
-
 export const generateHash = (phrase: string) => phrase && sha512(phrase);
 export const matchesHash = (phrase: string | null, hash: string) =>
   phrase && sha512(phrase) === hash;
@@ -27,33 +23,21 @@
     return window?.i18n ? window.i18n('passwordError') : ERRORS.TYPE;
   }
 
-<<<<<<< HEAD
-  const trimmed = phrase.trim();
-  if (trimmed.length === 0) {
-    return window?.i18n ? window.i18n('passwordCreate') : ERRORS.LENGTH;
+  if (phrase.length === 0) {
+    return window?.i18n ? window?.i18n('passwordErrorLength') : ERRORS.LENGTH;
   }
 
-  if (trimmed.length < 6 || trimmed.length > MAX_PASSWORD_LENGTH) {
-    return window?.i18n ? window.i18n('passwordErrorLength') : ERRORS.LENGTH;
-=======
-  if (phrase.length === 0) {
-    return window?.i18n ? window?.i18n('noGivenPassword') : ERRORS.LENGTH;
-  }
-
-  if (phrase.length < PASSWORD_LENGTH.MIN_PASSWORD_LEN || phrase.length > PASSWORD_LENGTH.MAX_PASSWORD_LEN) {
-    return window?.i18n ? window?.i18n('passwordLengthError') : ERRORS.LENGTH;
->>>>>>> 1306300e
+  if (
+    phrase.length < PASSWORD_LENGTH.MIN_PASSWORD_LEN ||
+    phrase.length > PASSWORD_LENGTH.MAX_PASSWORD_LEN
+  ) {
+    return window?.i18n ? window?.i18n('passwordErrorLength') : ERRORS.LENGTH;
   }
 
   // Restrict characters to letters, numbers and symbols
   const characterRegex = /^[a-zA-Z0-9-!?/\\()._`~@#$%^&*+=[\]{}|<>,;: ]+$/;
-<<<<<<< HEAD
-  if (!characterRegex.test(trimmed)) {
+  if (!characterRegex.test(phrase)) {
     return window?.i18n ? window.i18n('passwordError') : ERRORS.CHARACTER;
-=======
-  if (!characterRegex.test(phrase)) {
-    return window?.i18n ? window?.i18n('passwordCharacterError') : ERRORS.CHARACTER;
->>>>>>> 1306300e
   }
 
   return null;
