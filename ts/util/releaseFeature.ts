import { GetNetworkTime } from '../session/apis/snode_api/getNetworkTime';
import { FEATURE_RELEASE_TIMESTAMPS } from '../session/constants';
import { UserSync } from '../session/utils/job_runners/jobs/UserSyncJob';
import { assertUnreachable } from '../types/sqlSharedTypes';
import { Storage } from './storage';

let isDisappearingMessageFeatureReleased: boolean | undefined;
let isUserConfigLibsessionFeatureReleased: boolean | undefined;
// TODO DO NOT MERGE Remove export after QA
export type FeatureNameTracked = 'disappearing_messages' | 'user_config_libsession';

/**
 * This is only intended for testing. Do not call this in production.
 */
export function resetFeatureReleasedCachedValue() {
  isDisappearingMessageFeatureReleased = undefined;
  isUserConfigLibsessionFeatureReleased = undefined;
}

// eslint-disable-next-line consistent-return
function getIsFeatureReleasedCached(featureName: FeatureNameTracked) {
  switch (featureName) {
    case 'disappearing_messages':
      return isDisappearingMessageFeatureReleased;
    case 'user_config_libsession':
      return isUserConfigLibsessionFeatureReleased;
    default:
      assertUnreachable(featureName, 'case not handled for getIsFeatureReleasedCached');
  }
}

function setIsFeatureReleasedCached(featureName: FeatureNameTracked, value: boolean) {
  switch (featureName) {
    case 'disappearing_messages':
      isDisappearingMessageFeatureReleased = value;
      break;
    case 'user_config_libsession':
      isUserConfigLibsessionFeatureReleased = value;
      break;
    default:
      assertUnreachable(featureName, 'case not handled for setIsFeatureReleasedCached');
  }
}

// eslint-disable-next-line consistent-return
function getFeatureReleaseTimestamp(featureName: FeatureNameTracked) {
  switch (featureName) {
    case 'disappearing_messages':
      return FEATURE_RELEASE_TIMESTAMPS.DISAPPEARING_MESSAGES_V2;
    case 'user_config_libsession':
      return FEATURE_RELEASE_TIMESTAMPS.USER_CONFIG;
    default:
      assertUnreachable(featureName, 'case not handled for getFeatureReleaseTimestamp');
  }
}

function featureStorageItemId(featureName: FeatureNameTracked) {
  return `featureReleased-${featureName}`;
}

export async function getIsFeatureReleased(featureName: FeatureNameTracked): Promise<boolean> {
  if (getIsFeatureReleasedCached(featureName) === undefined) {
    // read values from db and cache them as it looks like we did not
    const oldIsFeatureReleased = Boolean(Storage.get(featureStorageItemId(featureName)));
    // values do not exist in the db yet. Let's store false for now in the db and update our cached value.
    if (oldIsFeatureReleased === undefined) {
      await Storage.put(featureStorageItemId(featureName), false);
      setIsFeatureReleasedCached(featureName, false);
    } else {
      setIsFeatureReleasedCached(featureName, oldIsFeatureReleased);
    }
  }
  return Boolean(getIsFeatureReleasedCached(featureName));
}

async function checkIsFeatureReleased(featureName: FeatureNameTracked): Promise<boolean> {
  const featureAlreadyReleased = await getIsFeatureReleased(featureName);

  // Is it time to release the feature based on the network timestamp?
  if (!featureAlreadyReleased && GetNetworkTime.now() >= getFeatureReleaseTimestamp(featureName)) {
    window.log.info(`[releaseFeature]: It is time to release ${featureName}. Releasing it now`);
    await Storage.put(featureStorageItemId(featureName), true);
    setIsFeatureReleasedCached(featureName, true);
    // trigger a sync right away so our user data is online
    await UserSync.queueNewJobIfNeeded();
  }

  const isReleased = Boolean(getIsFeatureReleasedCached(featureName));
  // window.log.debug(
  //   `[releaseFeature]: "${featureName}" ${isReleased ? 'is released' : 'has not been released yet'}`
  // );
  return isReleased;
}

async function checkIsUserConfigFeatureReleased() {
  return checkIsFeatureReleased('user_config_libsession');
}

async function checkIsDisappearMessageV2FeatureReleased() {
<<<<<<< HEAD
  return true;
  //   ((await checkIsFeatureReleased('disappearing_messages')) ||
  //   !!process.env.MULTI?.toLocaleLowerCase().includes('disappear_v2') // FIXME to remove after QA debugger
  // );
=======
  return (
    (await checkIsFeatureReleased('disappearing_messages')) ||
    !!process.env.MULTI?.toLocaleLowerCase().includes('disappear_v2')
  ); // FIXME to remove after QA
>>>>>>> 72182d81
}

function isUserConfigFeatureReleasedCached(): boolean {
  return !!isUserConfigLibsessionFeatureReleased;
}

// NOTE Make sure to call checkIsDisappearMessageV2FeatureReleased at least once and then use this. It's mostly used in components that are rendered where we don't want to do async calls
function isDisappearMessageV2FeatureReleasedCached(): boolean {
  return (
    !!isDisappearingMessageFeatureReleased ||
    !!process.env.MULTI?.toLocaleLowerCase().includes('disappear_v2') // FIXME to remove after QA
  );
}

export const ReleasedFeatures = {
  checkIsUserConfigFeatureReleased,
  checkIsDisappearMessageV2FeatureReleased,
  isUserConfigFeatureReleasedCached,
  isDisappearMessageV2FeatureReleasedCached,
};<|MERGE_RESOLUTION|>--- conflicted
+++ resolved
@@ -97,17 +97,7 @@
 }
 
 async function checkIsDisappearMessageV2FeatureReleased() {
-<<<<<<< HEAD
-  return true;
-  //   ((await checkIsFeatureReleased('disappearing_messages')) ||
-  //   !!process.env.MULTI?.toLocaleLowerCase().includes('disappear_v2') // FIXME to remove after QA debugger
-  // );
-=======
-  return (
-    (await checkIsFeatureReleased('disappearing_messages')) ||
-    !!process.env.MULTI?.toLocaleLowerCase().includes('disappear_v2')
-  ); // FIXME to remove after QA
->>>>>>> 72182d81
+  return checkIsFeatureReleased('disappearing_messages');
 }
 
 function isUserConfigFeatureReleasedCached(): boolean {
@@ -116,10 +106,7 @@
 
 // NOTE Make sure to call checkIsDisappearMessageV2FeatureReleased at least once and then use this. It's mostly used in components that are rendered where we don't want to do async calls
 function isDisappearMessageV2FeatureReleasedCached(): boolean {
-  return (
-    !!isDisappearingMessageFeatureReleased ||
-    !!process.env.MULTI?.toLocaleLowerCase().includes('disappear_v2') // FIXME to remove after QA
-  );
+  return !!isDisappearingMessageFeatureReleased;
 }
 
 export const ReleasedFeatures = {
