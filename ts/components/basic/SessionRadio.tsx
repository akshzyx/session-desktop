<<<<<<< HEAD
import React, { ChangeEvent, SessionDataTestId } from 'react';
=======
import { ChangeEvent, SyntheticEvent } from 'react';
>>>>>>> a92dbfe5
import styled, { CSSProperties } from 'styled-components';
import { Flex } from './Flex';

const StyledButton = styled.button<{ disabled: boolean }>`
  cursor: ${props => (props.disabled ? 'not-allowed' : 'pointer')};
  min-height: 30px;
  background-color: var(--transparent-color);
`;

const StyledInput = styled.input<{
  filledSize: number;
  outlineOffset: number;
  selectedColor?: string;
}>`
  opacity: 0;
  position: absolute;
  width: ${props => props.filledSize + props.outlineOffset}px;
  height: ${props => props.filledSize + props.outlineOffset}px;

  &:checked + label:before {
    background: ${props =>
      props.disabled
        ? 'var(--disabled-color)'
        : props.selectedColor
          ? props.selectedColor
          : 'var(--primary-color)'};
  }
`;

// NOTE (Will): We don't use a transition because it's too slow and creates flickering when changing buttons.
const StyledLabel = styled.label<{
  disabled: boolean;
  filledSize: number;
  outlineOffset: number;
  beforeMargins?: string;
}>`
  cursor: pointer;
  color: ${props => (props.disabled ? 'var(--disabled-color)' : 'var(--text-primary-color)')};

  &:before {
    content: '';
    display: inline-block;
    border-radius: 100%;

    padding: ${props => props.filledSize}px;
    border: none;
    outline: 1px solid currentColor; /* CSS variables don't work here */
    outline-offset: ${props => props.outlineOffset}px;
    ${props => props.beforeMargins && `margin: ${props.beforeMargins};`};
  }
`;

type SessionRadioProps = {
  label: string;
  value: string;
  active: boolean;
  inputName?: string;
  beforeMargins?: string;
  onClick?: (value: string) => void;
  disabled?: boolean;
  radioPosition?: 'left' | 'right';
  style?: CSSProperties;
  labelDatatestId?: SessionDataTestId;
  inputDatatestId?: SessionDataTestId;
};

export const SessionRadio = (props: SessionRadioProps) => {
  const {
    label,
    inputName,
    value,
    active,
    onClick,
    beforeMargins,
    disabled = false,
    radioPosition = 'left',
    style,
    labelDatatestId,
    inputDatatestId,
  } = props;

  const clickHandler = (e: SyntheticEvent<any>) => {
    if (!disabled && onClick) {
      // let something else catch the event if our click handler is not set
      e.stopPropagation();
      onClick(value);
    }
  };

  const filledSize = 15 / 2;
  const outlineOffset = 2;

  return (
    <StyledButton
      onKeyDown={e => {
        if (e.code === 'Space') {
          clickHandler(e);
        }
      }}
      onClick={clickHandler}
      disabled={disabled}
    >
      <Flex
        container={true}
        flexDirection={radioPosition === 'left' ? 'row' : 'row-reverse'}
        justifyContent={radioPosition === 'left' ? 'flex-start' : 'flex-end'}
        style={{ ...style, position: 'relative' }}
      >
        <StyledInput
          type="radio"
          name={inputName || ''}
          value={value}
          aria-checked={active}
          checked={active}
          onChange={clickHandler}
          tabIndex={-1} // clickHandler is on the parent button, so we need to skip this input while pressing Tab
          filledSize={filledSize * 2}
          outlineOffset={outlineOffset}
          disabled={disabled}
          data-testid={inputDatatestId}
        />
        <StyledLabel
          role="button"
          onClick={clickHandler}
          filledSize={filledSize - 1}
          outlineOffset={outlineOffset}
          beforeMargins={beforeMargins}
          aria-label={label}
          disabled={disabled}
          data-testid={labelDatatestId}
        >
          {label}
        </StyledLabel>
      </Flex>
    </StyledButton>
  );
};

const StyledInputOutlineSelected = styled(StyledInput)`
  color: ${props => (props.disabled ? 'var(--disabled-color)' : 'var(--text-primary-color)')};

  label:before,
  label:before {
    outline: none;
  }

  &:checked + label:before {
    outline: 1px solid currentColor;
  }
`;
const StyledLabelOutlineSelected = styled(StyledLabel)<{ selectedColor: string }>`
  &:before {
    background: ${props =>
      props.disabled
        ? 'var(--disabled-color)'
        : props.selectedColor
          ? props.selectedColor
          : 'var(--primary-color)'};
    outline: 1px solid transparent; /* CSS variables don't work here */
  }
`;

/**
 * Keeping this component here so we can reuse the `StyledInput` and `StyledLabel` defined locally rather than exporting them
 */
export const SessionRadioPrimaryColors = (props: {
  value: string;
  active: boolean;
  inputName?: string;
  onClick: (value: string) => void;
  ariaLabel?: string;
  color: string; // by default, we use the theme accent color but for the settings screen we need to be able to force it
  disabled?: boolean;
}) => {
  const { inputName, value, active, onClick, color, ariaLabel, disabled = false } = props;

  function clickHandler(e: ChangeEvent<any>) {
    e.stopPropagation();
    onClick(value);
  }

  const filledSize = 31 / 2;
  const outlineOffset = 5;

  return (
    <Flex container={true} padding="0 0 5px 0">
      <StyledInputOutlineSelected
        type="radio"
        name={inputName || ''}
        value={value}
        aria-checked={active}
        checked={active}
        onChange={clickHandler}
        filledSize={filledSize}
        outlineOffset={outlineOffset}
        selectedColor={color}
        aria-label={ariaLabel}
        disabled={disabled}
      />

      <StyledLabelOutlineSelected
        role="button"
        onClick={clickHandler}
        selectedColor={color}
        filledSize={filledSize}
        outlineOffset={outlineOffset}
        disabled={disabled}
      >
        {''}
      </StyledLabelOutlineSelected>
    </Flex>
  );
};<|MERGE_RESOLUTION|>--- conflicted
+++ resolved
@@ -1,8 +1,5 @@
-<<<<<<< HEAD
-import React, { ChangeEvent, SessionDataTestId } from 'react';
-=======
-import { ChangeEvent, SyntheticEvent } from 'react';
->>>>>>> a92dbfe5
+import { ChangeEvent, SessionDataTestId, SyntheticEvent } from 'react';
+
 import styled, { CSSProperties } from 'styled-components';
 import { Flex } from './Flex';
 
@@ -65,8 +62,8 @@
   disabled?: boolean;
   radioPosition?: 'left' | 'right';
   style?: CSSProperties;
-  labelDatatestId?: SessionDataTestId;
-  inputDatatestId?: SessionDataTestId;
+  labelDataTestId?: SessionDataTestId;
+  inputDataTestId?: SessionDataTestId;
 };
 
 export const SessionRadio = (props: SessionRadioProps) => {
@@ -80,8 +77,8 @@
     disabled = false,
     radioPosition = 'left',
     style,
-    labelDatatestId,
-    inputDatatestId,
+    labelDataTestId,
+    inputDataTestId,
   } = props;
 
   const clickHandler = (e: SyntheticEvent<any>) => {
@@ -122,7 +119,7 @@
           filledSize={filledSize * 2}
           outlineOffset={outlineOffset}
           disabled={disabled}
-          data-testid={inputDatatestId}
+          data-testid={inputDataTestId}
         />
         <StyledLabel
           role="button"
@@ -132,7 +129,7 @@
           beforeMargins={beforeMargins}
           aria-label={label}
           disabled={disabled}
-          data-testid={labelDatatestId}
+          data-testid={labelDataTestId}
         >
           {label}
         </StyledLabel>
