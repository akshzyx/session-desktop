--- conflicted
+++ resolved
@@ -234,16 +234,11 @@
 
     return (
       <svg
-<<<<<<< HEAD
         className={classNames(
           'session-icon',
           iconType,
-          iconRotation,
           iconPadded ? 'padded' : ''
         )}
-=======
-        className={classNames('session-icon', iconType)}
->>>>>>> 64d4a7e2
         version="1.1"
         preserveAspectRatio="xMidYMid meet"
         viewBox={iconDef.viewBox}
