--- conflicted
+++ resolved
@@ -24,7 +24,7 @@
   hasNickname?: boolean;
   isKickedFromGroup?: boolean;
   left?: boolean;
-  theme?: any
+  theme?: any;
 
   onDeleteMessages?: () => void;
   onDeleteContact?: () => void;
@@ -40,7 +40,7 @@
 
 export const ConversationListItemContextMenu = (props: PropsContextConversationItem) => {
   const {
-    id, 
+    id,
     triggerId,
     isBlocked,
     isMe,
@@ -59,56 +59,51 @@
     onInviteContacts,
     onLeaveGroup,
     onChangeNickname,
-    theme
+    theme,
   } = props;
 
   const isGroup = type === 'group';
 
-  const [ modal, setModal ] = useState<any>(null);
+  const [modal, setModal] = useState<any>(null);
 
   return (
     <>
-    { modal ? modal : null}
+      {modal ? modal : null}
 
-    <Menu id={triggerId} animation={animation.fade}>
-      {getBlockMenuItem(
-        isMe,
-        type === ConversationTypeEnum.PRIVATE,
-        isBlocked,
-        onBlockContact,
-        onUnblockContact
-      )}
-<<<<<<< HEAD
-      {getCopyMenuItem(isPublic, isGroup, onCopyPublicKey)}
-      {getMarkAllReadMenuItem(onMarkAllRead)}
-      {getChangeNicknameMenuItem(isMe, onChangeNickname, isGroup)}
-      {getClearNicknameMenuItem(isMe, hasNickname, onClearNickname, isGroup)}
+      <Menu id={triggerId} animation={animation.fade}>
+        {getBlockMenuItem(
+          isMe,
+          type === ConversationTypeEnum.PRIVATE,
+          isBlocked,
+          onBlockContact,
+          onUnblockContact
+        )}
+        {getCopyMenuItem(isPublic, isGroup, onCopyPublicKey)}
+        {getMarkAllReadMenuItem(onMarkAllRead)}
+        {getChangeNicknameMenuItem(isMe, onChangeNickname, isGroup, id, setModal)}
+        {getClearNicknameMenuItem(isMe, hasNickname, onClearNickname, isGroup)}
 
-      {getDeleteMessagesMenuItem(isPublic, onDeleteMessages)}
-      {getInviteContactMenuItem(isGroup, isPublic, onInviteContacts)}
-      {getDeleteContactMenuItem(isMe, isGroup, isPublic, left, isKickedFromGroup, onDeleteContact)}
-      {getLeaveGroupMenuItem(isKickedFromGroup, left, isGroup, isPublic, onLeaveGroup)}
-=======
-      {getCopyMenuItem(isPublic, isGroup, onCopyPublicKey, window.i18n)}
-      {getMarkAllReadMenuItem(onMarkAllRead, window.i18n)}
-      {getChangeNicknameMenuItem(isMe, onChangeNickname, isGroup, window.i18n, id, setModal)}
-      {getClearNicknameMenuItem(isMe, hasNickname, onClearNickname, isGroup, window.i18n)}
-
-      {getDeleteMessagesMenuItem(isPublic, onDeleteMessages, window.i18n, id)}
-      {getInviteContactMenuItem(isGroup, isPublic, onInviteContacts, window.i18n)}
-      {getDeleteContactMenuItem(
-        isMe,
-        isGroup,
-        isPublic,
-        left,
-        isKickedFromGroup,
-        onDeleteContact,
-        window.i18n,
-        id
-      )}
-      {getLeaveGroupMenuItem(isKickedFromGroup, left, isGroup, isPublic, onLeaveGroup, window.i18n, id, setModal, theme)}
->>>>>>> 18566aef
-    </Menu>
+        {getDeleteMessagesMenuItem(isPublic, onDeleteMessages, id)}
+        {getInviteContactMenuItem(isGroup, isPublic, onInviteContacts)}
+        {getDeleteContactMenuItem(
+          isMe,
+          isGroup,
+          isPublic,
+          left,
+          isKickedFromGroup,
+          onDeleteContact,
+          id
+        )}
+        {getLeaveGroupMenuItem(
+          isKickedFromGroup,
+          left,
+          isGroup,
+          isPublic,
+          onLeaveGroup,
+          id,
+          setModal
+        )}
+      </Menu>
     </>
   );
 };