--- conflicted
+++ resolved
@@ -440,34 +440,6 @@
         confirmationDialogParams: undefined,
       },
       {
-<<<<<<< HEAD
-        id: 'message-ttl',
-        title: window.i18n('messageTTL'),
-        description: window.i18n('messageTTLSettingDescription'),
-        // TODO: Revert
-        // TTL set to 2 days for mobile push notification compabability
-        // temporary fix .t 13/07/2020
-        //
-        // TODO: Hook up this TTL to message sending when re-enabling.
-        // This setting is not used in any libsession sending code
-        hidden: true,
-        type: SessionSettingType.Slider,
-        category: SessionSettingCategory.Privacy,
-        setFn: undefined,
-        comparisonValue: undefined,
-        onClick: undefined,
-        content: {
-          dotsEnabled: true,
-          step: 6,
-          min: 12,
-          max: 96,
-          defaultValue: NumberUtils.msAsUnit(
-            window.CONSTANTS.TTL_DEFAULT_REGULAR_MESSAGE,
-            'hour'
-          ),
-          info: (value: number) => `${value} Hours`,
-        },
-=======
         id: 'media-permissions',
         title: window.i18n('mediaPermissionsTitle'),
         description: window.i18n('mediaPermissionsDescription'),
@@ -478,7 +450,6 @@
         content: undefined,
         comparisonValue: undefined,
         onClick: undefined,
->>>>>>> dfff6c21
         confirmationDialogParams: undefined,
       },
       {
