--- conflicted
+++ resolved
@@ -213,13 +213,8 @@
   private copySeed(seed: string) {
     window.clipboard.writeText(seed);
 
-<<<<<<< HEAD
-    window.pushToast({
+    ToastUtils.push({
       title: window.i18n('copiedToClipboard'),
-=======
-    ToastUtils.push({
-      title: window.i18n('copiedMnemonic'),
->>>>>>> 7fad4107
       type: 'success',
       id: 'copySeedToast',
     });
