--- conflicted
+++ resolved
@@ -1,7 +1,6 @@
 import React from 'react';
 import { SessionModal } from './SessionModal';
 import { SessionButton, SessionButtonColor } from './SessionButton';
-import classNames from 'classnames';
 import { SessionHtmlRenderer } from './SessionHTMLRenderer';
 import { SessionIcon, SessionIconSize, SessionIconType } from './icon';
 
@@ -18,12 +17,8 @@
   hideCancel: boolean;
   okTheme: SessionButtonColor;
   closeTheme: SessionButtonColor;
-<<<<<<< HEAD
-  centeredText?: boolean;
-=======
   sessionIcon?: SessionIconType;
   iconSize?: SessionIconSize;
->>>>>>> dfff6c21
 }
 
 export class SessionConfirm extends React.Component<Props> {
@@ -49,12 +44,8 @@
       onClickOk,
       onClickClose,
       hideCancel,
-<<<<<<< HEAD
-      centeredText,
-=======
       sessionIcon,
       iconSize,
->>>>>>> dfff6c21
     } = this.props;
 
     const okText = this.props.okText || window.i18n('ok');
@@ -88,24 +79,11 @@
             className={messageSubText}
             html={message}
           />
-<<<<<<< HEAD
-          {messageSub && (
-            <span
-              className={classNames(
-                'session-confirm-sub-message subtle',
-                centeredText && 'text-center'
-              )}
-            >
-              {messageSub}
-            </span>
-          )}
-=======
           <SessionHtmlRenderer
             tag="span"
             className="session-confirm-sub-message subtle"
             html={messageSub}
           />
->>>>>>> dfff6c21
         </div>
 
         <div className="session-modal__button-group">
