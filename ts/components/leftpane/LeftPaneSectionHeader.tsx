import { useDispatch, useSelector } from 'react-redux';
import styled from 'styled-components';
import { clearSearch } from '../../state/ducks/search';
import {
  LeftOverlayMode,
  SectionType,
  setLeftOverlayMode,
  showLeftPaneSection,
  showSettingsSection,
} from '../../state/ducks/section';
import { disableRecoveryPhrasePrompt } from '../../state/ducks/userConfig';
import { getFocusedSection, getLeftOverlayMode } from '../../state/selectors/section';
import { useHideRecoveryPasswordEnabled } from '../../state/selectors/settings';
import { useIsDarkTheme } from '../../state/selectors/theme';
import { getShowRecoveryPhrasePrompt } from '../../state/selectors/userConfig';
import { isSignWithRecoveryPhrase } from '../../util/storage';
import { Flex } from '../basic/Flex';
import { SessionButton } from '../basic/SessionButton';
import { SpacerMD, SpacerSM } from '../basic/Text';
import { MenuButton } from '../buttons';
import { SessionIcon, SessionIconButton } from '../icon';

const StyledLeftPaneSectionHeader = styled(Flex)`
  height: var(--main-view-header-height);
  padding-inline-end: 7px;
  transition: var(--default-duration);
`;

const SectionTitle = styled.h1`
  padding-top: var(--margins-xs);
  flex-grow: 1;
  color: var(--text-primary-color);
`;

const StyledProgressBarContainer = styled.div`
  width: 100%;
  height: 5px;
  flex-direction: row;
  background: var(--border-color);
`;

const StyledProgressBarInner = styled.div`
  background: var(--primary-color);
  width: 100%;
  transition: width var(--default-duration) ease-in;
  height: 100%;
`;

const StyledBanner = styled(Flex)`
  p {
    padding: 0;
    margin: 0;
    line-height: 1.2;
  }

  p:nth-child(2) {
    font-size: 12px;
  }

  .session-button {
    width: 100%;
  }

  svg {
    margin-top: -3px;
    margin-left: var(--margins-xs);
  }
`;

const StyledBannerTitle = styled.p`
  font-size: var(--font-size-h4);
  font-weight: 500;
  line-height: 1;
`;

const StyledLeftPaneBanner = styled.div`
  background: var(--background-secondary-color);
  display: flex;
  flex-direction: column;
  border-bottom: 1px solid var(--border-color);
`;

function getLeftPaneHeaderLabel(
  leftOverlayMode: LeftOverlayMode | undefined,
  focusedSection: SectionType
): string {
  let label = '';

  switch (leftOverlayMode) {
    case 'open-group':
      label = window.i18n('joinOpenGroup');
      break;
    case 'closed-group':
      label = window.i18n('createGroup');
      break;
    case 'message':
      label = window.i18n('newMessage');
      break;
    case 'message-requests':
      label = window.i18n('messageRequests');
      break;
    case 'invite-a-friend':
      label = window.i18n('sessionInviteAFriend');
      break;
    case 'choose-action':
    default:
      label = window.i18n('messagesHeader');
  }

  switch (focusedSection) {
    case SectionType.Settings:
      label = window.i18n('settingsHeader');
      break;
    case SectionType.Message:
    default:
  }

  return label;
}

export const LeftPaneBanner = () => {
  const isDarkTheme = useIsDarkTheme();
  const section = useSelector(getFocusedSection);
  const isSignInWithRecoveryPhrase = isSignWithRecoveryPhrase();
  const hideRecoveryPassword = useHideRecoveryPasswordEnabled();

  const dispatch = useDispatch();

  const showRecoveryPhraseModal = () => {
    dispatch(disableRecoveryPhrasePrompt());
    dispatch(showLeftPaneSection(SectionType.Settings));
    dispatch(showSettingsSection('recoveryPassword'));
  };

<<<<<<< HEAD
  return (
    <StyledBannerInner>
      {/** TODO: String localization - remove */}
      <p>{window.i18n('recoveryPhraseRevealMessage')}</p>
      <SessionButton
        // TODO: String localization - remove
        text={window.i18n('recoveryPhraseRevealButtonText')}
        onClick={showRecoveryPhraseModal}
        dataTestId="reveal-recovery-phrase"
      />
    </StyledBannerInner>
  );
};

export const LeftPaneBanner = () => {
  const section = useSelector(getFocusedSection);
  const isSignInWithRecoveryPhrase = isSignWithRecoveryPhrase();

  if (section !== SectionType.Message || isSignInWithRecoveryPhrase) {
=======
  if (section !== SectionType.Message || isSignInWithRecoveryPhrase || hideRecoveryPassword) {
>>>>>>> 8b5978e3
    return null;
  }

  return (
    <StyledLeftPaneBanner>
      <StyledProgressBarContainer>
        <StyledProgressBarInner />
      </StyledProgressBarContainer>
<<<<<<< HEAD
      <StyledBannerTitle>
        {/** TODO: String localization - remove */}
        {window.i18n('recoveryPhraseSecureTitle')} <span>90%</span>
      </StyledBannerTitle>
      <Flex flexDirection="column" justifyContent="space-between" padding={'var(--margins-sm)'}>
        <BannerInner />
      </Flex>
=======
      <StyledBanner
        container={true}
        width={'100%'}
        flexDirection="column"
        alignItems={'flex-start'}
        padding={'var(--margins-md)'}
      >
        <Flex container={true} width={'100%'} alignItems="flex-start">
          <StyledBannerTitle>{window.i18n('saveRecoveryPassword')}</StyledBannerTitle>
          <SessionIcon
            iconType={isDarkTheme ? 'recoveryPasswordFill' : 'recoveryPasswordOutline'}
            iconSize="medium"
            iconColor="var(--text-primary-color)"
          />
        </Flex>
        <p>{window.i18n('saveRecoveryPasswordDescription')}</p>
        <SpacerMD />
        <SessionButton
          ariaLabel="Reveal recovery phrase button"
          text={window.i18n('continue')}
          onClick={showRecoveryPhraseModal}
          dataTestId="reveal-recovery-phrase"
        />
      </StyledBanner>
>>>>>>> 8b5978e3
    </StyledLeftPaneBanner>
  );
};

export const LeftPaneSectionHeader = () => {
  const showRecoveryPhrasePrompt = useSelector(getShowRecoveryPhrasePrompt);
  const focusedSection = useSelector(getFocusedSection);
  const leftOverlayMode = useSelector(getLeftOverlayMode);

  const dispatch = useDispatch();
  const returnToActionChooser = () => {
    if (leftOverlayMode === 'closed-group') {
      dispatch(clearSearch());
    }
    dispatch(setLeftOverlayMode('choose-action'));
  };

  const label = getLeftPaneHeaderLabel(leftOverlayMode, focusedSection);
  const isMessageSection = focusedSection === SectionType.Message;

<<<<<<< HEAD
  switch (focusedSection) {
    case SectionType.Settings:
      label = window.i18n('sessionSettings');
      break;
    case SectionType.Message:
      label = isMessageRequestOverlayShown
        ? window.i18n('sessionMessageRequests')
        : window.i18n('messages');
      break;
    default:
  }

=======
>>>>>>> 8b5978e3
  return (
    <Flex flexDirection="column">
      <StyledLeftPaneSectionHeader
        container={true}
        flexDirection="row"
        justifyContent="space-between"
        alignItems="center"
      >
        {leftOverlayMode &&
        leftOverlayMode !== 'choose-action' &&
        leftOverlayMode !== 'message-requests' ? (
          <SessionIconButton
            ariaLabel="Back button"
            iconSize="medium"
            iconType="chevron"
            iconRotation={90}
            onClick={returnToActionChooser}
            dataTestId="back-button"
          />
        ) : (
          <SpacerSM />
        )}
        <SectionTitle>{label}</SectionTitle>
        {isMessageSection && <MenuButton />}
      </StyledLeftPaneSectionHeader>
      {showRecoveryPhrasePrompt && <LeftPaneBanner />}
    </Flex>
  );
};<|MERGE_RESOLUTION|>--- conflicted
+++ resolved
@@ -132,29 +132,7 @@
     dispatch(showSettingsSection('recoveryPassword'));
   };
 
-<<<<<<< HEAD
-  return (
-    <StyledBannerInner>
-      {/** TODO: String localization - remove */}
-      <p>{window.i18n('recoveryPhraseRevealMessage')}</p>
-      <SessionButton
-        // TODO: String localization - remove
-        text={window.i18n('recoveryPhraseRevealButtonText')}
-        onClick={showRecoveryPhraseModal}
-        dataTestId="reveal-recovery-phrase"
-      />
-    </StyledBannerInner>
-  );
-};
-
-export const LeftPaneBanner = () => {
-  const section = useSelector(getFocusedSection);
-  const isSignInWithRecoveryPhrase = isSignWithRecoveryPhrase();
-
-  if (section !== SectionType.Message || isSignInWithRecoveryPhrase) {
-=======
   if (section !== SectionType.Message || isSignInWithRecoveryPhrase || hideRecoveryPassword) {
->>>>>>> 8b5978e3
     return null;
   }
 
@@ -163,15 +141,6 @@
       <StyledProgressBarContainer>
         <StyledProgressBarInner />
       </StyledProgressBarContainer>
-<<<<<<< HEAD
-      <StyledBannerTitle>
-        {/** TODO: String localization - remove */}
-        {window.i18n('recoveryPhraseSecureTitle')} <span>90%</span>
-      </StyledBannerTitle>
-      <Flex flexDirection="column" justifyContent="space-between" padding={'var(--margins-sm)'}>
-        <BannerInner />
-      </Flex>
-=======
       <StyledBanner
         container={true}
         width={'100%'}
@@ -180,7 +149,8 @@
         padding={'var(--margins-md)'}
       >
         <Flex container={true} width={'100%'} alignItems="flex-start">
-          <StyledBannerTitle>{window.i18n('saveRecoveryPassword')}</StyledBannerTitle>
+          {/** TODO: String localization - remove */}
+          <StyledBannerTitle>{window.i18n('recoveryPhraseSecureTitle')}</StyledBannerTitle>
           <SessionIcon
             iconType={isDarkTheme ? 'recoveryPasswordFill' : 'recoveryPasswordOutline'}
             iconSize="medium"
@@ -196,7 +166,6 @@
           dataTestId="reveal-recovery-phrase"
         />
       </StyledBanner>
->>>>>>> 8b5978e3
     </StyledLeftPaneBanner>
   );
 };
@@ -217,21 +186,6 @@
   const label = getLeftPaneHeaderLabel(leftOverlayMode, focusedSection);
   const isMessageSection = focusedSection === SectionType.Message;
 
-<<<<<<< HEAD
-  switch (focusedSection) {
-    case SectionType.Settings:
-      label = window.i18n('sessionSettings');
-      break;
-    case SectionType.Message:
-      label = isMessageRequestOverlayShown
-        ? window.i18n('sessionMessageRequests')
-        : window.i18n('messages');
-      break;
-    default:
-  }
-
-=======
->>>>>>> 8b5978e3
   return (
     <Flex flexDirection="column">
       <StyledLeftPaneSectionHeader
