--- conflicted
+++ resolved
@@ -174,13 +174,8 @@
 // Do this only if we created a new Session ID, or if we already received the initial configuration message
 const triggerSyncIfNeeded = async () => {
   const us = UserUtils.getOurPubKeyStrFromCache();
-<<<<<<< HEAD
   await ConvoHub.use().get(us).setDidApproveMe(true, true);
   await ConvoHub.use().get(us).setIsApproved(true, true);
-=======
-  await getConversationController().get(us).setDidApproveMe(true, true);
-  await getConversationController().get(us).setIsApproved(true, true);
->>>>>>> 71436eac
   const didWeHandleAConfigurationMessageAlready =
     (await Data.getItemById(SettingsKey.hasSyncedInitialConfigurationItem))?.value || false;
   if (didWeHandleAConfigurationMessageAlready) {
