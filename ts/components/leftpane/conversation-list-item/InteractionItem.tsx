import { isEmpty } from 'lodash';
import { useEffect, useState } from 'react';

import styled from 'styled-components';
import { useIsPrivate, useIsPublic } from '../../../hooks/useParamSelector';
import { getConversationController } from '../../../session/conversations';
import { assertUnreachable } from '../../../types/sqlSharedTypes';
import { MessageBody } from '../../conversation/message/message-content/MessageBody';
import {
  ConversationInteractionType,
  ConversationInteractionStatus,
} from '../../../interactions/types';
import { LastMessageType } from '../../../state/ducks/types';

const StyledInteractionItemText = styled.div<{ isError: boolean }>`
  ${props => props.isError && 'color: var(--danger-color) !important;'}
`;

type InteractionItemProps = {
  conversationId: string;
  lastMessage: LastMessageType | null;
};

export const InteractionItem = (props: InteractionItemProps) => {
  const { conversationId, lastMessage } = props;
  const isGroup = !useIsPrivate(conversationId);
  const isCommunity = useIsPublic(conversationId);

  const [storedLastMessageText, setStoredLastMessageText] = useState(lastMessage?.text);
  const [storedLastMessageInteractionStatus, setStoredLastMessageInteractionStatus] = useState(
    lastMessage?.interactionStatus
  );

  // NOTE we want to reset the interaction state when the last message changes
  useEffect(() => {
    if (conversationId) {
      const convo = getConversationController().get(conversationId);

      if (storedLastMessageInteractionStatus !== convo.get('lastMessageInteractionStatus')) {
        setStoredLastMessageInteractionStatus(convo.get('lastMessageInteractionStatus'));
        setStoredLastMessageText(convo.get('lastMessage'));
      }
    }
  }, [conversationId, storedLastMessageInteractionStatus]);

  if (!lastMessage) {
    return null;
  }

  const { interactionType, interactionStatus } = lastMessage || {};

  if (!interactionType || !interactionStatus) {
    return null;
  }

  let text = storedLastMessageText || '';
  let errorText = '';

  switch (interactionType) {
    case ConversationInteractionType.Hide:
      // if it's hidden or pending hiding, we don't show any text
      break;
    case ConversationInteractionType.Leave:
      errorText = isCommunity
        ? window.i18n('leaveCommunityFailed')
        : isGroup
<<<<<<< HEAD
        ? window.i18n('groupErrorLeave')
        : window.i18n('deleteConversationFailed');
=======
          ? window.i18n('leaveGroupFailed')
          : window.i18n('deleteConversationFailed');
>>>>>>> 8b5978e3
      text =
        interactionStatus === ConversationInteractionStatus.Error
          ? errorText
          : interactionStatus === ConversationInteractionStatus.Start ||
              interactionStatus === ConversationInteractionStatus.Loading
            ? window.i18n('leaving')
            : text;
      break;
    default:
      assertUnreachable(
        interactionType,
        `InteractionItem: Missing case error "${interactionType}"`
      );
  }

  if (isEmpty(text)) {
    return null;
  }

  return (
    <div className="module-conversation-list-item__message">
      <StyledInteractionItemText
        className="module-conversation-list-item__message__text"
        isError={Boolean(interactionStatus === ConversationInteractionStatus.Error)}
      >
        <MessageBody text={text} disableJumbomoji={true} disableLinks={true} isGroup={isGroup} />
      </StyledInteractionItemText>
    </div>
  );
};<|MERGE_RESOLUTION|>--- conflicted
+++ resolved
@@ -64,20 +64,15 @@
       errorText = isCommunity
         ? window.i18n('leaveCommunityFailed')
         : isGroup
-<<<<<<< HEAD
         ? window.i18n('groupErrorLeave')
         : window.i18n('deleteConversationFailed');
-=======
-          ? window.i18n('leaveGroupFailed')
-          : window.i18n('deleteConversationFailed');
->>>>>>> 8b5978e3
       text =
         interactionStatus === ConversationInteractionStatus.Error
           ? errorText
           : interactionStatus === ConversationInteractionStatus.Start ||
-              interactionStatus === ConversationInteractionStatus.Loading
-            ? window.i18n('leaving')
-            : text;
+            interactionStatus === ConversationInteractionStatus.Loading
+          ? window.i18n('leaving')
+          : text;
       break;
     default:
       assertUnreachable(
