import classNames from 'classnames';
import { isEmpty } from 'lodash';
import React from 'react';
import { useSelector } from 'react-redux';
import {
  useHasUnread,
  useIsPrivate,
  useIsTyping,
  useLastMessage,
} from '../../../hooks/useParamSelector';
import { LastMessageStatusType } from '../../../state/ducks/conversations';
import { isSearching } from '../../../state/selectors/search';
import { getIsMessageRequestOverlayShown } from '../../../state/selectors/section';
import { assertUnreachable } from '../../../types/sqlSharedTypes';
import { TypingAnimation } from '../../conversation/TypingAnimation';
import { MessageBody } from '../../conversation/message/message-content/MessageBody';
import { SessionIcon } from '../../icon';
import { useConvoIdFromContext } from './ConvoIdContext';
<<<<<<< HEAD
=======
import { InteractionItem } from './InteractionItem';
>>>>>>> fe60c69f

export const MessageItem = () => {
  const conversationId = useConvoIdFromContext();
  const lastMessage = useLastMessage(conversationId);
  const isGroup = !useIsPrivate(conversationId);

  const hasUnread = useHasUnread(conversationId);
  const isConvoTyping = useIsTyping(conversationId);
  const isMessageRequest = useSelector(getIsMessageRequestOverlayShown);

  const isSearchingMode = useSelector(isSearching);

  if (lastMessage?.interactionType && lastMessage?.interactionStatus) {
    return <InteractionItem conversationId={conversationId} lastMessage={lastMessage} />;
  }

  if (!lastMessage && !isConvoTyping) {
    return null;
  }

  const text = lastMessage?.text || '';

  if (isEmpty(text)) {
    return null;
  }

  return (
    <div className="module-conversation-list-item__message">
      <div
        className={classNames(
          'module-conversation-list-item__message__text',
          hasUnread ? 'module-conversation-list-item__message__text--has-unread' : null
        )}
      >
        {isConvoTyping ? (
          <TypingAnimation />
        ) : (
          <MessageBody text={text} disableJumbomoji={true} disableLinks={true} isGroup={isGroup} />
        )}
      </div>
      {!isSearchingMode && lastMessage && lastMessage.status && !isMessageRequest ? (
        <IconMessageStatus status={lastMessage.status} />
      ) : null}
    </div>
  );
};

function IconMessageStatus({ status }: { status: LastMessageStatusType }) {
  const nonErrorIconColor = 'var(--text-secondary-color';
  switch (status) {
    case 'error':
      return <SessionIcon iconColor={'var(--danger-color'} iconType="error" iconSize="tiny" />;
    case 'read':
      return (
        <SessionIcon
          iconColor={nonErrorIconColor}
          iconType="doubleCheckCircleFilled"
          iconSize="tiny"
        />
      );
    case 'sending':
      return (
        <SessionIcon
          rotateDuration={2}
          iconColor={nonErrorIconColor}
          iconType="sending"
          iconSize="tiny"
        />
      );
    case 'sent':
      return <SessionIcon iconColor={nonErrorIconColor} iconType="circleCheck" iconSize="tiny" />;
    case undefined:
      return null;
    default:
      assertUnreachable(status, 'missing case error');
  }
}<|MERGE_RESOLUTION|>--- conflicted
+++ resolved
@@ -16,10 +16,7 @@
 import { MessageBody } from '../../conversation/message/message-content/MessageBody';
 import { SessionIcon } from '../../icon';
 import { useConvoIdFromContext } from './ConvoIdContext';
-<<<<<<< HEAD
-=======
 import { InteractionItem } from './InteractionItem';
->>>>>>> fe60c69f
 
 export const MessageItem = () => {
   const conversationId = useConvoIdFromContext();
