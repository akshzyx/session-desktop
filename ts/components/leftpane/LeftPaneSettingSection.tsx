import { useDispatch, useSelector } from 'react-redux';
import styled from 'styled-components';

import { resetConversationExternal } from '../../state/ducks/conversations';
import { recoveryPhraseModal, updateDeleteAccountModal } from '../../state/ducks/modalDialog';
import {
  SectionType,
  setLeftOverlayMode,
  showLeftPaneSection,
  showSettingsSection,
} from '../../state/ducks/section';
import { getFocusedSettingsSection } from '../../state/selectors/section';
import { SessionIcon } from '../icon';
import { LeftPaneSectionHeader } from './LeftPaneSectionHeader';
import type { SessionSettingCategory } from '../../types/ReduxTypes';

const StyledSettingsSectionTitle = styled.strong`
  font-family: var(--font-accent), var(--font-default);
  font-size: var(--font-size-md);
`;

const StyledSettingsListItem = styled.div<{ active: boolean }>`
  background-color: ${props =>
    props.active
      ? 'var(--settings-tab-background-selected-color)'
      : 'var(--settings-tab-background-color)'};
  color: var(--settings-tab-text-color);
  display: flex;
  flex-direction: row;
  justify-content: space-between;
  align-items: center;
  height: 74px;
  line-height: 1.4;
  padding: 0px var(--margins-md);
  flex-shrink: 0;
  cursor: pointer;
  transition: var(--default-duration) !important;

  :hover {
    background: var(--settings-tab-background-hover-color);
  }
`;

const getCategories = (): Array<{ id: SessionSettingCategory; title: string }> => {
  return [
    {
      id: 'privacy' as const,
      title: window.i18n('privacySettingsTitle'),
    },
    {
      id: 'notifications' as const,
      title: window.i18n('notificationsSettingsTitle'),
    },
    {
      id: 'conversations' as const,
      title: window.i18n('conversationsSettingsTitle'),
    },
    {
      id: 'messageRequests' as const,
      title: window.i18n('openMessageRequestInbox'),
    },
    {
      id: 'appearance' as const,
      title: window.i18n('appearanceSettingsTitle'),
    },
    {
      id: 'permissions',
      title: window.i18n('permissionsSettingsTitle'),
    },
    {
      id: 'help' as const,
      title: window.i18n('helpSettingsTitle'),
    },
    {
<<<<<<< HEAD
      id: SessionSettingCategory.RecoveryPassword,
      title: window.i18n('sessionRecoveryPassword'),
=======
      id: 'recoveryPhrase' as const,
      title: window.i18n('recoveryPhrase'),
>>>>>>> 6282ed6e
    },
    {
      id: 'clearData' as const,
      title: window.i18n('clearDataSettingsTitle'),
    },
  ];
};

const LeftPaneSettingsCategoryRow = (props: {
  item: { id: SessionSettingCategory; title: string };
}) => {
  const { item } = props;
  const { id, title } = item;
  const dispatch = useDispatch();
  const focusedSettingsSection = useSelector(getFocusedSettingsSection);

  const dataTestId = `${title.toLowerCase().replace(' ', '-')}-settings-menu-item`;

  const isClearData = id === 'clearData';

  return (
    <StyledSettingsListItem
      data-testid={dataTestId}
      key={id}
      active={id === focusedSettingsSection}
      role="link"
      onClick={() => {
        switch (id) {
          case 'messageRequests':
            dispatch(showLeftPaneSection(SectionType.Message));
            dispatch(setLeftOverlayMode('message-requests'));
            dispatch(resetConversationExternal());
            break;
<<<<<<< HEAD
          case SessionSettingCategory.RecoveryPassword:
=======
          case 'recoveryPhrase':
>>>>>>> 6282ed6e
            dispatch(recoveryPhraseModal({}));
            break;
          case 'clearData':
            dispatch(updateDeleteAccountModal({}));
            break;
          default:
            dispatch(showSettingsSection(id));
        }
      }}
    >
      <StyledSettingsSectionTitle style={{ color: isClearData ? 'var(--danger-color)' : 'unset' }}>
        {title}
      </StyledSettingsSectionTitle>

      {id === focusedSettingsSection && (
        <SessionIcon iconSize="medium" iconType="chevron" iconRotation={270} />
      )}
    </StyledSettingsListItem>
  );
};

const LeftPaneSettingsCategories = () => {
  const categories = getCategories();

  return (
    <>
      {categories.map(item => {
        return <LeftPaneSettingsCategoryRow key={item.id} item={item} />;
      })}
    </>
  );
};
const StyledContentSection = styled.div`
  display: flex;
  flex-direction: column;
  flex: 1;
  overflow-y: auto;
`;

export const LeftPaneSettingSection = () => {
  return (
    <StyledContentSection>
      <LeftPaneSectionHeader />
      <StyledContentSection>
        <LeftPaneSettingsCategories />
      </StyledContentSection>
    </StyledContentSection>
  );
};<|MERGE_RESOLUTION|>--- conflicted
+++ resolved
@@ -10,9 +10,9 @@
   showSettingsSection,
 } from '../../state/ducks/section';
 import { getFocusedSettingsSection } from '../../state/selectors/section';
+import type { SessionSettingCategory } from '../../types/ReduxTypes';
 import { SessionIcon } from '../icon';
 import { LeftPaneSectionHeader } from './LeftPaneSectionHeader';
-import type { SessionSettingCategory } from '../../types/ReduxTypes';
 
 const StyledSettingsSectionTitle = styled.strong`
   font-family: var(--font-accent), var(--font-default);
@@ -72,13 +72,8 @@
       title: window.i18n('helpSettingsTitle'),
     },
     {
-<<<<<<< HEAD
-      id: SessionSettingCategory.RecoveryPassword,
+      id: 'recoveryPassword' as const,
       title: window.i18n('sessionRecoveryPassword'),
-=======
-      id: 'recoveryPhrase' as const,
-      title: window.i18n('recoveryPhrase'),
->>>>>>> 6282ed6e
     },
     {
       id: 'clearData' as const,
@@ -112,11 +107,7 @@
             dispatch(setLeftOverlayMode('message-requests'));
             dispatch(resetConversationExternal());
             break;
-<<<<<<< HEAD
-          case SessionSettingCategory.RecoveryPassword:
-=======
-          case 'recoveryPhrase':
->>>>>>> 6282ed6e
+          case 'recoveryPassword':
             dispatch(recoveryPhraseModal({}));
             break;
           case 'clearData':
