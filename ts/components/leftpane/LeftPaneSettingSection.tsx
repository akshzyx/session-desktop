import React from 'react';
import styled from 'styled-components';

import { LeftPaneSectionHeader } from './LeftPaneSectionHeader';
import { useDispatch, useSelector } from 'react-redux';
import {
  SectionType,
  setOverlayMode,
  showLeftPaneSection,
  showSettingsSection,
} from '../../state/ducks/section';
import { getFocusedSettingsSection } from '../../state/selectors/section';
import { recoveryPhraseModal, updateDeleteAccountModal } from '../../state/ducks/modalDialog';
import { SessionIcon } from '../icon';
import { SessionSettingCategory } from '../settings/SessionSettings';
import { resetConversationExternal } from '../../state/ducks/conversations';
import { StyledLeftPaneList } from './LeftPaneList';

const getCategories = () => {
  return [
    {
      id: SessionSettingCategory.Privacy,
      title: window.i18n('privacySettingsTitle'),
    },
    {
      id: SessionSettingCategory.Notifications,
      title: window.i18n('notificationsSettingsTitle'),
    },
    {
      id: SessionSettingCategory.Conversations,
      title: window.i18n('conversationsSettingsTitle'),
    },
    {
      id: SessionSettingCategory.MessageRequests,
      title: window.i18n('openMessageRequestInbox'),
    },
    {
      id: SessionSettingCategory.Appearance,
      title: window.i18n('appearanceSettingsTitle'),
    },
    {
      id: SessionSettingCategory.Permissions,
      title: window.i18n('permissionsSettingsTitle'),
    },
    {
      id: SessionSettingCategory.Help,
      title: window.i18n('helpSettingsTitle'),
    },
    {
      id: SessionSettingCategory.RecoveryPhrase,
      title: window.i18n('recoveryPhrase'),
    },
    {
      id: SessionSettingCategory.ClearData,
      title: window.i18n('clearDataSettingsTitle'),
    },
  ];
};

const LeftPaneSettingsCategoryRow = (props: {
  item: { id: SessionSettingCategory; title: string };
}) => {
  const { item } = props;
  const { id, title } = item;
  const dispatch = useDispatch();
  const focusedSettingsSection = useSelector(getFocusedSettingsSection);

  const dataTestId = `${title.toLowerCase()}-settings-menu-item`;

  const isClearData = id === SessionSettingCategory.ClearData;

  return (
    <StyledSettingsListItem
      data-testid={dataTestId}
      key={id}
      active={id === focusedSettingsSection}
      role="link"
      onClick={() => {
        switch (id) {
          case SessionSettingCategory.MessageRequests:
            dispatch(showLeftPaneSection(SectionType.Message));
            dispatch(setOverlayMode('message-requests'));
            dispatch(resetConversationExternal());
            break;
          case SessionSettingCategory.RecoveryPhrase:
            dispatch(recoveryPhraseModal({}));
            break;
          case SessionSettingCategory.ClearData:
            dispatch(updateDeleteAccountModal({}));
            break;
          default:
            dispatch(showSettingsSection(id));
        }
      }}
    >
      <StyledSettingsSectionTitle
        style={{ color: isClearData ? 'var(--color-destructive)' : 'unset' }}
      >
        {title}
      </StyledSettingsSectionTitle>

      {id === focusedSettingsSection && (
        <SessionIcon iconSize="medium" iconType="chevron" iconRotation={270} />
      )}
    </StyledSettingsListItem>
  );
};

const LeftPaneSettingsCategories = () => {
  const categories = getCategories();

  return (
<<<<<<< HEAD
    <StyledLeftPaneList key={0}>
      <div className="left-pane-setting-category-list">
        {categories.map(item => {
          return <LeftPaneSettingsCategoryRow key={item.id} item={item} />;
        })}
      </div>
    </StyledLeftPaneList>
=======
    <>
      {categories.map(item => {
        return <LeftPaneSettingsCategoryRow key={item.id} item={item} />;
      })}
    </>
>>>>>>> ffc4ca9f
  );
};
const StyledContentSection = styled.div`
  display: flex;
  flex-direction: column;
  flex: 1;
  overflow-y: auto;
`;

const StyledSettingsSectionTitle = styled.strong`
  font-family: var(--font-font-accent);
  font-size: var(--font-size-md);
`;

const StyledSettingsListItem = styled.div<{ active: boolean }>`
  background: ${props => (props.active ? 'var(--color-conversation-item-selected)' : 'none')};
  display: flex;
  flex-direction: row;
  justify-content: space-between;
  align-items: center;
  height: 74px;
  line-height: 1.4;
  padding: 0px var(--margins-md);
  flex-shrink: 0;
  cursor: pointer;
  transition: var(--default-duration) !important;

  :hover {
    background: var(--color-clickable-hovered);
  }
`;

export const LeftPaneSettingSection = () => {
  return (
    <StyledContentSection>
      <LeftPaneSectionHeader />
      <StyledContentSection>
        <LeftPaneSettingsCategories />
      </StyledContentSection>
    </StyledContentSection>
  );
};<|MERGE_RESOLUTION|>--- conflicted
+++ resolved
@@ -14,7 +14,6 @@
 import { SessionIcon } from '../icon';
 import { SessionSettingCategory } from '../settings/SessionSettings';
 import { resetConversationExternal } from '../../state/ducks/conversations';
-import { StyledLeftPaneList } from './LeftPaneList';
 
 const getCategories = () => {
   return [
@@ -110,21 +109,11 @@
   const categories = getCategories();
 
   return (
-<<<<<<< HEAD
-    <StyledLeftPaneList key={0}>
-      <div className="left-pane-setting-category-list">
-        {categories.map(item => {
-          return <LeftPaneSettingsCategoryRow key={item.id} item={item} />;
-        })}
-      </div>
-    </StyledLeftPaneList>
-=======
     <>
       {categories.map(item => {
         return <LeftPaneSettingsCategoryRow key={item.id} item={item} />;
       })}
     </>
->>>>>>> ffc4ca9f
   );
 };
 const StyledContentSection = styled.div`
