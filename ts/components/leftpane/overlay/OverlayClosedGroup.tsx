--- conflicted
+++ resolved
@@ -67,20 +67,13 @@
 ): Promise<boolean> {
   // Validate groupName and groupMembers length
   if (groupName.length === 0) {
-<<<<<<< HEAD
     ToastUtils.pushToastError('invalidGroupName', window.i18n('groupNameEnterPlease'));
 
-    return false;
-  }
-  if (groupName.length > VALIDATION.MAX_GROUP_NAME_LENGTH) {
-    ToastUtils.pushToastError('invalidGroupName', window.i18n('groupNameEnterShorter'));
-=======
     onError(window.i18n('invalidGroupNameTooShort'));
     return false;
   }
   if (groupName.length > LIBSESSION_CONSTANTS.BASE_GROUP_MAX_NAME_LENGTH) {
-    onError(window.i18n('invalidGroupNameTooLong'));
->>>>>>> 8b5978e3
+    onError(window.i18n('groupNameEnterShorter'));
     return false;
   }
 
@@ -88,19 +81,11 @@
   // the same is valid with groups count < 1
 
   if (groupMemberIds.length < 1) {
-<<<<<<< HEAD
-    ToastUtils.pushToastError('pickClosedGroupMember', window.i18n('groupCreateErrorNoMembers'));
+    onError(window.i18n('groupCreateErrorNoMembers'));
     return false;
   }
   if (groupMemberIds.length >= VALIDATION.CLOSED_GROUP_SIZE_LIMIT) {
-    ToastUtils.pushToastError('closedGroupMaxSize', window.i18n('groupAddMemberMaximum'));
-=======
-    onError(window.i18n('pickClosedGroupMember'));
-    return false;
-  }
-  if (groupMemberIds.length >= VALIDATION.CLOSED_GROUP_SIZE_LIMIT) {
-    onError(window.i18n('closedGroupMaxSize'));
->>>>>>> 8b5978e3
+    onError(window.i18n('groupAddMemberMaximum'));
     return false;
   }
 
@@ -151,16 +136,6 @@
 
   useKey('Escape', closeOverlay);
 
-<<<<<<< HEAD
-  const title = window.i18n('groupCreate');
-  const buttonText = window.i18n('create');
-  const subtitle = window.i18n('groupName');
-  const placeholder = window.i18n('groupNameEnter');
-
-  const noContactsForClosedGroup = privateContactsPubkeys.length === 0;
-
-=======
->>>>>>> 8b5978e3
   const contactsToRender = isSearch ? searchResultContactsOnly : privateContactsPubkeys;
 
   const noContactsForClosedGroup = isEmpty(searchTerm) && contactsToRender.length === 0;
