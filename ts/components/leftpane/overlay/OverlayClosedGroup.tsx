import React, { useState } from 'react';

import { useDispatch, useSelector } from 'react-redux';

import { SessionButton, SessionButtonColor, SessionButtonType } from '../../basic/SessionButton';
import { SessionIdEditable } from '../../basic/SessionIdEditable';
import { SessionSpinner } from '../../basic/SessionSpinner';
import { MemberListItem } from '../../MemberListItem';
import { OverlayHeader } from './OverlayHeader';
// tslint:disable: no-submodule-imports use-simple-attributes

import { resetOverlayMode } from '../../../state/ducks/section';
import { getPrivateContactsPubkeys } from '../../../state/selectors/conversations';
import { SpacerLG } from '../../basic/Text';
import { MainViewController } from '../../MainViewController';
import useKey from 'react-use/lib/useKey';
import styled from 'styled-components';
import { SessionSearchInput } from '../../SessionSearchInput';
import { getSearchResults, isSearching } from '../../../state/selectors/search';
<<<<<<< HEAD
import { VALIDATION } from '../../../session/constants';
=======
import { useSet } from '../../../hooks/useSet';
>>>>>>> ffc4ca9f

const StyledMemberListNoContacts = styled.div`
  font-family: var(--font-font-mono);
  background: var(--color-cell-background);
  text-align: center;
  padding: 20px;
`;

const StyledGroupMemberListContainer = styled.div`
  padding: 2px 0px;
  width: 100%;
  max-height: 400px;
  overflow-y: auto;
  border: var(--border-session);
`;

const NoContacts = () => {
  return (
    <StyledMemberListNoContacts>{window.i18n('noContactsForGroup')}</StyledMemberListNoContacts>
  );
};

export const OverlayClosedGroup = () => {
  const dispatch = useDispatch();
  const privateContactsPubkeys = useSelector(getPrivateContactsPubkeys);
  const [groupName, setGroupName] = useState('');
  const [loading, setLoading] = useState(false);
  const {
    uniqueValues: selectedMemberIds,
    addTo: addToSelected,
    removeFrom: removeFromSelected,
  } = useSet<string>([]);

  function closeOverlay() {
    dispatch(resetOverlayMode());
<<<<<<< HEAD
  }

  function handleSelectMember(memberId: string) {
    if (selectedMemberIds.includes(memberId)) {
      return;
    }

    setSelectedMemberIds([...selectedMemberIds, memberId]);
  }

  function handleUnselectMember(unselectId: string) {
    setSelectedMemberIds(
      selectedMemberIds.filter(id => {
        return id !== unselectId;
      })
    );
=======
>>>>>>> ffc4ca9f
  }

  async function onEnterPressed() {
    if (loading) {
      window?.log?.warn('Closed group creation already in progress');
      return;
    }
    setLoading(true);
    const groupCreated = await MainViewController.createClosedGroup(groupName, selectedMemberIds);
    if (groupCreated) {
      closeOverlay();
      return;
    }
    setLoading(false);
  }

  useKey('Escape', closeOverlay);

  const title = window.i18n('createGroup');
  const buttonText = window.i18n('create');
  const subtitle = window.i18n('createClosedGroupNamePrompt');
  const placeholder = window.i18n('createClosedGroupPlaceholder');

  const noContactsForClosedGroup = privateContactsPubkeys.length === 0;

  const isSearch = useSelector(isSearching);
  const searchResultsSelected = useSelector(getSearchResults);
  const searchResults = isSearch ? searchResultsSelected : undefined;
  let sharedWithResults: Array<string> = [];

  if (searchResults && searchResults.contactsAndGroups.length) {
    sharedWithResults = searchResults.contactsAndGroups
      .filter(convo => convo.isPrivate)
      .map(convo => convo.id);
  }
  const contactsToRender = isSearch ? sharedWithResults : privateContactsPubkeys;

<<<<<<< HEAD
  const disableCreateButton = !selectedMemberIds.length && !groupName.length;

=======
>>>>>>> ffc4ca9f
  return (
    <div className="module-left-pane-overlay">
      <OverlayHeader title={title} subtitle={subtitle} />
      <div className="create-group-name-input">
        <SessionIdEditable
          editable={!noContactsForClosedGroup}
          placeholder={placeholder}
          value={groupName}
          isGroup={true}
          maxLength={VALIDATION.MAX_GROUP_NAME_LENGTH}
          onChange={setGroupName}
          onPressEnter={onEnterPressed}
          dataTestId="new-closed-group-name"
        />
      </div>

      <SessionSpinner loading={loading} />

      <SpacerLG />
      <SessionSearchInput />

      <StyledGroupMemberListContainer>
        {noContactsForClosedGroup ? (
          <NoContacts />
        ) : (
          <div className="group-member-list__selection">
            {contactsToRender.map((memberPubkey: string) => (
              <MemberListItem
                pubkey={memberPubkey}
                isSelected={selectedMemberIds.some(m => m === memberPubkey)}
                key={memberPubkey}
                onSelect={addToSelected}
                onUnselect={removeFromSelected}
              />
            ))}
          </div>
        )}
      </StyledGroupMemberListContainer>

      <SpacerLG style={{ flexShrink: 0 }} />

      <SessionButton
        buttonColor={SessionButtonColor.Green}
        buttonType={SessionButtonType.BrandOutline}
        text={buttonText}
        disabled={disableCreateButton}
        onClick={onEnterPressed}
        dataTestId="next-button"
        margin="auto 0 var(--margins-lg) 0 " // just to keep that button at the bottom of the overlay (even with an empty list)
      />
    </div>
  );
};<|MERGE_RESOLUTION|>--- conflicted
+++ resolved
@@ -17,11 +17,8 @@
 import styled from 'styled-components';
 import { SessionSearchInput } from '../../SessionSearchInput';
 import { getSearchResults, isSearching } from '../../../state/selectors/search';
-<<<<<<< HEAD
+import { useSet } from '../../../hooks/useSet';
 import { VALIDATION } from '../../../session/constants';
-=======
-import { useSet } from '../../../hooks/useSet';
->>>>>>> ffc4ca9f
 
 const StyledMemberListNoContacts = styled.div`
   font-family: var(--font-font-mono);
@@ -57,25 +54,6 @@
 
   function closeOverlay() {
     dispatch(resetOverlayMode());
-<<<<<<< HEAD
-  }
-
-  function handleSelectMember(memberId: string) {
-    if (selectedMemberIds.includes(memberId)) {
-      return;
-    }
-
-    setSelectedMemberIds([...selectedMemberIds, memberId]);
-  }
-
-  function handleUnselectMember(unselectId: string) {
-    setSelectedMemberIds(
-      selectedMemberIds.filter(id => {
-        return id !== unselectId;
-      })
-    );
-=======
->>>>>>> ffc4ca9f
   }
 
   async function onEnterPressed() {
@@ -113,11 +91,8 @@
   }
   const contactsToRender = isSearch ? sharedWithResults : privateContactsPubkeys;
 
-<<<<<<< HEAD
   const disableCreateButton = !selectedMemberIds.length && !groupName.length;
 
-=======
->>>>>>> ffc4ca9f
   return (
     <div className="module-left-pane-overlay">
       <OverlayHeader title={title} subtitle={subtitle} />
