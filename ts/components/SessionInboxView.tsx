--- conflicted
+++ resolved
@@ -100,12 +100,8 @@
 
 async function setupLeftPane(forceUpdateInboxComponent: () => void) {
   window.openConversationWithMessages = openConversationWithMessages;
-<<<<<<< HEAD
+
   window.inboxStore = await createSessionInboxStore();
-  window.inboxStore.dispatch(updateAllOnStorageReady());
-  window.inboxStore.dispatch(groupInfoActions.loadMetaDumpsFromDB()); // this loads the dumps from DB and fills the 03-groups slice with the corresponding details
-=======
-  window.inboxStore = createSessionInboxStore();
 
   window.inboxStore.dispatch(
     updateAllOnStorageReady({
@@ -118,7 +114,7 @@
       hasShiftSendEnabled: Storage.getBoolOrFalse(SettingsKey.hasShiftSendEnabled),
     })
   );
->>>>>>> 71436eac
+  window.inboxStore.dispatch(groupInfoActions.loadMetaDumpsFromDB()); // this loads the dumps from DB and fills the 03-groups slice with the corresponding details
   forceUpdateInboxComponent();
   window.getState = window.inboxStore.getState;
 }
@@ -138,7 +134,7 @@
       text={window.i18n('someOfYourDeviceUseOutdatedVersion')}
       onButtonClick={dismiss}
       icon="exit"
-      dataTestId='some-of-your-devices-outdated-inbox'
+      dataTestId="some-of-your-devices-outdated-inbox"
     />
   );
 };
