--- conflicted
+++ resolved
@@ -27,12 +27,9 @@
 import { ContactName } from '../conversation/ContactName';
 import { MessageReactions } from '../conversation/message/message-content/MessageReactions';
 import { SessionIconButton } from '../icon';
-<<<<<<< HEAD
 import { SessionWrapperModal } from '../SessionWrapperModal';
 import { findAndFormatContact } from '../../models/message';
 import { I18n } from '../basic/I18n';
-=======
->>>>>>> 8b5978e3
 
 const StyledReactListContainer = styled(Flex)`
   width: 376px;
@@ -188,8 +185,6 @@
     color: var(--text-primary);
   }
 `;
-
-window.i18n('emojiReactsCountOthers', { count: 2, emoji: 'nice' });
 
 const CountText = ({ count, emoji }: { count: number; emoji: string }) => {
   return (
