import { useState } from 'react';

import useKey from 'react-use/lib/useKey';
import styled from 'styled-components';
import { getConversationController } from '../../session/conversations';
import { openConversationWithMessages } from '../../state/ducks/conversations';
import { updateUserDetailsModal, UserDetailsModalState } from '../../state/ducks/modalDialog';
import { Avatar, AvatarSize } from '../avatar/Avatar';
import { Flex } from '../basic/Flex';
import { SessionButton, SessionButtonType } from '../basic/SessionButton';
import { SpacerLG } from '../basic/Text';
import { CopyToClipboardButton } from '../buttons/CopyToClipboardButton';
import { SessionInput } from '../inputs';
import { SessionWrapperModal } from '../SessionWrapperModal';
import { ConversationTypeEnum } from '../../models/types';

const StyledInputContainer = styled(Flex)`
  textarea {
    cursor: default;
    overflow: hidden;
    top: 14px;
  }
`;

export const UserDetailsDialog = (props: UserDetailsModalState) => {
  const [isEnlargedImageShown, setIsEnlargedImageShown] = useState(false);

  const size = isEnlargedImageShown ? AvatarSize.HUGE : AvatarSize.XL;

  function closeDialog() {
    window.inboxStore?.dispatch(updateUserDetailsModal(null));
  }

  async function onClickStartConversation() {
    if (!props) {
      return;
    }
    const convo = getConversationController().get(props.conversationId);

    const conversation = await getConversationController().getOrCreateAndWait(
      convo.id,
      ConversationTypeEnum.PRIVATE
    );

    await openConversationWithMessages({ conversationKey: conversation.id, messageId: null });

    closeDialog();
  }

  useKey(
    'Enter',
    () => {
      void onClickStartConversation();
    },
    undefined,
    [props?.conversationId]
  );

  if (!props) {
    return null;
  }

  return (
    <SessionWrapperModal
      title={props.userName}
      onClose={closeDialog}
      showExitIcon={true}
      additionalClassName="user-details-dialog"
    >
      <div className="avatar-center">
        <div className="avatar-center-inner">
          <Avatar
            size={size}
            onAvatarClick={() => {
              setIsEnlargedImageShown(!isEnlargedImageShown);
            }}
            pubkey={props.conversationId}
          />
        </div>
      </div>
      <SpacerLG />
      <StyledInputContainer
        container={true}
        width={'100%'}
        justifyContent="center"
        alignItems="center"
      >
        <SessionInput
          value={props.conversationId}
          textSize="md"
          centerText={true}
          editable={false}
          monospaced={true}
          isTextArea={true}
        />
      </StyledInputContainer>
      <SpacerLG />
      <div className="session-modal__button-group__center">
        <SessionButton
          text={window.i18n('conversationsNew')}
          buttonType={SessionButtonType.Simple}
          onClick={onClickStartConversation}
        />
<<<<<<< HEAD
        <SessionButton
          text={window.i18n('copy')}
=======
        <CopyToClipboardButton
          copyContent={props.conversationId}
>>>>>>> 8b5978e3
          buttonType={SessionButtonType.Simple}
          hotkey={true}
        />
      </div>
    </SessionWrapperModal>
  );
};<|MERGE_RESOLUTION|>--- conflicted
+++ resolved
@@ -101,13 +101,8 @@
           buttonType={SessionButtonType.Simple}
           onClick={onClickStartConversation}
         />
-<<<<<<< HEAD
-        <SessionButton
-          text={window.i18n('copy')}
-=======
         <CopyToClipboardButton
           copyContent={props.conversationId}
->>>>>>> 8b5978e3
           buttonType={SessionButtonType.Simple}
           hotkey={true}
         />
