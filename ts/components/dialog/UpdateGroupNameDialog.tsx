--- conflicted
+++ resolved
@@ -1,42 +1,26 @@
 /* eslint-disable @typescript-eslint/no-misused-promises */
-<<<<<<< HEAD
-import React, { useState } from 'react';
-
+import { useState } from 'react';
+
+import { motion } from 'framer-motion';
 import { useDispatch } from 'react-redux';
 import useKey from 'react-use/lib/useKey';
 import styled from 'styled-components';
 import { useIsClosedGroup, useIsPublic } from '../../hooks/useParamSelector';
 import { ConvoHub } from '../../session/conversations';
 import { ClosedGroup } from '../../session/group/closed-group';
-=======
-import autoBind from 'auto-bind';
-
-import { motion } from 'framer-motion';
-import { Component } from 'react';
-import styled from 'styled-components';
-import { ConversationModel } from '../../models/conversation';
-import { getConversationController } from '../../session/conversations';
-import { initiateClosedGroupUpdate } from '../../session/group/closed-group';
->>>>>>> a92dbfe5
 import { initiateOpenGroupUpdate } from '../../session/group/open-group';
 import { PubKey } from '../../session/types';
+import LIBSESSION_CONSTANTS from '../../session/utils/libsession/libsession_constants';
 import { groupInfoActions } from '../../state/ducks/metaGroups';
 import { updateGroupNameModal } from '../../state/ducks/modalDialog';
-<<<<<<< HEAD
 import { useGroupNameChangeFromUIPending } from '../../state/selectors/groups';
-=======
 import { THEME_GLOBALS } from '../../themes/globals';
->>>>>>> a92dbfe5
 import { pickFileForAvatar } from '../../types/attachments/VisualAttachment';
 import { SessionWrapperModal } from '../SessionWrapperModal';
 import { Avatar, AvatarSize } from '../avatar/Avatar';
 import { SessionButton, SessionButtonColor, SessionButtonType } from '../basic/SessionButton';
-import { SessionSpinner } from '../basic/SessionSpinner';
 import { SpacerMD } from '../basic/Text';
-<<<<<<< HEAD
-import { Constants } from '../../session';
-=======
-import LIBSESSION_CONSTANTS from '../../session/utils/libsession/libsession_constants';
+import { SessionSpinner } from '../loading';
 
 const StyledErrorMessage = styled(motion.p)`
   text-align: center;
@@ -44,7 +28,6 @@
   display: block;
   user-select: none;
 `;
->>>>>>> a92dbfe5
 
 function GroupAvatar({
   isPublic,
@@ -63,7 +46,6 @@
     return null;
   }
 
-<<<<<<< HEAD
   return (
     <div className="avatar-center">
       <div className="avatar-center-inner">
@@ -77,22 +59,12 @@
     </div>
   );
 }
-=======
-export class UpdateGroupNameDialog extends Component<Props, State> {
-  private readonly convo: ConversationModel;
->>>>>>> a92dbfe5
-
-const StyledError = styled.p`
-  text-align: center;
-  color: var(--danger-color);
-  display: block;
-  user-select: none;
-`;
 
 export function UpdateGroupNameDialog(props: { conversationId: string }) {
   const dispatch = useDispatch();
   const { conversationId } = props;
   const [errorMsg, setErrorMsg] = useState('');
+  const [errorDisplayed, setErrorDisplayed] = useState(false);
   const [newAvatarObjecturl, setNewAvatarObjecturl] = useState<string | null>(null);
   const isCommunity = useIsPublic(conversationId);
   const isClosedGroup = useIsClosedGroup(conversationId);
@@ -116,6 +88,11 @@
       return;
     }
     setErrorMsg(msg);
+    setErrorDisplayed(true);
+
+    setTimeout(() => {
+      setErrorDisplayed(false);
+    }, 3000);
   }
 
   async function fireInputEvent() {
@@ -131,22 +108,13 @@
     }
     const trimmedGroupName = newGroupName?.trim();
     if (!trimmedGroupName) {
-<<<<<<< HEAD
-      onShowError(window.i18n('emptyGroupNameError'));
-
-      return;
-    }
-    if (trimmedGroupName.length > Constants.VALIDATION.MAX_GROUP_NAME_LENGTH) {
-      onShowError(window.i18n('invalidGroupNameTooLong'));
-=======
-      this.onShowError(window.i18n('groupNameEnterPlease'));
+      onShowError(window.i18n('groupNameEnterPlease'));
 
       return;
     }
 
     if (trimmedGroupName.length > LIBSESSION_CONSTANTS.BASE_GROUP_MAX_NAME_LENGTH) {
-      this.onShowError(window.i18n('groupNameEnterShorter'));
->>>>>>> a92dbfe5
+      onShowError(window.i18n('groupNameEnterShorter'));
 
       return;
     }
@@ -165,99 +133,12 @@
             newName: trimmedGroupName,
           });
           dispatch(updateNameAction as any);
-
           return; // keeping the dialog open until the async thunk is done (via isNameChangePending)
         }
-
         void ClosedGroup.initiateClosedGroupUpdate(conversationId, trimmedGroupName, null);
         closeDialog();
       }
     }
-<<<<<<< HEAD
-=======
-
-    this.closeDialog();
-  }
-
-  public render() {
-    const okText = window.i18n('okay');
-    const cancelText = window.i18n('cancel');
-
-    const errorMsg = this.state.errorMessage;
-    const isAdmin = !this.convo.isPublic();
-
-    return (
-      <SessionWrapperModal
-        title={window.i18n('groupName')}
-        onClose={() => this.closeDialog()}
-        additionalClassName="update-group-dialog"
-      >
-        {this.state.errorDisplayed ? (
-          <>
-            <SpacerMD />
-            <StyledErrorMessage
-              initial={{ opacity: 0 }}
-              animate={{ opacity: this.state.errorDisplayed ? 1 : 0 }}
-              transition={{ duration: THEME_GLOBALS['--duration-modal-error-shown'] }}
-              style={{ marginTop: this.state.errorDisplayed ? '0' : '-5px' }}
-            >
-              {errorMsg}
-            </StyledErrorMessage>
-            <SpacerMD />
-          </>
-        ) : null}
-
-        {this.renderAvatar()}
-        <SpacerMD />
-
-        {isAdmin ? (
-          <input
-            type="text"
-            value={this.state.groupName}
-            placeholder={window.i18n('groupNameEnter')}
-            onChange={this.onGroupNameChanged}
-            tabIndex={0}
-            required={true}
-            aria-required={true}
-            autoFocus={true}
-            maxLength={LIBSESSION_CONSTANTS.BASE_GROUP_MAX_NAME_LENGTH}
-            data-testid="group-name-input"
-          />
-        ) : null}
-
-        <div className="session-modal__button-group">
-          <SessionButton
-            text={okText}
-            onClick={this.onClickOK}
-            buttonType={SessionButtonType.Simple}
-          />
-          <SessionButton
-            text={cancelText}
-            buttonColor={SessionButtonColor.Danger}
-            buttonType={SessionButtonType.Simple}
-            onClick={this.closeDialog}
-          />
-        </div>
-      </SessionWrapperModal>
-    );
-  }
-
-  private onShowError(msg: string) {
-    if (this.state.errorDisplayed) {
-      return;
-    }
-
-    this.setState({
-      errorDisplayed: true,
-      errorMessage: msg,
-    });
-
-    setTimeout(() => {
-      this.setState({
-        errorDisplayed: false,
-      });
-    }, 3000);
->>>>>>> a92dbfe5
   }
 
   useKey('Escape', closeDialog);
@@ -268,25 +149,29 @@
     throw new Error('groupNameUpdate dialog only works for communities and closed groups');
   }
 
-  const okText = window.i18n('ok');
+  const okText = window.i18n('okay');
   const cancelText = window.i18n('cancel');
-  const titleText = window.i18n('updateGroupDialogTitle', [
-    originalGroupName || window.i18n('unknown'),
-  ]);
 
   const isAdmin = !isCommunity;
   // return null;
 
   return (
     <SessionWrapperModal
-      title={titleText}
+      title={window.i18n('groupName')}
       onClose={() => closeDialog()}
       additionalClassName="update-group-dialog"
     >
       {errorMsg ? (
         <>
           <SpacerMD />
-          <StyledError>{errorMsg}</StyledError>
+          <StyledErrorMessage
+            initial={{ opacity: 0 }}
+            animate={{ opacity: errorDisplayed ? 1 : 0 }}
+            transition={{ duration: THEME_GLOBALS['--duration-modal-error-shown'] }}
+            style={{ marginTop: errorDisplayed ? '0' : '-5px' }}
+          >
+            {errorMsg}
+          </StyledErrorMessage>
           <SpacerMD />
         </>
       ) : null}
@@ -303,15 +188,14 @@
       {isAdmin ? (
         <input
           type="text"
-          className="profile-name-input"
           value={newGroupName}
-          placeholder={window.i18n('groupNamePlaceholder')}
+          placeholder={window.i18n('groupNameEnter')}
           onChange={e => setNewGroupName(e.target.value)}
           tabIndex={0}
           required={true}
           aria-required={true}
           autoFocus={true}
-          maxLength={Constants.VALIDATION.MAX_GROUP_NAME_LENGTH}
+          maxLength={LIBSESSION_CONSTANTS.BASE_GROUP_MAX_NAME_LENGTH}
           data-testid="group-name-input"
         />
       ) : null}
