import { useDispatch } from 'react-redux';
// eslint-disable-next-line import/no-named-default
<<<<<<< HEAD
import { ChangeEvent, MouseEvent, ReactElement, useState } from 'react';
=======
import { ChangeEvent, MouseEvent, default as React, useState } from 'react';
>>>>>>> 0ad6298f
import { QRCode } from 'react-qr-svg';
import styled from 'styled-components';
import { Avatar, AvatarSize } from '../avatar/Avatar';

import { SyncUtils, ToastUtils, UserUtils } from '../../session/utils';
import { YourSessionIDPill, YourSessionIDSelectable } from '../basic/YourSessionIDPill';

import { useOurAvatarPath, useOurConversationUsername } from '../../hooks/useParamSelector';
import { ConversationTypeEnum } from '../../models/conversationAttributes';
import { MAX_NAME_LENGTH_BYTES } from '../../session/constants';
import { getConversationController } from '../../session/conversations';
import { sanitizeSessionUsername } from '../../session/utils/String';
import { editProfileModal, updateEditProfilePictureModel } from '../../state/ducks/modalDialog';
import { saveQRCode } from '../../util/saveQRCode';
import { setLastProfileUpdateTimestamp } from '../../util/storage';
import { SessionWrapperModal } from '../SessionWrapperModal';
import { SessionButton, SessionButtonType } from '../basic/SessionButton';
import { SessionIconButton } from '../icon';
import { SessionSpinner } from '../loading';

const handleSaveQRCode = (event: MouseEvent) => {
  event.preventDefault();
  saveQRCode('session-id', '220px', '220px', 'var(--white-color)', 'var(--black-color)');
};

const StyledQRView = styled.div`
  cursor: pointer;
`;

const QRView = ({ sessionID }: { sessionID: string }) => {
  return (
    <StyledQRView
      aria-label={window.i18n('clickToTrustContact')}
      title={window.i18n('clickToTrustContact')}
      className="qr-image"
      onClick={handleSaveQRCode}
    >
      <QRCode
        value={sessionID}
        bgColor="var(--white-color)"
        fgColor="var(--black-color)"
        level="L"
      />
    </StyledQRView>
  );
};

const updateDisplayName = async (newName: string) => {
  const ourNumber = UserUtils.getOurPubKeyStrFromCache();
  const conversation = await getConversationController().getOrCreateAndWait(
    ourNumber,
    ConversationTypeEnum.PRIVATE
  );
  conversation.setSessionDisplayNameNoCommit(newName);

  // might be good to not trigger a sync if the name did not change
  await conversation.commit();
  await setLastProfileUpdateTimestamp(Date.now());
  await SyncUtils.forceSyncConfigurationNowIfNeeded(true);
};

type ProfileAvatarProps = {
  avatarPath: string | null;
  newAvatarObjectUrl?: string | null;
  profileName: string | undefined;
  ourId: string;
};

export const ProfileAvatar = (props: ProfileAvatarProps) => {
  const { newAvatarObjectUrl, avatarPath, profileName, ourId } = props;
  return (
    <Avatar
      forcedAvatarPath={newAvatarObjectUrl || avatarPath}
      forcedName={profileName || ourId}
      size={AvatarSize.XL}
      pubkey={ourId}
    />
  );
};

type ProfileHeaderProps = ProfileAvatarProps & {
  onClick: () => void;
  setMode: (mode: ProfileDialogModes) => void;
};

const ProfileHeader = (props: ProfileHeaderProps) => {
  const { avatarPath, profileName, ourId, onClick, setMode } = props;

  return (
    <div className="avatar-center">
      <div className="avatar-center-inner">
        <ProfileAvatar avatarPath={avatarPath} profileName={profileName} ourId={ourId} />
        <div
          className="image-upload-section"
          role="button"
          onClick={onClick}
          data-testid="image-upload-section"
        />
        <div
          className="qr-view-button"
          onClick={() => {
            setMode('qr');
          }}
          role="button"
        >
          <SessionIconButton iconType="qr" iconSize="small" iconColor="var(--black-color)" />
        </div>
      </div>
    </div>
  );
};

type ProfileDialogModes = 'default' | 'edit' | 'qr';

export const EditProfileDialog = () => {
  const dispatch = useDispatch();

  const _profileName = useOurConversationUsername() || '';
  const [profileName, setProfileName] = useState(_profileName);
  const [updatedProfileName, setUpdateProfileName] = useState(profileName);
  const avatarPath = useOurAvatarPath() || '';
  const ourId = UserUtils.getOurPubKeyStrFromCache();

  const [mode, setMode] = useState<ProfileDialogModes>('default');
  const [loading, setLoading] = useState(false);

  const closeDialog = () => {
    window.removeEventListener('keyup', handleOnKeyUp);
    window.inboxStore?.dispatch(editProfileModal(null));
  };

  const backButton =
    mode === 'edit' || mode === 'qr'
      ? [
          {
            iconType: 'chevron',
            iconRotation: 90,
            onClick: () => {
              setMode('default');
            },
          },
        ]
      : undefined;

  const onClickOK = async () => {
    /**
     * Tidy the profile name input text and save the new profile name and avatar
     */
    try {
      const newName = profileName ? profileName.trim() : '';

      if (newName.length === 0 || newName.length > MAX_NAME_LENGTH_BYTES) {
        return;
      }

      // this throw if the length in bytes is too long
      const sanitizedName = sanitizeSessionUsername(newName);
      const trimName = sanitizedName.trim();

      setUpdateProfileName(trimName);
      setLoading(true);

      await updateDisplayName(newName);
      setMode('default');
      setUpdateProfileName(profileName);
      setLoading(false);
    } catch (e) {
      ToastUtils.pushToastError('nameTooLong', window.i18n('displayNameTooLong'));
    }
  };

  const handleOnKeyUp = (event: any) => {
    switch (event.key) {
      case 'Enter':
        if (mode === 'edit') {
          void onClickOK();
        }
        break;
      case 'Esc':
      case 'Escape':
        closeDialog();
        break;
      default:
    }
  };

  const handleProfileHeaderClick = () => {
    closeDialog();
    dispatch(
      updateEditProfilePictureModel({
        avatarPath,
        profileName,
        ourId,
      })
    );
  };

  const onNameEdited = (event: ChangeEvent<HTMLInputElement>) => {
    const displayName = event.target.value;
    try {
      const newName = sanitizeSessionUsername(displayName);
      setProfileName(newName);
    } catch (e) {
      setProfileName(displayName);
      ToastUtils.pushToastError('nameTooLong', window.i18n('displayNameTooLong'));
    }
  };

  return (
    /* The <div> element has a child <input> element that allows keyboard interaction */
    <div className="edit-profile-dialog" data-testid="edit-profile-dialog" onKeyUp={handleOnKeyUp}>
      <SessionWrapperModal
        title={window.i18n('editProfileModalTitle')}
        onClose={closeDialog}
        headerIconButtons={backButton}
        showExitIcon={true}
      >
        {mode === 'qr' && <QRView sessionID={ourId} />}
        {mode === 'default' && (
          <>
            <ProfileHeader
              avatarPath={avatarPath}
              profileName={profileName}
              ourId={ourId}
              onClick={handleProfileHeaderClick}
              setMode={setMode}
            />
            <div className="profile-name-uneditable">
              <p data-testid="your-profile-name">{updatedProfileName || profileName}</p>
              <SessionIconButton
                iconType="pencil"
                iconSize="medium"
                onClick={() => {
                  setMode('edit');
                }}
                dataTestId="edit-profile-icon"
              />
            </div>
          </>
        )}
        {mode === 'edit' && (
          <>
            <ProfileHeader
              avatarPath={avatarPath}
              profileName={profileName}
              ourId={ourId}
              onClick={handleProfileHeaderClick}
              setMode={setMode}
            />
            <div className="profile-name">
              <input
                type="text"
                className="profile-name-input"
                value={profileName}
                placeholder={window.i18n('displayName')}
                onChange={onNameEdited}
                maxLength={MAX_NAME_LENGTH_BYTES}
                tabIndex={0}
                required={true}
                aria-required={true}
                data-testid="profile-name-input"
              />
            </div>
          </>
        )}

        <div className="session-id-section">
          <YourSessionIDPill />
          <YourSessionIDSelectable />

          <SessionSpinner loading={loading} />

          {mode === 'default' || mode === 'qr' ? (
            <SessionButton
              text={window.i18n('editMenuCopy')}
              buttonType={SessionButtonType.Simple}
              onClick={() => {
                window.clipboard.writeText(ourId);
                ToastUtils.pushCopiedToClipBoard();
              }}
              dataTestId="copy-button-profile-update"
            />
          ) : (
            !loading && (
              <SessionButton
                text={window.i18n('save')}
                buttonType={SessionButtonType.Simple}
                onClick={onClickOK}
                disabled={loading}
                dataTestId="save-button-profile-update"
              />
            )
          )}
        </div>
      </SessionWrapperModal>
    </div>
  );
};<|MERGE_RESOLUTION|>--- conflicted
+++ resolved
@@ -1,10 +1,6 @@
 import { useDispatch } from 'react-redux';
 // eslint-disable-next-line import/no-named-default
-<<<<<<< HEAD
-import { ChangeEvent, MouseEvent, ReactElement, useState } from 'react';
-=======
-import { ChangeEvent, MouseEvent, default as React, useState } from 'react';
->>>>>>> 0ad6298f
+import { ChangeEvent, MouseEvent, useState } from 'react';
 import { QRCode } from 'react-qr-svg';
 import styled from 'styled-components';
 import { Avatar, AvatarSize } from '../avatar/Avatar';
