<<<<<<< HEAD
import { ReactElement, useState } from 'react';
=======
import React, { useState } from 'react';
>>>>>>> 0ad6298f
import { useDispatch } from 'react-redux';
import styled from 'styled-components';
import { useMessageReactsPropsById } from '../../hooks/useParamSelector';
import { clearSogsReactionByServerId } from '../../session/apis/open_group_api/sogsv3/sogsV3ClearReaction';
import { getConversationController } from '../../session/conversations';
import { updateReactClearAllModal } from '../../state/ducks/modalDialog';
import { SessionWrapperModal } from '../SessionWrapperModal';
import { Flex } from '../basic/Flex';
import { SessionButton, SessionButtonColor, SessionButtonType } from '../basic/SessionButton';
<<<<<<< HEAD
import { SessionSpinner } from '../loading';
=======
import { SessionSpinner } from '../basic/SessionSpinner';
>>>>>>> 0ad6298f

type Props = {
  reaction: string;
  messageId: string;
};

const StyledButtonContainer = styled.div`
  div:first-child {
    margin-right: 0px;
  }
  div:not(:first-child) {
    margin-left: 20px;
  }
`;

const StyledReactClearAllContainer = styled(Flex)`
  margin: var(--margins-lg);

  p {
    font-size: 18px;
    font-weight: 500;
    padding-bottom: var(--margins-lg);
    margin: var(--margins-md) auto;
    border-bottom: 1.5px solid var(--border-color);

    span {
      margin-left: 4px;
    }
  }

  .session-button {
    font-size: 16px;
    height: 36px;
    padding-top: 3px;
  }
`;

export const ReactClearAllModal = (props: Props) => {
  const { reaction, messageId } = props;

  const [clearingInProgress, setClearingInProgress] = useState(false);

  const dispatch = useDispatch();
  const msgProps = useMessageReactsPropsById(messageId);

  if (!msgProps) {
    return <></>;
  }

  const { convoId, serverId } = msgProps;
  const roomInfos = getConversationController().get(convoId).toOpenGroupV2();

  const handleClose = () => {
    dispatch(updateReactClearAllModal(null));
  };

  const handleClearAll = async () => {
    if (roomInfos && serverId) {
      setClearingInProgress(true);
      await clearSogsReactionByServerId(reaction, serverId, roomInfos);
      setClearingInProgress(false);
      handleClose();
    } else {
      window.log.warn('Error for batch removal of', reaction, 'on message', messageId);
    }
  };

  return (
    <SessionWrapperModal
      additionalClassName={'reaction-list-modal'}
      showHeader={false}
      onClose={handleClose}
    >
      <StyledReactClearAllContainer container={true} flexDirection={'column'} alignItems="center">
        <p>{window.i18n('clearAllReactions', [reaction])}</p>
        <StyledButtonContainer className="session-modal__button-group">
          <SessionButton
            text={window.i18n('clear')}
            buttonColor={SessionButtonColor.Danger}
            buttonType={SessionButtonType.Simple}
            onClick={handleClearAll}
            disabled={clearingInProgress}
          />
          <SessionButton
            text={window.i18n('cancel')}
            buttonType={SessionButtonType.Simple}
            onClick={handleClose}
            disabled={clearingInProgress}
          />
        </StyledButtonContainer>
        <SessionSpinner loading={clearingInProgress} />
      </StyledReactClearAllContainer>
    </SessionWrapperModal>
  );
};<|MERGE_RESOLUTION|>--- conflicted
+++ resolved
@@ -1,8 +1,4 @@
-<<<<<<< HEAD
-import { ReactElement, useState } from 'react';
-=======
-import React, { useState } from 'react';
->>>>>>> 0ad6298f
+import { useState } from 'react';
 import { useDispatch } from 'react-redux';
 import styled from 'styled-components';
 import { useMessageReactsPropsById } from '../../hooks/useParamSelector';
@@ -12,11 +8,7 @@
 import { SessionWrapperModal } from '../SessionWrapperModal';
 import { Flex } from '../basic/Flex';
 import { SessionButton, SessionButtonColor, SessionButtonType } from '../basic/SessionButton';
-<<<<<<< HEAD
 import { SessionSpinner } from '../loading';
-=======
-import { SessionSpinner } from '../basic/SessionSpinner';
->>>>>>> 0ad6298f
 
 type Props = {
   reaction: string;
