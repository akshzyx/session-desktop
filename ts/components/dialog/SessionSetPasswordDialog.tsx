/* eslint-disable @typescript-eslint/no-misused-promises */

import autoBind from 'auto-bind';
import { Component } from 'react';
import { ToastUtils } from '../../session/utils';
import { sessionPassword } from '../../state/ducks/modalDialog';
import { LocalizerKeys } from '../../types/LocalizerKeys';
import type { PasswordAction } from '../../types/ReduxTypes';
import { LocalizerToken } from '../../types/Localizer';
import { SessionButton, SessionButtonColor, SessionButtonType } from '../basic/SessionButton';
import { SessionWrapperModal } from '../SessionWrapperModal';
import { matchesHash, validatePassword } from '../../util/passwordUtils';
import { assertUnreachable } from '../../types/sqlSharedTypes';
import { matchesHash, validatePassword } from '../../util/passwordUtils';
import { getPasswordHash, Storage } from '../../util/storage';
import { SessionWrapperModal } from '../SessionWrapperModal';
import { SessionButton, SessionButtonColor, SessionButtonType } from '../basic/SessionButton';
import { SpacerSM } from '../basic/Text';

interface Props {
  passwordAction: PasswordAction;
  onOk: () => void;
}

interface State {
  error: string | null;
  currentPasswordEntered: string | null;
  currentPasswordConfirmEntered: string | null;
  currentPasswordRetypeEntered: string | null;
}

export class SessionSetPasswordDialog extends Component<Props, State> {
  private passportInput: HTMLInputElement | null = null;

  constructor(props: any) {
    super(props);

    this.state = {
      error: null,
      currentPasswordEntered: null,
      currentPasswordConfirmEntered: null,
      currentPasswordRetypeEntered: null,
    };

    autoBind(this);
  }

  public componentDidMount() {
    document.addEventListener('keyup', this.onEnterPressed);

    setTimeout(() => {
      this.passportInput?.focus();
    }, 1);
  }

  public componentWillUnmount() {
    document.removeEventListener('keyup', this.onEnterPressed);
  }

  public render() {
    const { passwordAction } = this.props;
    let placeholders: Array<string> = [];
    switch (passwordAction) {
      case 'change':
        placeholders = [
          window.i18n('passwordEnterCurrent'),
          window.i18n('passwordEnterNew'),
          window.i18n('passwordConfirm'),
        ];
        break;
      case 'remove':
        placeholders = [window.i18n('passwordCreate')];
        break;
      case 'enter':
        placeholders = [window.i18n('passwordCreate')];
        break;
      default:
        placeholders = [window.i18n('createPassword'), window.i18n('passwordConfirm')];
    }

    const confirmButtonText =
      passwordAction === 'remove' ? window.i18n('remove') : window.i18n('done');
    // do this separately so typescript's compiler likes it
    const localizedKeyAction: LocalizerToken =
      passwordAction === 'change'
        ? 'passwordChange'
        : passwordAction === 'remove'
        ? 'passwordRemove'
        : passwordAction === 'enter'
        ? 'passwordEnter'
        : 'passwordSet';

    return (
      <SessionWrapperModal title={window.i18n(localizedKeyAction)} onClose={this.closeDialog}>
        <SpacerSM />

        <div className="session-modal__input-group">
          <input
            type="password"
            id="password-modal-input"
            ref={input => {
              this.passportInput = input;
            }}
            placeholder={placeholders[0]}
            onChange={this.onPasswordInput}
            onPaste={this.onPasswordInput}
            data-testid="password-input"
          />
          {passwordAction !== 'enter' && passwordAction !== 'remove' && (
            <input
              type="password"
              id="password-modal-input-confirm"
              placeholder={placeholders[1]}
              onChange={this.onPasswordConfirmInput}
              onPaste={this.onPasswordConfirmInput}
              data-testid="password-input-confirm"
            />
          )}
          {passwordAction === 'change' && (
            <input
              type="password"
              id="password-modal-input-reconfirm"
              placeholder={placeholders[2]}
              onPaste={this.onPasswordRetypeInput}
              onChange={this.onPasswordRetypeInput}
              data-testid="password-input-reconfirm"
            />
          )}
        </div>

        <SpacerSM />

        <div className="session-modal__button-group">
          <SessionButton
            text={confirmButtonText}
            buttonColor={passwordAction === 'remove' ? SessionButtonColor.Danger : undefined}
            buttonType={SessionButtonType.Simple}
            onClick={this.setPassword}
          />
          {passwordAction !== 'enter' && (
            <SessionButton
              text={window.i18n('cancel')}
              buttonColor={passwordAction !== 'remove' ? SessionButtonColor.Danger : undefined}
              buttonType={SessionButtonType.Simple}
              onClick={this.closeDialog}
            />
          )}
        </div>
      </SessionWrapperModal>
    );
  }

  public validatePasswordHash(password: string | null) {
    // Check if the password matches the hash we have stored
    const hash = getPasswordHash();
    if (hash && !matchesHash(password, hash)) {
      return false;
    }

    return true;
  }

  private showError() {
    if (this.state.error) {
      ToastUtils.pushToastError('enterPasswordErrorToast', this.state.error);
    }
  }

  /**
   * Returns false and set the state error field in the input is not a valid password
   * or returns true
   */
  private validatePassword(firstPassword: string) {
    // if user did not fill the first password field, we can't do anything
    const errorFirstInput = validatePassword(firstPassword);
    if (errorFirstInput !== null) {
      this.setState({
        error: errorFirstInput,
      });
      this.showError();
      return false;
    }
    return true;
  }

  private async handleActionSet(enteredPassword: string, enteredPasswordConfirm: string) {
    // be sure both password are valid
    if (!this.validatePassword(enteredPassword)) {
      return;
    }
    // no need to validate second password. we just need to check that enteredPassword is valid, and that both password matches

    if (enteredPassword !== enteredPasswordConfirm) {
      this.setState({
        error: window.i18n('passwordErrorMatch'),
      });
      this.showError();
      return;
    }
<<<<<<< HEAD
    await window.setPassword(enteredPassword, null);
    ToastUtils.pushToastSuccess(
      'setPasswordSuccessToast',
      window.i18n('passwordSet'),
      window.i18n('passwordSetDescription')
    );

    this.props.onOk();
    this.closeDialog();
=======
    try {
      const updatedHash = await window.setPassword(enteredPassword, null);
      await Storage.put('passHash', updatedHash);

      ToastUtils.pushToastSuccess(
        'setPasswordSuccessToast',
        window.i18n('setPasswordTitle'),
        window.i18n('setPasswordToastDescription')
      );

      this.props.onOk();
      this.closeDialog();
    } catch (err) {
      window.log.error(err);
      this.setState({
        error: window.i18n('setPasswordFail'),
      });
      this.showError();
    }
>>>>>>> 03df7bad
  }

  private async handleActionChange(
    oldPassword: string,
    newPassword: string,
    newConfirmedPassword: string
  ) {
    // We don't validate oldPassword on change: this is validate on the validatePasswordHash below
    // we only validate the newPassword here
    if (!this.validatePassword(newPassword)) {
      return;
    }

    // Check the retyped password matches the new password
    if (newPassword !== newConfirmedPassword) {
      this.setState({
        error: window.i18n('passwordErrorMatch'),
      });
      this.showError();
      return;
    }

    const isValidWithStoredInDB = this.validatePasswordHash(oldPassword);
    if (!isValidWithStoredInDB) {
      this.setState({
        error: window.i18n('passwordCurrentIncorrect'),
      });
      this.showError();
      return;
    }

<<<<<<< HEAD
    ToastUtils.pushToastSuccess(
      'setPasswordSuccessToast',
      window.i18n('passwordChangedDescription')
    );
=======
    try {
      const updatedHash = await window.setPassword(newPassword, oldPassword);
      await Storage.put('passHash', updatedHash);
>>>>>>> 03df7bad

      ToastUtils.pushToastSuccess(
        'setPasswordSuccessToast',
        window.i18n('changePasswordTitle'),
        window.i18n('changePasswordToastDescription')
      );

      this.props.onOk();
      this.closeDialog();
    } catch (err) {
      window.log.error(err);
      this.setState({
        error: window.i18n('changePasswordFail'),
      });
      this.showError();
    }
  }

  private async handleActionRemove(oldPassword: string) {
    // We don't validate oldPassword on change: this is validate on the validatePasswordHash below
    const isValidWithStoredInDB = this.validatePasswordHash(oldPassword);
    if (!isValidWithStoredInDB) {
      this.setState({
        error: window.i18n('passwordIncorrect'),
      });
      this.showError();
      return;
    }

<<<<<<< HEAD
    ToastUtils.pushToastWarning(
      'setPasswordSuccessToast',
      window.i18n('passwordRemovedDescription')
    );
=======
    try {
      await window.setPassword(null, oldPassword);
      await Storage.remove('passHash');
>>>>>>> 03df7bad

      ToastUtils.pushToastWarning(
        'setPasswordSuccessToast',
        window.i18n('removePasswordTitle'),
        window.i18n('removePasswordToastDescription')
      );

      this.props.onOk();
      this.closeDialog();
    } catch (err) {
      window.log.error(err);
      this.setState({
        error: window.i18n('removePasswordFail'),
      });
      this.showError();
    }
  }

  private async onEnterPressed(event: any) {
    if (event.key === 'Enter') {
      event.stopPropagation();
      await this.setPassword();
    }
  }

  private async handleActionEnter(enteredPassword: string) {
    // be sure the password is valid
    if (!this.validatePassword(enteredPassword)) {
      return;
    }

    const isValidWithStoredInDB = this.validatePasswordHash(enteredPassword);
    if (!isValidWithStoredInDB) {
      this.setState({
        error: window.i18n('passwordIncorrect'),
      });
      this.showError();
      return;
    }

    this.props.onOk();
    this.closeDialog();
  }

  private async setPassword() {
    const { passwordAction } = this.props;
    const { currentPasswordEntered, currentPasswordConfirmEntered, currentPasswordRetypeEntered } =
      this.state;

    // Trim leading / trailing whitespace for UX
    const firstPasswordEntered = (currentPasswordEntered || '').trim();
    const secondPasswordEntered = (currentPasswordConfirmEntered || '').trim();
    const thirdPasswordEntered = (currentPasswordRetypeEntered || '').trim();

    switch (passwordAction) {
      case 'set': {
        await this.handleActionSet(firstPasswordEntered, secondPasswordEntered);
        return;
      }
      case 'change': {
        await this.handleActionChange(
          firstPasswordEntered,
          secondPasswordEntered,
          thirdPasswordEntered
        );
        return;
      }
      case 'remove': {
        await this.handleActionRemove(firstPasswordEntered);
        return;
      }
      case 'enter': {
        await this.handleActionEnter(firstPasswordEntered);
        return;
      }
      default:
        assertUnreachable(passwordAction, 'passwordAction');
    }
  }

  private closeDialog() {
    window.inboxStore?.dispatch(sessionPassword(null));
  }

  private onPasswordInput(event: any) {
    const currentPasswordEntered = event.target.value;
    this.setState({ currentPasswordEntered });
  }

  private onPasswordConfirmInput(event: any) {
    const currentPasswordConfirmEntered = event.target.value;
    this.setState({ currentPasswordConfirmEntered });
  }

  private onPasswordRetypeInput(event: any) {
    const currentPasswordRetypeEntered = event.target.value;
    this.setState({ currentPasswordRetypeEntered });
  }
}<|MERGE_RESOLUTION|>--- conflicted
+++ resolved
@@ -197,25 +197,14 @@
       this.showError();
       return;
     }
-<<<<<<< HEAD
-    await window.setPassword(enteredPassword, null);
-    ToastUtils.pushToastSuccess(
-      'setPasswordSuccessToast',
-      window.i18n('passwordSet'),
-      window.i18n('passwordSetDescription')
-    );
-
-    this.props.onOk();
-    this.closeDialog();
-=======
     try {
       const updatedHash = await window.setPassword(enteredPassword, null);
       await Storage.put('passHash', updatedHash);
 
       ToastUtils.pushToastSuccess(
         'setPasswordSuccessToast',
-        window.i18n('setPasswordTitle'),
-        window.i18n('setPasswordToastDescription')
+        window.i18n('passwordSet'),
+        window.i18n('passwordSetDescription')
       );
 
       this.props.onOk();
@@ -227,7 +216,6 @@
       });
       this.showError();
     }
->>>>>>> 03df7bad
   }
 
   private async handleActionChange(
@@ -259,21 +247,13 @@
       return;
     }
 
-<<<<<<< HEAD
-    ToastUtils.pushToastSuccess(
-      'setPasswordSuccessToast',
-      window.i18n('passwordChangedDescription')
-    );
-=======
     try {
       const updatedHash = await window.setPassword(newPassword, oldPassword);
       await Storage.put('passHash', updatedHash);
->>>>>>> 03df7bad
 
       ToastUtils.pushToastSuccess(
         'setPasswordSuccessToast',
-        window.i18n('changePasswordTitle'),
-        window.i18n('changePasswordToastDescription')
+        window.i18n('passwordChangedDescription'),
       );
 
       this.props.onOk();
@@ -298,21 +278,13 @@
       return;
     }
 
-<<<<<<< HEAD
-    ToastUtils.pushToastWarning(
-      'setPasswordSuccessToast',
-      window.i18n('passwordRemovedDescription')
-    );
-=======
     try {
       await window.setPassword(null, oldPassword);
       await Storage.remove('passHash');
->>>>>>> 03df7bad
 
       ToastUtils.pushToastWarning(
         'setPasswordSuccessToast',
-        window.i18n('removePasswordTitle'),
-        window.i18n('removePasswordToastDescription')
+        window.i18n('passwordRemovedDescription'),
       );
 
       this.props.onOk();
