import { shell } from 'electron';
import { AnimatePresence } from 'framer-motion';
import styled from 'styled-components';
import { Data } from '../../data/data';
import { getConversationController } from '../../session/conversations';
import {
  AccountCreation,
  AccountRestoration,
  Onboarding,
} from '../../state/onboarding/ducks/registration';
import {
  useOnboardAccountCreationStep,
  useOnboardAccountRestorationStep,
  useOnboardStep,
} from '../../state/onboarding/selectors/registration';
import { Storage } from '../../util/storage';
import { Flex } from '../basic/Flex';
import { SpacerSM, SpacerXL, SpacerXS } from '../basic/Text';
import { SessionIcon, SessionIconButton } from '../icon';
import { OnboardContainer } from './components';
import { CreateAccount, RestoreAccount, Start } from './stages';

export async function resetRegistration() {
  await Data.removeAll();
  Storage.reset();
  await Storage.fetch();
  getConversationController().reset();
  await getConversationController().load();
}

<<<<<<< HEAD
/**
 * Returns undefined if an error happened, or the trim userName.
 *
 * Be sure to use the trimmed userName for creating the account.
 */
const displayNameIsValid = (displayName: string): undefined | string => {
  const trimName = displayName.trim();

  if (!trimName) {
    window?.log?.warn('invalid trimmed name for registration');
    ToastUtils.pushToastError('invalidDisplayName', window.i18n('displayNameErrorDescription'));
    return undefined;
  }
  return trimName;
};

export async function signUp(signUpDetails: {
  displayName: string;
  generatedRecoveryPhrase: string;
}) {
  const { displayName, generatedRecoveryPhrase } = signUpDetails;
  window?.log?.info('SIGNING UP');

  const trimName = displayNameIsValid(displayName);
  // shows toast to user about the error
  if (!trimName) {
    return;
  }

  try {
    await resetRegistration();
    await registerSingleDevice(generatedRecoveryPhrase, 'english', trimName);
    await Storage.put(SettingsKey.hasSyncedInitialConfigurationItem, Date.now());
    await setSignWithRecoveryPhrase(false);
    trigger('openInbox');
  } catch (e) {
    await resetRegistration();

    ToastUtils.pushToastError('registrationError', `Error: ${e.message || 'Something went wrong'}`);
    window?.log?.warn('exception during registration:', e);
  }
}

/**
 * Sign in/restore from seed.
 * Ask for a display name, as we will drop incoming ConfigurationMessages if any are saved on the swarm.
 * We will handle a ConfigurationMessage
 */
export async function signInWithRecovery(signInDetails: {
  displayName: string;
  userRecoveryPhrase: string;
}) {
  const { displayName, userRecoveryPhrase } = signInDetails;
  window?.log?.info('RESTORING FROM SEED');
  const trimName = displayNameIsValid(displayName);
  // shows toast to user about the error
  if (!trimName) {
    return;
  }

  try {
    await resetRegistration();

    await registerSingleDevice(userRecoveryPhrase, 'english', trimName);
    await setSignWithRecoveryPhrase(true);

    trigger('openInbox');
  } catch (e) {
    await resetRegistration();
    ToastUtils.pushToastError('registrationError', `Error: ${e.message || 'Something went wrong'}`);
    window?.log?.warn('exception during registration:', e);
  }
}

/**
 * This is will try to sign in with the user recovery phrase.
 * If no ConfigurationMessage is received in 60seconds, the loading will be canceled.
 */
export async function signInWithLinking(signInDetails: { userRecoveryPhrase: string }) {
  const { userRecoveryPhrase } = signInDetails;
  window?.log?.info('LINKING DEVICE');

  try {
    await resetRegistration();
    await signInByLinkingDevice(userRecoveryPhrase, 'english');
    let displayNameFromNetwork = '';
    await getSwarmPollingInstance().start();

    await PromiseUtils.waitForTask(done => {
      window.Whisper.events.on('configurationMessageReceived', async (displayName: string) => {
        window.Whisper.events.off('configurationMessageReceived');
        await setSignInByLinking(false);
        await setSignWithRecoveryPhrase(true);
        done(displayName);

        displayNameFromNetwork = displayName;
      });
    }, 60000);
    if (displayNameFromNetwork.length) {
      // display name, avatars, groups and contacts should already be handled when this event was triggered.
      window?.log?.info(`We got a displayName from network: "${displayNameFromNetwork}"`);
    } else {
      window?.log?.info('Got a config message from network but without a displayName...');
      throw new Error('Got a config message from network but without a displayName...');
    }
    // Do not set the lastProfileUpdateTimestamp.
    // We expect to get a display name from a configuration message while we are loading messages of this user
    trigger('openInbox');
  } catch (e) {
    await resetRegistration();
    if (e instanceof TaskTimedOutError) {
      ToastUtils.pushToastError(
        'registrationError',
        'Could not find your display name. Please Sign In by Restoring Your Account instead.'
      );
    } else {
      ToastUtils.pushToastError(
        'registrationError',
        `Error: ${e.message || 'Something went wrong'}`
      );
    }
    window?.log?.warn('exception during registration:', e);
=======
const StyledRegistrationContainer = styled(Flex)`
  width: 348px;
  .session-button {
    width: 100%;
    margin: 0;
>>>>>>> 8b5978e3
  }
`;

export const RegistrationStages = () => {
  const step = useOnboardStep();
  const creationStep = useOnboardAccountCreationStep();
  const restorationStep = useOnboardAccountRestorationStep();

  return (
    <AnimatePresence>
      <StyledRegistrationContainer container={true} flexDirection="column">
        <Flex container={true} alignItems="center" height={'30px'}>
          <SessionIcon iconColor="var(--primary-color)" iconSize={'huge'} iconType="brand" />
          <SpacerXS />
          <div style={{ flexGrow: 1, zIndex: -1 }}>
            <SessionIcon iconSize={140} iconType="session" iconColor="var(--text-primary-color)" />
          </div>
          <Flex container={true} alignItems="center">
            <SessionIconButton
              ariaLabel="FAQ Link"
              iconType="question"
              iconSize={'medium'}
              iconPadding="4px"
              iconColor="var(--text-primary-color)"
              padding={'0'}
              style={{ border: '2px solid var(--text-primary-color)', borderRadius: '9999px' }}
              dataTestId="session-faq-link"
              onClick={() => {
                void shell.openExternal('https://getsession.org/faq');
              }}
            />
            <SpacerSM />
            <SessionIconButton
              ariaLabel="Session website link"
              iconType="link"
              iconSize="medium"
              iconColor="var(--text-primary-color)"
              iconPadding="4px"
              padding={'0'}
              style={{ border: '2px solid var(--text-primary-color)', borderRadius: '9999px' }}
              dataTestId="session-website-link"
              onClick={() => {
                void shell.openExternal('https://getsession.org');
              }}
            />
          </Flex>
        </Flex>

        <Flex container={true} flexDirection="column" alignItems="center">
          <SpacerXL />
          <OnboardContainer
            key={`${Onboarding[step]}-${step === Onboarding.CreateAccount ? AccountCreation[creationStep] : AccountRestoration[restorationStep]}`}
            animate={
              step !== Onboarding.Start &&
              restorationStep !== AccountRestoration.Finishing &&
              restorationStep !== AccountRestoration.Finished &&
              restorationStep !== AccountRestoration.Complete
            }
          >
            {step === Onboarding.Start ? <Start /> : null}
            {step === Onboarding.CreateAccount ? <CreateAccount /> : null}
            {step === Onboarding.RestoreAccount ? <RestoreAccount /> : null}
          </OnboardContainer>
        </Flex>
      </StyledRegistrationContainer>
    </AnimatePresence>
  );
};<|MERGE_RESOLUTION|>--- conflicted
+++ resolved
@@ -28,136 +28,11 @@
   await getConversationController().load();
 }
 
-<<<<<<< HEAD
-/**
- * Returns undefined if an error happened, or the trim userName.
- *
- * Be sure to use the trimmed userName for creating the account.
- */
-const displayNameIsValid = (displayName: string): undefined | string => {
-  const trimName = displayName.trim();
-
-  if (!trimName) {
-    window?.log?.warn('invalid trimmed name for registration');
-    ToastUtils.pushToastError('invalidDisplayName', window.i18n('displayNameErrorDescription'));
-    return undefined;
-  }
-  return trimName;
-};
-
-export async function signUp(signUpDetails: {
-  displayName: string;
-  generatedRecoveryPhrase: string;
-}) {
-  const { displayName, generatedRecoveryPhrase } = signUpDetails;
-  window?.log?.info('SIGNING UP');
-
-  const trimName = displayNameIsValid(displayName);
-  // shows toast to user about the error
-  if (!trimName) {
-    return;
-  }
-
-  try {
-    await resetRegistration();
-    await registerSingleDevice(generatedRecoveryPhrase, 'english', trimName);
-    await Storage.put(SettingsKey.hasSyncedInitialConfigurationItem, Date.now());
-    await setSignWithRecoveryPhrase(false);
-    trigger('openInbox');
-  } catch (e) {
-    await resetRegistration();
-
-    ToastUtils.pushToastError('registrationError', `Error: ${e.message || 'Something went wrong'}`);
-    window?.log?.warn('exception during registration:', e);
-  }
-}
-
-/**
- * Sign in/restore from seed.
- * Ask for a display name, as we will drop incoming ConfigurationMessages if any are saved on the swarm.
- * We will handle a ConfigurationMessage
- */
-export async function signInWithRecovery(signInDetails: {
-  displayName: string;
-  userRecoveryPhrase: string;
-}) {
-  const { displayName, userRecoveryPhrase } = signInDetails;
-  window?.log?.info('RESTORING FROM SEED');
-  const trimName = displayNameIsValid(displayName);
-  // shows toast to user about the error
-  if (!trimName) {
-    return;
-  }
-
-  try {
-    await resetRegistration();
-
-    await registerSingleDevice(userRecoveryPhrase, 'english', trimName);
-    await setSignWithRecoveryPhrase(true);
-
-    trigger('openInbox');
-  } catch (e) {
-    await resetRegistration();
-    ToastUtils.pushToastError('registrationError', `Error: ${e.message || 'Something went wrong'}`);
-    window?.log?.warn('exception during registration:', e);
-  }
-}
-
-/**
- * This is will try to sign in with the user recovery phrase.
- * If no ConfigurationMessage is received in 60seconds, the loading will be canceled.
- */
-export async function signInWithLinking(signInDetails: { userRecoveryPhrase: string }) {
-  const { userRecoveryPhrase } = signInDetails;
-  window?.log?.info('LINKING DEVICE');
-
-  try {
-    await resetRegistration();
-    await signInByLinkingDevice(userRecoveryPhrase, 'english');
-    let displayNameFromNetwork = '';
-    await getSwarmPollingInstance().start();
-
-    await PromiseUtils.waitForTask(done => {
-      window.Whisper.events.on('configurationMessageReceived', async (displayName: string) => {
-        window.Whisper.events.off('configurationMessageReceived');
-        await setSignInByLinking(false);
-        await setSignWithRecoveryPhrase(true);
-        done(displayName);
-
-        displayNameFromNetwork = displayName;
-      });
-    }, 60000);
-    if (displayNameFromNetwork.length) {
-      // display name, avatars, groups and contacts should already be handled when this event was triggered.
-      window?.log?.info(`We got a displayName from network: "${displayNameFromNetwork}"`);
-    } else {
-      window?.log?.info('Got a config message from network but without a displayName...');
-      throw new Error('Got a config message from network but without a displayName...');
-    }
-    // Do not set the lastProfileUpdateTimestamp.
-    // We expect to get a display name from a configuration message while we are loading messages of this user
-    trigger('openInbox');
-  } catch (e) {
-    await resetRegistration();
-    if (e instanceof TaskTimedOutError) {
-      ToastUtils.pushToastError(
-        'registrationError',
-        'Could not find your display name. Please Sign In by Restoring Your Account instead.'
-      );
-    } else {
-      ToastUtils.pushToastError(
-        'registrationError',
-        `Error: ${e.message || 'Something went wrong'}`
-      );
-    }
-    window?.log?.warn('exception during registration:', e);
-=======
 const StyledRegistrationContainer = styled(Flex)`
   width: 348px;
   .session-button {
     width: 100%;
     margin: 0;
->>>>>>> 8b5978e3
   }
 `;
 
