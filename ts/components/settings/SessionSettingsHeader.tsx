--- conflicted
+++ resolved
@@ -44,11 +44,7 @@
     case 'privacy':
       categoryTitle = window.i18n('privacySettingsTitle');
       break;
-<<<<<<< HEAD
-    case 'ClearData':
-=======
     case 'clearData':
->>>>>>> 71436eac
     case 'messageRequests':
     case 'recoveryPhrase':
       throw new Error(`no header for should be tried to be rendered for "${category}"`);
