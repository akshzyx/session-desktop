--- conflicted
+++ resolved
@@ -134,18 +134,9 @@
           autoFocus={true}
         />
 
-<<<<<<< HEAD
-        {pwdLockError && <div className="session-label danger">{pwdLockError}</div>}
-
         <SessionButton
           buttonType={SessionButtonType.Simple}
-          text={window.i18n('ok')}
-=======
-        <SessionButton
-          buttonType={SessionButtonType.BrandOutline}
-          buttonColor={SessionButtonColor.Green}
           text={window.i18n('done')}
->>>>>>> bffc9edd
           onClick={validatePasswordLock}
         />
       </div>
