--- conflicted
+++ resolved
@@ -34,6 +34,8 @@
     }
   ) => void;
   clearSearch: () => void;
+
+  onClick?: () => void;
 }
 
 export class MainHeader extends React.Component<Props> {
@@ -143,14 +145,13 @@
           profileName={profileName}
           size={28}
         />
-<<<<<<< HEAD
         <div className="module-main-header__contact-name">
           <ContactName
             phoneNumber={phoneNumber}
             profileName={profileName}
             i18n={i18n}
           />
-=======
+        </div>
         <div className="module-main-header__search">
           <div
             role="button"
@@ -174,7 +175,6 @@
               onClick={this.clearSearchBound}
             />
           ) : null}
->>>>>>> b3ac1373
         </div>
       </div>
     );
