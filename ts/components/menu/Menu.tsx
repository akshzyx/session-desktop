--- conflicted
+++ resolved
@@ -155,15 +155,9 @@
         {isPublic
           ? window.i18n('communityLeave')
           : lastMessage?.interactionType === ConversationInteractionType.Leave &&
-<<<<<<< HEAD
             lastMessage?.interactionStatus === ConversationInteractionStatus.Error
           ? window.i18n('conversationsDelete')
           : window.i18n('groupLeave')}
-=======
-              lastMessage?.interactionStatus === ConversationInteractionStatus.Error
-            ? window.i18n('deleteConversation')
-            : window.i18n('leaveGroup')}
->>>>>>> 8b5978e3
       </Item>
     );
   }
@@ -309,11 +303,7 @@
   // we want to show the copyId for open groups and private chats only
 
   if ((isPrivate && !isBlinded) || isPublic) {
-<<<<<<< HEAD
     const copyIdLabel = isPublic ? window.i18n('communityUrlCopy') : window.i18n('accountIDCopy');
-=======
-    const copyIdLabel = isPublic ? window.i18n('copyOpenGroupURL') : window.i18n('accountIDCopy');
->>>>>>> 8b5978e3
     return (
       <Item
         onClick={() => {
@@ -428,6 +418,7 @@
  */
 export const DeletePrivateConversationMenuItem = () => {
   const convoId = useConvoIdFromContext();
+  const username = useConversationUsername(convoId) || convoId;
   const isRequest = useIsIncomingRequest(convoId);
   const isPrivate = useIsPrivate(convoId);
   const isMe = useIsMe(convoId);
@@ -439,7 +430,7 @@
   return (
     <Item
       onClick={() => {
-        showLeavePrivateConversationbyConvoId(convoId);
+        showLeavePrivateConversationbyConvoId(convoId, username);
       }}
     >
       {isMe ? window.i18n('noteToSelfHide') : window.i18n('conversationsDelete')}
@@ -555,13 +546,8 @@
       n === 'all' || !n
         ? 'notificationsAllMessages'
         : n === 'disabled'
-<<<<<<< HEAD
         ? 'notificationsMute'
         : 'notificationsMentionsOnly';
-=======
-          ? 'notificationForConvo_disabled'
-          : 'notificationForConvo_mentions_only';
->>>>>>> 8b5978e3
     return { value: n, name: window.i18n(keyToUse) };
   });
 
@@ -571,7 +557,7 @@
       label={window.i18n('sessionNotifications') as any}
       // rtl={isRtlMode && false}
     >
-      {(notificationForConvoOptions || []).map(item => {
+      {(notificationForConvoOptions || []).mapzz(item => {
         const disabled = item.value === currentNotificationSetting;
 
         return (
