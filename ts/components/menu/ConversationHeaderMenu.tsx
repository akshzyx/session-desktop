import React from 'react';
import { animation, Item, Menu, Submenu } from 'react-contexify';
import { useSelector } from 'react-redux';
import { setDisappearingMessagesByConvoId } from '../../interactions/conversationInteractions';
import { isSearching } from '../../state/selectors/search';
import {
  useSelectedConversationKey,
  useSelectedIsActive,
  useSelectedIsBlocked,
  useSelectedIsKickedFromGroup,
  useSelectedIsLeft,
  useSelectedIsPrivate,
  useSelectedIsPrivateFriend,
  useSelectedIsPublic,
} from '../../state/selectors/selectedConversation';
import { getTimerOptions } from '../../state/selectors/timerOptions';
import { ContextConversationProvider } from '../leftpane/conversation-list-item/ConvoIdContext';
import { SessionContextMenuContainer } from '../SessionContextMenuContainer';
import {
  AddModeratorsMenuItem,
  BanMenuItem,
  BlockMenuItem,
  ChangeNicknameMenuItem,
  ClearNicknameMenuItem,
<<<<<<< HEAD
=======
  CopyMenuItem,
  DeleteGroupOrCommunityMenuItem,
>>>>>>> 60de4beb
  DeleteMessagesMenuItem,
  DeletePrivateContactMenuItem,
  DeletePrivateConversationMenuItem,
  InviteContactMenuItem,
  LeaveGroupOrCommunityMenuItem,
  MarkAllReadMenuItem,
  NotificationForConvoMenuItem,
  RemoveModeratorsMenuItem,
  ShowUserDetailsMenuItem,
  UnbanMenuItem,
  UpdateGroupNameMenuItem,
} from './Menu';

export type PropsConversationHeaderMenu = {
  triggerId: string;
};

export const ConversationHeaderMenu = (props: PropsConversationHeaderMenu) => {
  const { triggerId } = props;

  const convoId = useSelectedConversationKey();
  const isPrivateFriend = useSelectedIsPrivateFriend();
  const isPrivate = useSelectedIsPrivate();
  const isSearchingMode = useSelector(isSearching);

  if (!convoId) {
    throw new Error('convoId must be set for a header to be visible!');
  }
  if (isSearchingMode) {
    return null;
  }

  // we do not want the triple dots menu at all if this is not a friend at all
  if (isPrivate && !isPrivateFriend) {
    return null;
  }

  return (
    <ContextConversationProvider value={convoId}>
      <SessionContextMenuContainer>
        <Menu id={triggerId} animation={animation.fade}>
          <DisappearingMessageMenuItem />
          <NotificationForConvoMenuItem />
          <BlockMenuItem />
          <CopyMenuItem />
          <MarkAllReadMenuItem />
          <ChangeNicknameMenuItem />
          <ClearNicknameMenuItem />
          <AddModeratorsMenuItem />
          <RemoveModeratorsMenuItem />
          <BanMenuItem />
          <UnbanMenuItem />
          <UpdateGroupNameMenuItem />
          <InviteContactMenuItem />
          <DeleteMessagesMenuItem />
          <DeletePrivateConversationMenuItem />
          <LeaveGroupOrCommunityMenuItem />
          <ShowUserDetailsMenuItem />
        </Menu>
      </SessionContextMenuContainer>
    </ContextConversationProvider>
  );
};

/**
 * Only accessible through the triple dots menu on the conversation header. Not on the Conversation list item, because there is too much to check for before showing it
 */
const DisappearingMessageMenuItem = (): JSX.Element | null => {
  const selectedConvoId = useSelectedConversationKey();
  const isBlocked = useSelectedIsBlocked();
  const isActive = useSelectedIsActive();
  const isPublic = useSelectedIsPublic();
  const isLeft = useSelectedIsLeft();
  const isKickedFromGroup = useSelectedIsKickedFromGroup();
  const timerOptions = useSelector(getTimerOptions).timerOptions;
  const isFriend = useSelectedIsPrivateFriend();
  const isPrivate = useSelectedIsPrivate();

  if (
    !selectedConvoId ||
    isPublic ||
    isLeft ||
    isKickedFromGroup ||
    isBlocked ||
    !isActive ||
    (isPrivate && !isFriend)
  ) {
    return null;
  }

  // const isRtlMode = isRtlBody();

  return (
    // Remove the && false to make context menu work with RTL support
    <Submenu
      label={window.i18n('disappearingMessages')}
      // rtl={isRtlMode && false}
    >
      {timerOptions.map(item => (
        <Item
          key={item.value}
          onClick={async () => {
            await setDisappearingMessagesByConvoId(selectedConvoId, item.value);
          }}
        >
          {item.name}
        </Item>
      ))}
    </Submenu>
  );
};<|MERGE_RESOLUTION|>--- conflicted
+++ resolved
@@ -22,13 +22,8 @@
   BlockMenuItem,
   ChangeNicknameMenuItem,
   ClearNicknameMenuItem,
-<<<<<<< HEAD
-=======
   CopyMenuItem,
-  DeleteGroupOrCommunityMenuItem,
->>>>>>> 60de4beb
   DeleteMessagesMenuItem,
-  DeletePrivateContactMenuItem,
   DeletePrivateConversationMenuItem,
   InviteContactMenuItem,
   LeaveGroupOrCommunityMenuItem,
