--- conflicted
+++ resolved
@@ -74,11 +74,7 @@
     <img
       onError={handleImageError}
       onDragStart={disableDrag}
-<<<<<<< HEAD
-      alt={window.i18n('contactAvatarAlt', [name || ''])}
-=======
-      alt={window.i18n('contactAvatarAlt', [name])}
->>>>>>> cf44896a
+      alt={window.i18n('contactAvatarAlt', [name || 'avatar'])}
       src={dataToDisplay}
     />
   );
