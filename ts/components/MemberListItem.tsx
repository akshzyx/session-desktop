import styled from 'styled-components';

<<<<<<< HEAD
import { GroupPubkeyType, PubkeyType } from 'libsession_util_nodejs';
import { useNicknameOrProfileNameOrShortenedPubkey } from '../hooks/useParamSelector';
import { PubKey } from '../session/types';
import { UserUtils } from '../session/utils';
import { GroupInvite } from '../session/utils/job_runners/jobs/GroupInviteJob';
import { GroupPromote } from '../session/utils/job_runners/jobs/GroupPromoteJob';
import {
  useMemberInviteFailed,
  useMemberInviteSending,
  useMemberInviteSent,
  useMemberPromoteSending,
  useMemberPromotionFailed,
  useMemberPromotionSent,
} from '../state/selectors/groups';
import { Avatar, AvatarSize, CrownIcon } from './avatar/Avatar';
import { Flex } from './basic/Flex';
import {
  SessionButton,
  SessionButtonColor,
  SessionButtonShape,
  SessionButtonType,
} from './basic/SessionButton';
=======
import { useNicknameOrProfileNameOrShortenedPubkey } from '../hooks/useParamSelector';
import { Avatar, AvatarSize, CrownIcon } from './avatar/Avatar';
>>>>>>> a92dbfe5
import { SessionRadio } from './basic/SessionRadio';
import { hasClosedGroupV2QAButtons } from '../shared/env_vars';

const AvatarContainer = styled.div`
  position: relative;
`;

const AvatarItem = (props: { memberPubkey: string; isAdmin: boolean }) => {
  const { memberPubkey, isAdmin } = props;
  return (
    <AvatarContainer>
      <Avatar size={AvatarSize.XS} pubkey={memberPubkey} />
      {isAdmin && <CrownIcon />}
    </AvatarContainer>
  );
};

const StyledSessionMemberItem = styled.button<{
  inMentions?: boolean;
  zombie?: boolean;
  selected?: boolean;
  disableBg?: boolean;
  withBorder?: boolean;
}>`
  cursor: ${props => (props.disabled ? 'not-allowed' : 'pointer')};
  display: flex;
  align-items: center;
  justify-content: space-between;
  flex-shrink: 0;
  font-family: var(--font-default);
  padding: 0px var(--margins-sm);
  height: ${props => (props.inMentions ? '40px' : '50px')};
  width: 100%;
  transition: var(--default-duration);
  opacity: ${props => (props.zombie ? 0.5 : 1)};
  background-color: ${props =>
    !props.disableBg && props.selected
      ? 'var(--conversation-tab-background-selected-color) !important'
      : null};

  ${props => props.inMentions && 'max-width: 300px;'}
  ${props =>
    props.withBorder &&
    `&:not(button:last-child) {
    border-bottom: 1px solid var(--border-color);
  }`}

  &:hover {
    background-color: var(--conversation-tab-background-hover-color);
  }
`;

const StyledInfo = styled.div`
  display: flex;
  align-items: center;
  min-width: 0;
`;

const StyledName = styled.span<{ maxName?: string }>`
  font-weight: bold;
  white-space: nowrap;
  overflow: hidden;
  text-overflow: ellipsis;
  ${props => props.maxName && `max-width: ${props.maxName};`}
`;

const StyledCheckContainer = styled.div`
  display: flex;
  align-items: center;
`;

type MemberListItemProps = {
  pubkey: string;
  isSelected: boolean;
  // this bool is used to make a zombie appear with less opacity than a normal member
  isZombie?: boolean;
  inMentions?: boolean; // set to true if we are rendering members but in the Mentions picker
  disableBg?: boolean;
  withBorder?: boolean;
  maxNameWidth?: string;
  isAdmin?: boolean; // if true,  we add a small crown on top of their avatar
  onSelect?: (pubkey: string) => void;
  onUnselect?: (pubkey: string) => void;
<<<<<<< HEAD
  dataTestId?: React.SessionDataTestId;
  displayGroupStatus?: boolean;
  groupPk?: string;
};

const ResendContainer = ({
  displayGroupStatus,
  groupPk,
  pubkey,
}: Pick<MemberListItemProps, 'displayGroupStatus' | 'pubkey' | 'groupPk'>) => {
  if (
    displayGroupStatus &&
    groupPk &&
    PubKey.is03Pubkey(groupPk) &&
    PubKey.is05Pubkey(pubkey) &&
    !UserUtils.isUsFromCache(pubkey)
  ) {
    return (
      <Flex
        container={true}
        margin="0 0 0 auto"
        padding="0 var(--margins-lg)"
        gap="var(--margins-sm)"
      >
        <ResendInviteButton groupPk={groupPk} pubkey={pubkey} />
        <ResendPromoteButton groupPk={groupPk} pubkey={pubkey} />
      </Flex>
    );
  }
  return null;
};

const StyledGroupStatusText = styled.span<{ isFailure: boolean }>`
  color: ${props => (props.isFailure ? 'var(--danger-color)' : 'var(--text-secondary-color)')};
  font-size: var(--font-size-xs);
  margin-top: var(--margins-xs);
  min-width: 100px; // min-width so that the dialog does not resize when the status change to sending
  text-align: left;
`;

const GroupStatusText = ({ groupPk, pubkey }: { pubkey: PubkeyType; groupPk: GroupPubkeyType }) => {
  const groupInviteFailed = useMemberInviteFailed(pubkey, groupPk);
  const groupPromotionFailed = useMemberPromotionFailed(pubkey, groupPk);
  const groupPromotionSending = useMemberPromoteSending(groupPk, pubkey);

  const groupInviteSent = useMemberInviteSent(pubkey, groupPk);
  const groupPromotionSent = useMemberPromotionSent(pubkey, groupPk);
  const groupInviteSending = useMemberInviteSending(groupPk, pubkey);

  /**
   * Note: Keep the "sending" checks here first, as we might be "sending" when we've previously failed.
   * If we were to have the "failed" checks first, we'd hide the "sending" state when we are retrying.
   */
  const statusText = groupInviteSending
    ? window.i18n('inviteSending')
    : groupPromotionSending
      ? window.i18n('promotionSending')
      : groupPromotionFailed
        ? window.i18n('promotionFailed')
        : groupInviteFailed
          ? window.i18n('inviteFailed')
          : groupInviteSent
            ? window.i18n('inviteSent')
            : groupPromotionSent
              ? window.i18n('promotionSent')
              : null;

  if (!statusText) {
    return null;
  }
  return (
    <StyledGroupStatusText
      data-testid={'group-member-status-text'}
      isFailure={
        (groupPromotionFailed && !groupPromotionSending) ||
        (groupInviteFailed && !groupInviteSending)
      }
    >
      {statusText}
    </StyledGroupStatusText>
  );
};

const GroupStatusContainer = ({
  displayGroupStatus,
  groupPk,
  pubkey,
}: Pick<MemberListItemProps, 'displayGroupStatus' | 'pubkey' | 'groupPk'>) => {
  if (
    displayGroupStatus &&
    groupPk &&
    PubKey.is03Pubkey(groupPk) &&
    PubKey.is05Pubkey(pubkey) &&
    !UserUtils.isUsFromCache(pubkey)
  ) {
    return <GroupStatusText groupPk={groupPk} pubkey={pubkey} />;
  }
  return null;
};

const ResendInviteButton = ({
  groupPk,
  pubkey,
}: {
  pubkey: PubkeyType;
  groupPk: GroupPubkeyType;
}) => {
  const inviteFailed = useMemberInviteFailed(pubkey, groupPk);
  if (!inviteFailed) {
    return null;
  }
  return (
    <SessionButton
      dataTestId={'resend-invite-button'}
      buttonShape={SessionButtonShape.Square}
      buttonType={SessionButtonType.Solid}
      text={window.i18n('resend')}
      onClick={() => {
        void GroupInvite.addJob({ groupPk, member: pubkey });
      }}
    />
  );
};

const ResendPromoteButton = ({
  groupPk,
  pubkey,
}: {
  pubkey: PubkeyType;
  groupPk: GroupPubkeyType;
}) => {
  if (!hasClosedGroupV2QAButtons()) {
    return null;
  }
  return (
    <SessionButton
      dataTestId={'resend-promote-button'}
      buttonShape={SessionButtonShape.Square}
      buttonType={SessionButtonType.Solid}
      buttonColor={SessionButtonColor.Danger}
      text="PrOmOtE"
      onClick={() => {
        void GroupPromote.addJob({ groupPk, member: pubkey });
      }}
    />
  );
};
=======
  disabled?: boolean;
  dataTestId?: string;
}) => {
  const {
    isSelected,
    pubkey,
    isZombie,
    isAdmin,
    onSelect,
    onUnselect,
    inMentions,
    disableBg,
    withBorder = true,
    maxNameWidth,
    disabled,
    dataTestId,
  } = props;
>>>>>>> a92dbfe5

export const MemberListItem = ({
  isSelected,
  pubkey,
  dataTestId,
  disableBg,
  displayGroupStatus,
  inMentions,
  isAdmin,
  isZombie,
  onSelect,
  onUnselect,
  groupPk,
}: MemberListItemProps) => {
  const memberName = useNicknameOrProfileNameOrShortenedPubkey(pubkey);

  return (
    <StyledSessionMemberItem
      onClick={() => {
        // eslint-disable-next-line no-unused-expressions
        isSelected ? onUnselect?.(pubkey) : onSelect?.(pubkey);
      }}
      data-testid={dataTestId}
      zombie={isZombie}
      inMentions={inMentions}
      selected={isSelected}
      disableBg={disableBg}
      withBorder={withBorder}
      disabled={disabled}
    >
      <StyledInfo>
        <AvatarItem memberPubkey={pubkey} isAdmin={isAdmin || false} />
<<<<<<< HEAD
        <Flex
          container={true}
          flexDirection="column"
          margin="0 var(--margins-md)"
          alignItems="flex-start"
        >
          <StyledName data-testid={'group-member-name'}>{memberName}</StyledName>
          <GroupStatusContainer
            pubkey={pubkey}
            displayGroupStatus={displayGroupStatus}
            groupPk={groupPk}
          />
        </Flex>
=======
        <StyledName maxName={maxNameWidth}>{memberName}</StyledName>
>>>>>>> a92dbfe5
      </StyledInfo>

      <ResendContainer pubkey={pubkey} displayGroupStatus={displayGroupStatus} groupPk={groupPk} />

      {!inMentions && (
        <StyledCheckContainer>
          <SessionRadio active={isSelected} value={pubkey} inputName={pubkey} label="" />
        </StyledCheckContainer>
      )}
    </StyledSessionMemberItem>
  );
};<|MERGE_RESOLUTION|>--- conflicted
+++ resolved
@@ -1,8 +1,6 @@
 import styled from 'styled-components';
 
-<<<<<<< HEAD
 import { GroupPubkeyType, PubkeyType } from 'libsession_util_nodejs';
-import { useNicknameOrProfileNameOrShortenedPubkey } from '../hooks/useParamSelector';
 import { PubKey } from '../session/types';
 import { UserUtils } from '../session/utils';
 import { GroupInvite } from '../session/utils/job_runners/jobs/GroupInviteJob';
@@ -15,7 +13,6 @@
   useMemberPromotionFailed,
   useMemberPromotionSent,
 } from '../state/selectors/groups';
-import { Avatar, AvatarSize, CrownIcon } from './avatar/Avatar';
 import { Flex } from './basic/Flex';
 import {
   SessionButton,
@@ -23,10 +20,8 @@
   SessionButtonShape,
   SessionButtonType,
 } from './basic/SessionButton';
-=======
 import { useNicknameOrProfileNameOrShortenedPubkey } from '../hooks/useParamSelector';
 import { Avatar, AvatarSize, CrownIcon } from './avatar/Avatar';
->>>>>>> a92dbfe5
 import { SessionRadio } from './basic/SessionRadio';
 import { hasClosedGroupV2QAButtons } from '../shared/env_vars';
 
@@ -110,10 +105,10 @@
   isAdmin?: boolean; // if true,  we add a small crown on top of their avatar
   onSelect?: (pubkey: string) => void;
   onUnselect?: (pubkey: string) => void;
-<<<<<<< HEAD
   dataTestId?: React.SessionDataTestId;
   displayGroupStatus?: boolean;
   groupPk?: string;
+  disabled?: boolean;
 };
 
 const ResendContainer = ({
@@ -165,17 +160,17 @@
    * If we were to have the "failed" checks first, we'd hide the "sending" state when we are retrying.
    */
   const statusText = groupInviteSending
-    ? window.i18n('inviteSending')
+    ? window.i18n('groupInviteSending')
     : groupPromotionSending
-      ? window.i18n('promotionSending')
+      ? window.i18n('adminSendingPromotion')
       : groupPromotionFailed
-        ? window.i18n('promotionFailed')
+        ? window.i18n('adminPromotionFailed')
         : groupInviteFailed
-          ? window.i18n('inviteFailed')
+          ? window.i18n('groupInviteFailed')
           : groupInviteSent
-            ? window.i18n('inviteSent')
+            ? window.i18n('groupInviteSent')
             : groupPromotionSent
-              ? window.i18n('promotionSent')
+              ? window.i18n('adminPromotionSent')
               : null;
 
   if (!statusText) {
@@ -258,25 +253,6 @@
     />
   );
 };
-=======
-  disabled?: boolean;
-  dataTestId?: string;
-}) => {
-  const {
-    isSelected,
-    pubkey,
-    isZombie,
-    isAdmin,
-    onSelect,
-    onUnselect,
-    inMentions,
-    disableBg,
-    withBorder = true,
-    maxNameWidth,
-    disabled,
-    dataTestId,
-  } = props;
->>>>>>> a92dbfe5
 
 export const MemberListItem = ({
   isSelected,
@@ -290,6 +266,9 @@
   onSelect,
   onUnselect,
   groupPk,
+  disabled,
+  withBorder,
+  maxNameWidth,
 }: MemberListItemProps) => {
   const memberName = useNicknameOrProfileNameOrShortenedPubkey(pubkey);
 
@@ -309,23 +288,19 @@
     >
       <StyledInfo>
         <AvatarItem memberPubkey={pubkey} isAdmin={isAdmin || false} />
-<<<<<<< HEAD
         <Flex
           container={true}
           flexDirection="column"
           margin="0 var(--margins-md)"
           alignItems="flex-start"
         >
-          <StyledName data-testid={'group-member-name'}>{memberName}</StyledName>
+          <StyledName data-testid={'group-member-name'} maxName={maxNameWidth}>{memberName}</StyledName>
           <GroupStatusContainer
             pubkey={pubkey}
             displayGroupStatus={displayGroupStatus}
             groupPk={groupPk}
           />
-        </Flex>
-=======
-        <StyledName maxName={maxNameWidth}>{memberName}</StyledName>
->>>>>>> a92dbfe5
+          </Flex>
       </StyledInfo>
 
       <ResendContainer pubkey={pubkey} displayGroupStatus={displayGroupStatus} groupPk={groupPk} />
