--- conflicted
+++ resolved
@@ -1,9 +1,8 @@
 import React from 'react';
 import styled from 'styled-components';
 
-<<<<<<< HEAD
 import { GroupPubkeyType, PubkeyType } from 'libsession_util_nodejs';
-import { useConversationUsernameOrShorten } from '../hooks/useParamSelector';
+import { useNicknameOrProfileNameOrShortenedPubkey } from '../hooks/useParamSelector';
 import { PubKey } from '../session/types';
 import { UserUtils } from '../session/utils';
 import { GroupInvite } from '../session/utils/job_runners/jobs/GroupInviteJob';
@@ -22,10 +21,6 @@
   SessionButtonShape,
   SessionButtonType,
 } from './basic/SessionButton';
-=======
-import { Avatar, AvatarSize, CrownIcon } from './avatar/Avatar';
-import { useNicknameOrProfileNameOrShortenedPubkey } from '../hooks/useParamSelector';
->>>>>>> 5f53a44f
 import { SessionRadio } from './basic/SessionRadio';
 
 const AvatarContainer = styled.div`
@@ -221,7 +216,6 @@
   );
 };
 
-<<<<<<< HEAD
 export const MemberListItem = ({
   isSelected,
   pubkey,
@@ -235,10 +229,7 @@
   onUnselect,
   groupPk,
 }: MemberListItemProps) => {
-  const memberName = useConversationUsernameOrShorten(pubkey);
-=======
   const memberName = useNicknameOrProfileNameOrShortenedPubkey(pubkey);
->>>>>>> 5f53a44f
 
   return (
     <StyledSessionMemberItem
