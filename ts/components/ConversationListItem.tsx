import React from 'react';
import classNames from 'classnames';
import { isEmpty } from 'lodash';
import { contextMenu } from 'react-contexify';

import { Avatar, AvatarSize } from './Avatar';
import { MessageBody } from './conversation/MessageBody';
import { Timestamp } from './conversation/Timestamp';
import { ContactName } from './conversation/ContactName';
import { TypingAnimation } from './conversation/TypingAnimation';

import { ConversationAvatar } from './session/usingClosedConversationDetails';
import { MemoConversationListItemContextMenu } from './session/menu/ConversationListItemContextMenu';
import { createPortal } from 'react-dom';
import { OutgoingMessageStatus } from './conversation/message/OutgoingMessageStatus';
import { useTheme } from 'styled-components';
import { PubKey } from '../session/types';
import {
  LastMessageType,
  openConversationExternal,
  ReduxConversationType,
} from '../state/ducks/conversations';
import _ from 'underscore';
import { useMembersAvatars } from '../hooks/useMembersAvatar';
import { SessionIcon, SessionIconSize, SessionIconType } from './session/icon';
import { useDispatch, useSelector } from 'react-redux';
import { SectionType } from '../state/ducks/section';
import { getFocusedSection } from '../state/selectors/section';

// tslint:disable-next-line: no-empty-interface
export interface ConversationListItemProps extends ReduxConversationType {}

type PropsHousekeeping = {
  style?: Object;
};

type Props = ConversationListItemProps & PropsHousekeeping;

const Portal = ({ children }: { children: any }) => {
  return createPortal(children, document.querySelector('.inbox.index') as Element);
};

<<<<<<< HEAD
const HeaderItem = (props: {
=======
const ConversationListItem = (props: Props) => {
  const {
    phoneNumber,
    unreadCount,
    id,
    isSelected,
    isBlocked,
    style,
    mentionedUs,
    avatarPath,
    name,
    profileName,
    activeAt,
    isMe,
    isPinned,
    isTyping,
    isPublic,
    left,
    type,
    lastMessage,
    memberAvatars,
    notificationForConvo,
    currentNotificationSetting,
  } = props;
  const triggerId: string = `conversation-item-${phoneNumber}-ctxmenu`;
  const key: string = `conversation-item-${phoneNumber}`;

  const dispatch = useDispatch();

  return (
    <div key={key}>
      <div
        role="button"
        onClick={() => {
          dispatch(openConversationExternal(id));
        }}
        onContextMenu={(e: any) => {
          contextMenu.show({
            id: triggerId,
            event: e,
          });
        }}
        style={style}
        className={classNames(
          'module-conversation-list-item',
          unreadCount > 0 ? 'module-conversation-list-item--has-unread' : null,
          unreadCount > 0 && mentionedUs ? 'module-conversation-list-item--mentioned-us' : null,
          isSelected ? 'module-conversation-list-item--is-selected' : null,
          isBlocked ? 'module-conversation-list-item--is-blocked' : null
        )}
      >
        <ConversationListItemAvatar
          avatarPath={avatarPath}
          name={name}
          profileName={profileName}
          memberAvatars={memberAvatars}
        />
        <div className="module-conversation-list-item__content">
          <ConversationListItemHeader
            unreadCount={unreadCount}
            mentionedUs={mentionedUs}
            activeAt={activeAt}
            isPinned={isPinned}
            name={name}
            phoneNumber={phoneNumber}
            profileName={profileName}
            isMe={isMe}
          />
          <ConversationListItemMessage
            lastMessage={lastMessage}
            isTyping={isTyping}
            unreadCount={unreadCount}
          />
        </div>
      </div>
      <Portal>
        <ConversationListItemContextMenu
          id={id}
          triggerId={triggerId}
          type={type}
          isMe={isMe}
          isPublic={isPublic}
          left={left}
          notificationForConvo={notificationForConvo}
          currentNotificationSetting={currentNotificationSetting}
        />
      </Portal>
    </div>
  );
};

export interface ConversationListItemAvatarProps {
  avatarPath?: string;
  name?: string;
  profileName?: string;
  phoneNumber?: string;
  memberAvatars?: Array<ConversationAvatar>;
}

export const ConversationListItemAvatar = (props: ConversationListItemAvatarProps) => {
  const { avatarPath, name, phoneNumber, profileName, memberAvatars } = props;
  const userName = name || profileName || phoneNumber;

  return (
    <div className="module-conversation-list-item__avatar-container">
      <Avatar
        avatarPath={avatarPath}
        name={userName}
        size={AvatarSize.S}
        memberAvatars={memberAvatars}
        pubkey={phoneNumber}
      />
    </div>
  );
};

export interface ConversationListItemHeaderProps {
>>>>>>> 6df84fbd
  unreadCount: number;
  isMe: boolean;
  mentionedUs: boolean;
  activeAt?: number;
  name?: string;
  profileName?: string;
  conversationId: string;
  isPinned: boolean;
}) => {
  const {
    unreadCount,
    mentionedUs,
    activeAt,
    isMe,
    isPinned,
    conversationId,
    profileName,
    name,
  } = props;
  const theme = useTheme();

  let atSymbol = null;
  let unreadCountDiv = null;
  if (unreadCount > 0) {
    atSymbol = mentionedUs ? <p className="at-symbol">@</p> : null;
    unreadCountDiv = <p className="module-conversation-list-item__unread-count">{unreadCount}</p>;
  }

  const isMessagesSection = useSelector(getFocusedSection) === SectionType.Message;

  const pinIcon =
    isMessagesSection && isPinned ? (
      <SessionIcon
        iconType={SessionIconType.Pin}
        iconColor={theme.colors.textColorSubtle}
        iconSize={SessionIconSize.Tiny}
      />
    ) : null;
  return (
    <div className="module-conversation-list-item__header">
      <div
        className={classNames(
          'module-conversation-list-item__header__name',
          unreadCount > 0 ? 'module-conversation-list-item__header__name--with-unread' : null
        )}
      >
        <UserItem
          isMe={isMe}
          conversationId={conversationId}
          name={name}
          profileName={profileName}
        />
      </div>
      {pinIcon}
      {unreadCountDiv}
      {atSymbol}
      {
        <div
          className={classNames(
            'module-conversation-list-item__header__date',
            unreadCount > 0 ? 'module-conversation-list-item__header__date--has-unread' : null
          )}
        >
          {<Timestamp timestamp={activeAt} extended={false} isConversationListItem={true} />}
        </div>
      }
    </div>
  );
};

const UserItem = (props: {
  name?: string;
  profileName?: string;
  isMe: boolean;
  conversationId: string;
}) => {
  const { name, conversationId, profileName, isMe } = props;

  const shortenedPubkey = PubKey.shorten(conversationId);

  const displayedPubkey = profileName ? shortenedPubkey : conversationId;
  const displayName = isMe ? window.i18n('noteToSelf') : profileName;

  let shouldShowPubkey = false;
  if ((!name || name.length === 0) && (!displayName || displayName.length === 0)) {
    shouldShowPubkey = true;
  }

  return (
    <div className="module-conversation__user">
      <ContactName
        phoneNumber={displayedPubkey}
        name={name}
        profileName={displayName}
        module="module-conversation__user"
        boldProfileName={true}
        shouldShowPubkey={shouldShowPubkey}
      />
    </div>
  );
};

const MessageItem = (props: {
  lastMessage?: LastMessageType;
  isTyping: boolean;
  unreadCount: number;
}) => {
  const { lastMessage, isTyping, unreadCount } = props;
  const theme = useTheme();

  if (!lastMessage && !isTyping) {
    return null;
  }
  const text = lastMessage && lastMessage.text ? lastMessage.text : '';

  if (isEmpty(text)) {
    return null;
  }

  return (
    <div className="module-conversation-list-item__message">
      <div
        className={classNames(
          'module-conversation-list-item__message__text',
          unreadCount > 0 ? 'module-conversation-list-item__message__text--has-unread' : null
        )}
      >
        {isTyping ? (
          <TypingAnimation />
        ) : (
          <MessageBody isGroup={true} text={text} disableJumbomoji={true} disableLinks={true} />
        )}
      </div>
      {lastMessage && lastMessage.status ? (
        <OutgoingMessageStatus
          status={lastMessage.status}
          iconColor={theme.colors.textColorSubtle}
        />
      ) : null}
    </div>
  );
};

const AvatarItem = (props: {
  avatarPath?: string;
  conversationId: string;
  memberAvatars?: Array<ConversationAvatar>;
  name?: string;
  profileName?: string;
}) => {
  const { avatarPath, name, conversationId, profileName, memberAvatars } = props;

  const userName = name || profileName || conversationId;

  return (
    <div className="module-conversation-list-item__avatar-container">
      <Avatar
        avatarPath={avatarPath}
        name={userName}
        size={AvatarSize.S}
        memberAvatars={memberAvatars}
        pubkey={conversationId}
      />
    </div>
  );
};

const ConversationListItem = (props: Props) => {
  // console.warn('ConversationListItem', props.id.substr(-1), ': ', props);
  const {
    activeAt,
    unreadCount,
    id: conversationId,
    isSelected,
    isBlocked,
    style,
    mentionedUs,
    isMe,
    name,
    isPinned,
    profileName,
    isTyping,
    lastMessage,
    hasNickname,
    isKickedFromGroup,
    left,
    type,
    isPublic,
    avatarPath,
  } = props;
  const triggerId = `conversation-item-${conversationId}-ctxmenu`;
  const key = `conversation-item-${conversationId}`;

  const membersAvatar = useMembersAvatars(props);

  const dispatch = useDispatch();

  return (
    <div key={key}>
      <div
        role="button"
        onClick={() => {
          dispatch(openConversationExternal({ id: conversationId }));
        }}
        onContextMenu={(e: any) => {
          contextMenu.show({
            id: triggerId,
            event: e,
          });
        }}
        style={style}
        className={classNames(
          'module-conversation-list-item',
          unreadCount > 0 ? 'module-conversation-list-item--has-unread' : null,
          unreadCount > 0 && mentionedUs ? 'module-conversation-list-item--mentioned-us' : null,
          isSelected ? 'module-conversation-list-item--is-selected' : null,
          isBlocked ? 'module-conversation-list-item--is-blocked' : null
        )}
      >
        <AvatarItem
          conversationId={conversationId}
          avatarPath={avatarPath}
          memberAvatars={membersAvatar}
          profileName={profileName}
          name={name}
        />
        <div className="module-conversation-list-item__content">
          <HeaderItem
            mentionedUs={mentionedUs}
            unreadCount={unreadCount}
            activeAt={activeAt}
            isMe={isMe}
            isPinned={isPinned}
            conversationId={conversationId}
            name={name}
            profileName={profileName}
          />
          <MessageItem isTyping={isTyping} unreadCount={unreadCount} lastMessage={lastMessage} />
        </div>
      </div>
      <Portal>
        <MemoConversationListItemContextMenu
          triggerId={triggerId}
          conversationId={conversationId}
          hasNickname={hasNickname}
          isBlocked={isBlocked}
          isKickedFromGroup={isKickedFromGroup}
          isMe={isMe}
          isPublic={isPublic}
          left={left}
          type={type}
        />
      </Portal>
    </div>
  );
};

export const MemoConversationListItemWithDetails = React.memo(ConversationListItem, _.isEqual);<|MERGE_RESOLUTION|>--- conflicted
+++ resolved
@@ -40,127 +40,7 @@
   return createPortal(children, document.querySelector('.inbox.index') as Element);
 };
 
-<<<<<<< HEAD
 const HeaderItem = (props: {
-=======
-const ConversationListItem = (props: Props) => {
-  const {
-    phoneNumber,
-    unreadCount,
-    id,
-    isSelected,
-    isBlocked,
-    style,
-    mentionedUs,
-    avatarPath,
-    name,
-    profileName,
-    activeAt,
-    isMe,
-    isPinned,
-    isTyping,
-    isPublic,
-    left,
-    type,
-    lastMessage,
-    memberAvatars,
-    notificationForConvo,
-    currentNotificationSetting,
-  } = props;
-  const triggerId: string = `conversation-item-${phoneNumber}-ctxmenu`;
-  const key: string = `conversation-item-${phoneNumber}`;
-
-  const dispatch = useDispatch();
-
-  return (
-    <div key={key}>
-      <div
-        role="button"
-        onClick={() => {
-          dispatch(openConversationExternal(id));
-        }}
-        onContextMenu={(e: any) => {
-          contextMenu.show({
-            id: triggerId,
-            event: e,
-          });
-        }}
-        style={style}
-        className={classNames(
-          'module-conversation-list-item',
-          unreadCount > 0 ? 'module-conversation-list-item--has-unread' : null,
-          unreadCount > 0 && mentionedUs ? 'module-conversation-list-item--mentioned-us' : null,
-          isSelected ? 'module-conversation-list-item--is-selected' : null,
-          isBlocked ? 'module-conversation-list-item--is-blocked' : null
-        )}
-      >
-        <ConversationListItemAvatar
-          avatarPath={avatarPath}
-          name={name}
-          profileName={profileName}
-          memberAvatars={memberAvatars}
-        />
-        <div className="module-conversation-list-item__content">
-          <ConversationListItemHeader
-            unreadCount={unreadCount}
-            mentionedUs={mentionedUs}
-            activeAt={activeAt}
-            isPinned={isPinned}
-            name={name}
-            phoneNumber={phoneNumber}
-            profileName={profileName}
-            isMe={isMe}
-          />
-          <ConversationListItemMessage
-            lastMessage={lastMessage}
-            isTyping={isTyping}
-            unreadCount={unreadCount}
-          />
-        </div>
-      </div>
-      <Portal>
-        <ConversationListItemContextMenu
-          id={id}
-          triggerId={triggerId}
-          type={type}
-          isMe={isMe}
-          isPublic={isPublic}
-          left={left}
-          notificationForConvo={notificationForConvo}
-          currentNotificationSetting={currentNotificationSetting}
-        />
-      </Portal>
-    </div>
-  );
-};
-
-export interface ConversationListItemAvatarProps {
-  avatarPath?: string;
-  name?: string;
-  profileName?: string;
-  phoneNumber?: string;
-  memberAvatars?: Array<ConversationAvatar>;
-}
-
-export const ConversationListItemAvatar = (props: ConversationListItemAvatarProps) => {
-  const { avatarPath, name, phoneNumber, profileName, memberAvatars } = props;
-  const userName = name || profileName || phoneNumber;
-
-  return (
-    <div className="module-conversation-list-item__avatar-container">
-      <Avatar
-        avatarPath={avatarPath}
-        name={userName}
-        size={AvatarSize.S}
-        memberAvatars={memberAvatars}
-        pubkey={phoneNumber}
-      />
-    </div>
-  );
-};
-
-export interface ConversationListItemHeaderProps {
->>>>>>> 6df84fbd
   unreadCount: number;
   isMe: boolean;
   mentionedUs: boolean;
@@ -350,6 +230,8 @@
     type,
     isPublic,
     avatarPath,
+    notificationForConvo,
+    currentNotificationSetting,
   } = props;
   const triggerId = `conversation-item-${conversationId}-ctxmenu`;
   const key = `conversation-item-${conversationId}`;
@@ -412,6 +294,8 @@
           isPublic={isPublic}
           left={left}
           type={type}
+          notificationForConvo={notificationForConvo}
+          currentNotificationSetting={currentNotificationSetting}
         />
       </Portal>
     </div>
