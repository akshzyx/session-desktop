--- conflicted
+++ resolved
@@ -180,10 +180,6 @@
         {!isPublic && !isRss && !isMe ? (
           <MenuItem onClick={blockHandler}>{blockTitle}</MenuItem>
         ) : null}
-<<<<<<< HEAD
-        {/* Changing nicknames not currently supported. .t 14 July 2020 */}
-=======
->>>>>>> b34470c2
         {/* {!isPublic && !isRss && !isMe ? (
           <MenuItem onClick={onChangeNickname}>
             {i18n('changeNickname')}
