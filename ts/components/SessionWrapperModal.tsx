import classNames from 'classnames';
import { ReactNode, useRef } from 'react';
import useKey from 'react-use/lib/useKey';

import styled from 'styled-components';
import { SessionIconButton } from './icon';

import { SessionFocusTrap } from './SessionFocusTrap';
import { Flex } from './basic/Flex';
import { SessionButton, SessionButtonColor, SessionButtonType } from './basic/SessionButton';
import { SpacerXL } from './basic/Text';

const StyledTitle = styled.div`
  white-space: nowrap;
  text-overflow: ellipsis;
  overflow: hidden;
  padding: 0 var(--margins-sm);
`;

export type SessionWrapperModalType = {
  title?: string;
  showHeader?: boolean;
  onConfirm?: () => void;
  onClose?: (event?: KeyboardEvent) => void;
  showClose?: boolean;
  confirmText?: string;
  cancelText?: string;
  showExitIcon?: boolean;
  headerIconButtons?: Array<any>;
  children: ReactNode;
  headerReverse?: boolean;
  additionalClassName?: string;
};

export const SessionWrapperModal = (props: SessionWrapperModalType) => {
  const {
    title,
    onConfirm,
    onClose,
    showHeader = true,
    showClose = false,
    confirmText,
    cancelText,
    showExitIcon,
    headerIconButtons,
    headerReverse,
    additionalClassName,
  } = props;

  useKey(
    'Esc',
    event => {
      props.onClose?.(event);
    },
    undefined,
    [props.onClose]
  );

  useKey(
    'Escape',
    event => {
      props.onClose?.(event);
    },
    undefined,
    [props.onClose]
  );

  const modalRef = useRef<HTMLDivElement>(null);

  const handleClick = (e: any) => {
    if (!modalRef.current?.contains(e.target)) {
      props.onClose?.();
    }
  };

  return (
    <SessionFocusTrap>
      <div
        className={classNames('loki-dialog modal', additionalClassName || null)}
        onClick={handleClick}
        role="dialog"
      >
        <div className="session-confirm-wrapper">
          <div ref={modalRef} className="session-modal">
            {showHeader ? (
              <Flex
                container={true}
                flexDirection={headerReverse ? 'row-reverse' : 'row'}
                justifyContent={'space-between'}
                alignItems={'center'}
                padding={'var(--margins-lg)'}
                className={'session-modal__header'}
              >
                <Flex
                  container={true}
                  flexDirection={headerReverse ? 'row-reverse' : 'row'}
                  alignItems={'center'}
                  padding={'0'}
                  margin={'0'}
                  className={'session-modal__header__close'}
                >
                  {showExitIcon ? (
                    <SessionIconButton
                      iconType="exit"
                      iconSize="small"
                      onClick={() => {
                        props.onClose?.();
                      }}
                      padding={'5px'}
                      margin={'0'}
                      dataTestId="modal-close-button"
                    />
                  ) : null}
                  {headerIconButtons?.length
                    ? headerIconButtons.map((_, index) => {
                        const offset = showExitIcon
                          ? headerIconButtons.length - 2
                          : headerIconButtons.length - 1;
                        if (index > offset) {
                          return null;
                        }
                        return <SpacerXL key={`session-modal__header_space-${index}`} />;
                      })
                    : null}
                </Flex>
                <StyledTitle className="session-modal__header__title">{title}</StyledTitle>
                <Flex
                  container={true}
                  flexDirection={headerReverse ? 'row-reverse' : 'row'}
                  alignItems={'center'}
                  padding={'0'}
                  margin={'0'}
                >
                  {headerIconButtons?.length ? (
                    headerIconButtons.map((iconItem: any) => {
                      return (
                        <SessionIconButton
                          key={iconItem.iconType}
                          iconType={iconItem.iconType}
                          iconSize={'large'}
                          iconRotation={iconItem.iconRotation}
                          onClick={iconItem.onClick}
                          padding={'0'}
                          margin={'0'}
                        />
                      );
                    })
                  ) : showExitIcon ? (
                    <SpacerXL />
                  ) : null}
                </Flex>
              </Flex>
            ) : null}

            <div className="session-modal__body">
              <div className="session-modal__centered">
                {props.children}

<<<<<<< HEAD
              <div className="session-modal__button-group">
                {onConfirm ? (
                  <SessionButton buttonType={SessionButtonType.Simple} onClick={props.onConfirm}>
                    {confirmText || window.i18n('okay')}
                  </SessionButton>
                ) : null}
                {onClose && showClose ? (
                  <SessionButton
                    buttonType={SessionButtonType.Simple}
                    buttonColor={SessionButtonColor.Danger}
                    onClick={props.onClose}
                  >
                    {cancelText || window.i18n('close')}
                  </SessionButton>
                ) : null}
=======
                <div className="session-modal__button-group">
                  {onConfirm ? (
                    <SessionButton buttonType={SessionButtonType.Simple} onClick={props.onConfirm}>
                      {confirmText || window.i18n('ok')}
                    </SessionButton>
                  ) : null}
                  {onClose && showClose ? (
                    <SessionButton
                      buttonType={SessionButtonType.Simple}
                      buttonColor={SessionButtonColor.Danger}
                      onClick={props.onClose}
                    >
                      {cancelText || window.i18n('close')}
                    </SessionButton>
                  ) : null}
                </div>
>>>>>>> 8b5978e3
              </div>
            </div>
          </div>
        </div>
      </div>
    </SessionFocusTrap>
  );
};<|MERGE_RESOLUTION|>--- conflicted
+++ resolved
@@ -156,27 +156,10 @@
               <div className="session-modal__centered">
                 {props.children}
 
-<<<<<<< HEAD
-              <div className="session-modal__button-group">
-                {onConfirm ? (
-                  <SessionButton buttonType={SessionButtonType.Simple} onClick={props.onConfirm}>
-                    {confirmText || window.i18n('okay')}
-                  </SessionButton>
-                ) : null}
-                {onClose && showClose ? (
-                  <SessionButton
-                    buttonType={SessionButtonType.Simple}
-                    buttonColor={SessionButtonColor.Danger}
-                    onClick={props.onClose}
-                  >
-                    {cancelText || window.i18n('close')}
-                  </SessionButton>
-                ) : null}
-=======
                 <div className="session-modal__button-group">
                   {onConfirm ? (
                     <SessionButton buttonType={SessionButtonType.Simple} onClick={props.onConfirm}>
-                      {confirmText || window.i18n('ok')}
+                      {confirmText || window.i18n('okay')}
                     </SessionButton>
                   ) : null}
                   {onClose && showClose ? (
@@ -189,7 +172,6 @@
                     </SessionButton>
                   ) : null}
                 </div>
->>>>>>> 8b5978e3
               </div>
             </div>
           </div>
