import React from 'react';
import classNames from 'classnames';
import _ from 'lodash';
import styled from 'styled-components';

import { SessionIcon, SessionIconProps } from '.';
import { SessionNotificationCount } from './SessionNotificationCount';

interface SProps extends SessionIconProps {
  onClick?: (e: React.MouseEvent<HTMLDivElement>) => void;
  notificationCount?: number;
  isSelected?: boolean;
  isHidden?: boolean;
  margin?: string;
  dataTestId?: string;
  dataTestIdIcon?: string;
  id?: string;
  style?: object;
}

const StyledSessionIconButton = styled.div<{ color?: string; isSelected?: boolean }>`
  background-color: var(--button-icon-background-color);

  svg path {
    transition: var(--default-duration);
    ${props =>
      !props.color &&
      `fill:
        ${
          props.isSelected
            ? 'var(--button-icon-stroke-selected-color)'
            : 'var(--button-icon-stroke-color)'
        };`}
  }

  &:hover svg path {
    ${props => !props.color && 'fill: var(--button-icon-stroke-hover-color);'}
  }
`;

// eslint-disable-next-line react/display-name
const SessionIconButtonInner = React.forwardRef<HTMLDivElement, SProps>((props, ref) => {
  const {
    iconType,
    iconSize,
    iconColor,
    iconRotation,
    isSelected,
    notificationCount,
    glowDuration,
    glowStartDelay,
    noScale,
    isHidden,
    backgroundColor,
    borderRadius,
    iconPadding,
    margin,
    id,
    dataTestId,
    dataTestIdIcon,
    style,
  } = props;
  const clickHandler = (e: React.MouseEvent<HTMLDivElement>) => {
    if (props.onClick) {
      e.stopPropagation();
      props.onClick(e);
    }
  };

  return (
    <StyledSessionIconButton
      color={iconColor}
      isSelected={isSelected}
      className={classNames('session-icon-button', iconSize)}
      role="button"
      ref={ref}
      id={id}
      onClick={clickHandler}
      style={{ ...style, display: isHidden ? 'none' : 'flex', margin: margin || '' }}
      data-testid={dataTestId}
    >
      <SessionIcon
        iconType={iconType}
        iconSize={iconSize}
        iconColor={iconColor}
        iconRotation={iconRotation}
        glowDuration={glowDuration}
        glowStartDelay={glowStartDelay}
        noScale={noScale}
        backgroundColor={backgroundColor}
        borderRadius={borderRadius}
        iconPadding={iconPadding}
<<<<<<< HEAD
        dataTestId={dataTestIdIcon}
=======
        data-testid={dataTestId}
>>>>>>> c875bbe5
      />
      {Boolean(notificationCount) && <SessionNotificationCount count={notificationCount} />}
    </StyledSessionIconButton>
  );
});

export const SessionIconButton = React.memo(SessionIconButtonInner, _.isEqual);<|MERGE_RESOLUTION|>--- conflicted
+++ resolved
@@ -90,11 +90,7 @@
         backgroundColor={backgroundColor}
         borderRadius={borderRadius}
         iconPadding={iconPadding}
-<<<<<<< HEAD
         dataTestId={dataTestIdIcon}
-=======
-        data-testid={dataTestId}
->>>>>>> c875bbe5
       />
       {Boolean(notificationCount) && <SessionNotificationCount count={notificationCount} />}
     </StyledSessionIconButton>
