--- conflicted
+++ resolved
@@ -1,10 +1,6 @@
 import classNames from 'classnames';
 import _ from 'lodash';
-<<<<<<< HEAD
-import React, { KeyboardEvent, SessionDataTestId } from 'react';
-=======
-import { KeyboardEvent, MouseEvent, ReactNode, forwardRef, memo } from 'react';
->>>>>>> a92dbfe5
+import { KeyboardEvent, MouseEvent, SessionDataTestId, ReactNode, forwardRef, memo } from 'react';
 import styled from 'styled-components';
 import { SessionIcon, SessionIconProps } from './SessionIcon';
 
@@ -13,13 +9,9 @@
   isSelected?: boolean;
   isHidden?: boolean;
   margin?: string;
-<<<<<<< HEAD
   dataTestId?: SessionDataTestId;
   dataTestIdIcon?: SessionDataTestId;
-=======
   padding?: string;
-  dataTestIdIcon?: string;
->>>>>>> a92dbfe5
   id?: string;
   title?: string;
   ariaLabel?: string;
