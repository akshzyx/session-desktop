import classNames from 'classnames';
import _ from 'lodash';
<<<<<<< HEAD
import React, { KeyboardEvent, SessionDataTestId } from 'react';
=======
import React, { KeyboardEvent } from 'react';
>>>>>>> 71436eac
import styled from 'styled-components';
import { SessionIcon, SessionIconProps } from './SessionIcon';

interface SProps extends SessionIconProps {
  onClick?: (e?: React.MouseEvent<HTMLButtonElement>) => void;
  isSelected?: boolean;
  isHidden?: boolean;
  margin?: string;
  dataTestId?: SessionDataTestId;
  dataTestIdIcon?: SessionDataTestId;
  id?: string;
  style?: object;
  tabIndex?: number;
  children?: React.ReactNode;
}

const StyledSessionIconButton = styled.button<{ color?: string; isSelected?: boolean }>`
  background-color: var(--button-icon-background-color);

  svg path {
    transition: var(--default-duration);
    ${props =>
      !props.color &&
      `fill:
        ${
          props.isSelected
            ? 'var(--button-icon-stroke-selected-color)'
            : 'var(--button-icon-stroke-color)'
        };`}
  }

  &:hover svg path {
    ${props => !props.color && 'fill: var(--button-icon-stroke-hover-color);'}
  }
`;

// eslint-disable-next-line react/display-name
const SessionIconButtonInner = React.forwardRef<HTMLButtonElement, SProps>((props, ref) => {
  const {
    iconType,
    iconSize,
    iconColor,
    iconRotation,
    isSelected,
    glowDuration,
    glowStartDelay,
    noScale,
    isHidden,
    backgroundColor,
    borderRadius,
    iconPadding,
    margin,
    id,
    dataTestId,
    dataTestIdIcon,
    style,
    tabIndex,
    children,
  } = props;
  const clickHandler = (e: React.MouseEvent<HTMLButtonElement>) => {
    if (props.onClick) {
      e.stopPropagation();
      props.onClick(e);
    }
  };
  const keyPressHandler = (e: KeyboardEvent<HTMLButtonElement>) => {
    if (e.currentTarget.tabIndex > -1 && e.key === 'Enter' && props.onClick) {
      e.stopPropagation();
      props.onClick();
    }
  };

  return (
    <StyledSessionIconButton
      color={iconColor}
      isSelected={isSelected}
      className={classNames('session-icon-button', iconSize)}
      ref={ref}
      id={id}
      onClick={clickHandler}
      style={{ ...style, display: isHidden ? 'none' : 'flex', margin: margin || '' }}
      tabIndex={tabIndex}
      onKeyPress={keyPressHandler}
      data-testid={dataTestId}
    >
      <SessionIcon
        iconType={iconType}
        iconSize={iconSize}
        iconColor={iconColor}
        iconRotation={iconRotation}
        glowDuration={glowDuration}
        glowStartDelay={glowStartDelay}
        noScale={noScale}
        backgroundColor={backgroundColor}
        borderRadius={borderRadius}
        iconPadding={iconPadding}
        dataTestId={dataTestIdIcon}
      />
      {children}
    </StyledSessionIconButton>
  );
});

export const SessionIconButton = React.memo(SessionIconButtonInner, _.isEqual);<|MERGE_RESOLUTION|>--- conflicted
+++ resolved
@@ -1,10 +1,6 @@
 import classNames from 'classnames';
 import _ from 'lodash';
-<<<<<<< HEAD
 import React, { KeyboardEvent, SessionDataTestId } from 'react';
-=======
-import React, { KeyboardEvent } from 'react';
->>>>>>> 71436eac
 import styled from 'styled-components';
 import { SessionIcon, SessionIconProps } from './SessionIcon';
 
