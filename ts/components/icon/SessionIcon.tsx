--- conflicted
+++ resolved
@@ -1,10 +1,6 @@
-<<<<<<< HEAD
-import React, { memo, SessionDataTestId } from 'react';
-=======
->>>>>>> a92dbfe5
+import { memo, SessionDataTestId } from 'react';
 import styled, { css, CSSProperties, keyframes } from 'styled-components';
 
-import { memo } from 'react';
 import { icons, SessionIconSize, SessionIconType } from '.';
 import { ClipRule, FillRule } from './Icons';
 
@@ -26,7 +22,7 @@
   dataTestId?: SessionDataTestId;
   style?: CSSProperties;
   unreadCount?: number;
-  /** for some usecases, we want to fix the width of the icon and have the height be calculated from the ratio of the icon */
+  /** for some use cases, we want to fix the width of the icon and have the height be calculated from the ratio of the icon */
   sizeIsWidth?: boolean;
 };
 
