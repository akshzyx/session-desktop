<<<<<<< HEAD
import React, { SessionDataTestId } from 'react';
import styled, { css, keyframes } from 'styled-components';
=======
import React, { memo } from 'react';
import styled, { css, CSSProperties, keyframes } from 'styled-components';
>>>>>>> 71436eac

import { icons, SessionIconSize, SessionIconType } from '.';
import { ClipRule, FillRule } from './Icons';

export type SessionIconProps = {
  iconType: SessionIconType;
  iconSize: SessionIconSize | number;
  iconColor?: string;
  iconRotation?: number;
  iconPadding?: string;
  rotateDuration?: number;
  glowDuration?: number;
  borderRadius?: string;
  glowStartDelay?: number;
  noScale?: boolean;
  backgroundColor?: string;
<<<<<<< HEAD
  dataTestId?: SessionDataTestId;
=======
  style?: CSSProperties;
  dataTestId?: string;
  unreadCount?: number;
>>>>>>> 71436eac
};

const getIconDimensionFromIconSize = (iconSize: SessionIconSize | number) => {
  if (typeof iconSize === 'number') {
    return iconSize;
  }
  switch (iconSize) {
    case 'tiny':
      return 12;
    case 'small':
      return 15;
    case 'medium':
      return 20;
    case 'large':
      return 25;
    case 'huge':
      return 30;
    case 'huge2':
      return 40;
    case 'max':
      return 80;
    default:
      return 20;
  }
};

type StyledSvgProps = {
  width: string | number;
  height: string | number;
  iconRotation: number;
  rotateDuration?: number;
  borderRadius?: string;
  iconPadding?: string;
  glowDuration?: number;
  glowStartDelay?: number;
  noScale?: boolean;
  iconColor?: string;
  backgroundColor?: string;
  fill?: string;
  clipRule?: ClipRule;
  filleRule?: FillRule;
};

const rotate = keyframes`
  from {
    transform: rotate(0deg);
  }
  to {
    transform: rotate(360deg);
  }
`;

/**
 * Creates a glow animation made for multiple element sequentially
 */
const glow = (color: string, glowDuration: number, glowStartDelay: number) => {
  // increase shadow intensity by 3
  const dropShadow = `drop-shadow(0px 0px 6px ${color});`;

  // creating keyframe for sequential animations
  let kf = '';
  const durationWithLoop = glowDuration + 1;
  for (let i = 0; i <= durationWithLoop; i++) {
    const percent = (100 / durationWithLoop) * i;

    if (i === glowStartDelay + 1) {
      kf += `${percent}% {
        filter: ${dropShadow}
        transform: scale(1.1);
      }`;
    } else {
      kf += `${percent}% {
        filter: none;
        transform: scale(0.9);
      }`;
    }
  }
  return keyframes`${kf}`;
};

const animation = (props: {
  rotateDuration?: number;
  glowDuration?: number;
  glowStartDelay?: number;
  iconColor?: string;
  noScale?: boolean;
}) => {
  if (props.rotateDuration) {
    return css`
      animation: ${rotate} ${props.rotateDuration}s linear infinite;
    `;
  }
  if (props.noScale) {
    return css``;
  }

  if (props.glowDuration !== undefined && props.glowStartDelay !== undefined && props.iconColor) {
    return css`
      animation: ${glow(props.iconColor, props.glowDuration, props.glowStartDelay)}
        ${props.glowDuration}s ease infinite;
    `;
  }
  return undefined;
};

const Svg = memo(styled.svg<StyledSvgProps>`
  width: ${props => props.width};
  transform: ${props => `rotate(${props.iconRotation}deg)`};
  ${props => animation(props)};
  border-radius: ${props => props.borderRadius};
  background-color: ${props =>
    props.backgroundColor ? props.backgroundColor : 'var(--button-icon-background-color)'};
  filter: ${props => (props.noScale ? `drop-shadow(0px 0px 4px ${props.iconColor})` : '')};
  fill: ${props => (props.iconColor ? props.iconColor : 'var(--button-icon-stroke-color)')};
  padding: ${props => (props.iconPadding ? props.iconPadding : '')};
  transition: inherit;
`);

<<<<<<< HEAD
const SessionSvg = (props: {
  viewBox: string;
  path: string | Array<string>;
  width: string | number;
  height: string | number;
  iconRotation: number;
  iconColor?: string;
  rotateDuration?: number;
  glowDuration?: number;
  glowStartDelay?: number;
  noScale?: boolean;
  borderRadius?: string;
  backgroundColor?: string;
  iconPadding?: string;
  dataTestId?: SessionDataTestId;
}) => {
  const colorSvg = props.iconColor ? props.iconColor : '--button-icon-stroke-color';
=======
const SessionSvg = (
  props: StyledSvgProps & {
    viewBox: string;
    path: string | Array<string>;
    style?: CSSProperties;
    dataTestId?: string;
  }
) => {
  const colorSvg = props.iconColor ? props.iconColor : 'var(--button-icon-stroke-color)';
>>>>>>> 71436eac
  const pathArray = props.path instanceof Array ? props.path : [props.path];
  const propsToPick = {
    width: props.width,
    height: props.height,
    rotateDuration: props.rotateDuration,
    iconRotation: props.iconRotation,
    viewBox: props.viewBox,
    glowDuration: props.glowDuration,
    glowStartDelay: props.glowStartDelay,
    iconColor: props.iconColor,
    noScale: props.noScale,
    backgroundColor: props.backgroundColor,
    borderRadius: props.borderRadius,
    iconPadding: props.iconPadding,
    fill: props.fill,
    clipRule: props.clipRule,
    fillRule: props.filleRule,
    style: props.style,
    dataTestId: props.dataTestId,
  };

  return (
    <Svg data-testid={props.dataTestId} {...propsToPick}>
      {pathArray.map((path, index) => {
        return <path key={index} fill={colorSvg} d={path} />;
      })}
    </Svg>
  );
};

export const SessionIcon = (props: SessionIconProps) => {
  const {
    iconType,
    iconColor,
    rotateDuration,
    glowDuration,
    borderRadius,
    glowStartDelay,
    noScale,
    backgroundColor,
    iconPadding,
    style,
    dataTestId,
  } = props;
  let { iconSize, iconRotation } = props;
  iconSize = iconSize || 'medium';
  iconRotation = iconRotation || 0;

  const iconDimensions = getIconDimensionFromIconSize(iconSize);
  const iconDef = icons[iconType];
  const ratio = iconDef?.ratio || 1;
  const fill = iconDef?.fill || undefined;
  const clipRule = iconDef?.clipRule || 'nonzero';
  const fillRule = iconDef?.fillRule || 'nonzero';

  return (
    <SessionSvg
      viewBox={iconDef.viewBox}
      path={iconDef.path}
      width={iconDimensions * ratio}
      height={iconDimensions}
      rotateDuration={rotateDuration}
      glowDuration={glowDuration}
      glowStartDelay={glowStartDelay}
      noScale={noScale}
      borderRadius={borderRadius}
      iconRotation={iconRotation}
      iconColor={iconColor}
      backgroundColor={backgroundColor}
      iconPadding={iconPadding}
      fill={fill}
      clipRule={clipRule}
      filleRule={fillRule}
      style={style}
      dataTestId={dataTestId}
    />
  );
};<|MERGE_RESOLUTION|>--- conflicted
+++ resolved
@@ -1,10 +1,5 @@
-<<<<<<< HEAD
-import React, { SessionDataTestId } from 'react';
-import styled, { css, keyframes } from 'styled-components';
-=======
-import React, { memo } from 'react';
+import React, { memo, SessionDataTestId } from 'react';
 import styled, { css, CSSProperties, keyframes } from 'styled-components';
->>>>>>> 71436eac
 
 import { icons, SessionIconSize, SessionIconType } from '.';
 import { ClipRule, FillRule } from './Icons';
@@ -21,13 +16,9 @@
   glowStartDelay?: number;
   noScale?: boolean;
   backgroundColor?: string;
-<<<<<<< HEAD
   dataTestId?: SessionDataTestId;
-=======
   style?: CSSProperties;
-  dataTestId?: string;
   unreadCount?: number;
->>>>>>> 71436eac
 };
 
 const getIconDimensionFromIconSize = (iconSize: SessionIconSize | number) => {
@@ -146,35 +137,15 @@
   transition: inherit;
 `);
 
-<<<<<<< HEAD
-const SessionSvg = (props: {
-  viewBox: string;
-  path: string | Array<string>;
-  width: string | number;
-  height: string | number;
-  iconRotation: number;
-  iconColor?: string;
-  rotateDuration?: number;
-  glowDuration?: number;
-  glowStartDelay?: number;
-  noScale?: boolean;
-  borderRadius?: string;
-  backgroundColor?: string;
-  iconPadding?: string;
-  dataTestId?: SessionDataTestId;
-}) => {
-  const colorSvg = props.iconColor ? props.iconColor : '--button-icon-stroke-color';
-=======
 const SessionSvg = (
   props: StyledSvgProps & {
     viewBox: string;
     path: string | Array<string>;
     style?: CSSProperties;
-    dataTestId?: string;
+    dataTestId?: SessionDataTestId;
   }
 ) => {
   const colorSvg = props.iconColor ? props.iconColor : 'var(--button-icon-stroke-color)';
->>>>>>> 71436eac
   const pathArray = props.path instanceof Array ? props.path : [props.path];
   const propsToPick = {
     width: props.width,
