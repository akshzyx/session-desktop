--- conflicted
+++ resolved
@@ -69,7 +69,7 @@
         okTheme: SessionButtonColor.Danger,
         onClickOk: async () => {
           if (!selectedConvoKey) {
-            throw new Error('no selected convokey');
+            throw new Error('no selected convo key');
           }
           const convo = ConvoHub.use().get(selectedConvoKey);
           if (!convo) {
@@ -102,12 +102,12 @@
   props: Pick<PropsForExpirationTimer, 'disabled' | 'expirationMode' | 'timespanSeconds'>
 ) {
   const selectedMode = useSelectedConversationDisappearingMode();
-  const selectedTimestan = useSelectedExpireTimer();
+  const selectedTimespan = useSelectedExpireTimer();
   if (props.disabled && (selectedMode === 'off' || selectedMode === undefined)) {
     return true;
   }
 
-  if (props.expirationMode === selectedMode && props.timespanSeconds === selectedTimestan) {
+  if (props.expirationMode === selectedMode && props.timespanSeconds === selectedTimespan) {
     return true;
   }
   return false;
@@ -142,54 +142,6 @@
   );
 };
 
-<<<<<<< HEAD
-function useTextToRender(props: PropsForExpirationTimer) {
-  const { pubkey, profileName, expirationMode, timespanText, type, disabled } = props;
-
-  const isV2Released = ReleasedFeatures.isDisappearMessageV2FeatureReleasedCached();
-  const isPrivate = useSelectedIsPrivate();
-  const isMe = useSelectedIsNoteToSelf();
-  const ownSideOnly = isV2Released && isPrivate && !isMe;
-  // when v2 is released, and this is a private chat, the settings are for the outgoing messages of whoever made the change only
-
-  const contact = profileName || pubkey;
-  // TODO legacy messages support will be removed in a future release
-  const mode = isLegacyDisappearingModeEnabled(expirationMode)
-    ? null
-    : expirationMode === 'deleteAfterRead'
-      ? window.i18n('timerModeRead')
-      : window.i18n('timerModeSent');
-  switch (type) {
-    case 'fromOther':
-      return disabled
-        ? window.i18n(
-            ownSideOnly
-              ? 'theyDisabledTheirDisappearingMessages'
-              : 'groupDisabledDisappearingMessages',
-            [contact, timespanText]
-          )
-        : mode
-          ? window.i18n(ownSideOnly ? 'theySetTheirDisappearingMessages' : 'theyChangedTheTimer', [
-              contact,
-              timespanText,
-              mode,
-            ])
-          : window.i18n('theyChangedTheTimerLegacy', [contact, timespanText]);
-    case 'fromMe':
-    case 'fromSync':
-      return disabled
-        ? window.i18n(
-            ownSideOnly ? 'youDisabledYourDisappearingMessages' : 'youDisabledDisappearingMessages'
-          )
-        : mode
-          ? window.i18n(ownSideOnly ? 'youSetYourDisappearingMessages' : 'youChangedTheTimer', [
-              timespanText,
-              mode,
-            ])
-          : window.i18n('youChangedTheTimerLegacy', [timespanText]);
-    default:
-      assertUnreachable(type, `TimerNotification: Missing case error "${type}"`);
-=======
 function useTextToRenderI18nProps(
   props: PropsForExpirationTimer
 ): LocalizerComponentProps<LocalizerToken> {
@@ -210,7 +162,6 @@
         time,
       },
     };
->>>>>>> a92dbfe5
   }
 
   const disappearing_messages_type =
