--- conflicted
+++ resolved
@@ -31,22 +31,13 @@
       ? 'disabledDisappearingMessages'
       : 'theyChangedTheTimer';
 
-<<<<<<< HEAD
-    const recipient = profileName ?? phoneNumber;
-=======
     const displayedPubkey = profileName
       ? window.shortenPubkey(phoneNumber)
       : phoneNumber;
->>>>>>> d5cfcf9e
 
     switch (type) {
       case 'fromOther':
         return (
-<<<<<<< HEAD
-          <>
-            {i18n(changeKey, [recipient, timespan])}
-          </>
-=======
           <Intl
             i18n={i18n}
             id={changeKey}
@@ -63,7 +54,6 @@
               timespan,
             ]}
           />
->>>>>>> d5cfcf9e
         );
       case 'fromMe':
         return disabled
