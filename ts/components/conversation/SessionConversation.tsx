import _ from 'lodash';
import React from 'react';

import autoBind from 'auto-bind';
import { blobToArrayBuffer } from 'blob-util';
import loadImage from 'blueimp-load-image';
import classNames from 'classnames';
import styled from 'styled-components';
import {
  CompositionBox,
  SendMessageType,
  StagedAttachmentType,
} from './composition/CompositionBox';

import { perfEnd, perfStart } from '../../session/utils/Performance';

import { SessionMessagesListContainer } from './SessionMessagesListContainer';

import { SessionFileDropzone } from './SessionFileDropzone';

import { Data } from '../../data/data';
import { markAllReadByConvoId } from '../../interactions/conversationInteractions';
import { MAX_ATTACHMENT_FILESIZE_BYTES } from '../../session/constants';
import { ConvoHub } from '../../session/conversations';
import { ToastUtils } from '../../session/utils';
import {
  ReduxConversationType,
  SortedMessageModelProps,
  openConversationToSpecificMessage,
  quoteMessage,
  resetSelectedMessageIds,
  updateMentionsMembers,
} from '../../state/ducks/conversations';
import { updateConfirmModal } from '../../state/ducks/modalDialog';
import { addStagedAttachmentsInConversation } from '../../state/ducks/stagedAttachments';
import { SessionTheme } from '../../themes/SessionTheme';
import { MIME } from '../../types';
import { AttachmentTypeWithPath } from '../../types/Attachment';
import {
  THUMBNAIL_CONTENT_TYPE,
  getAudioDuration,
  getVideoDuration,
  makeImageThumbnailBuffer,
  makeVideoScreenshot,
} from '../../types/attachments/VisualAttachment';
import { AttachmentUtil, GoogleChrome, arrayBufferToObjectURL } from '../../util';
import { getCurrentRecoveryPhrase } from '../../util/storage';
import { MessageView } from '../MainViewController';
import { SplitViewContainer } from '../SplitViewContainer';
import { SessionButtonColor } from '../basic/SessionButton';
import { InConversationCallContainer } from '../calling/InConversationCallContainer';
import { LightboxGallery, MediaItemType } from '../lightbox/LightboxGallery';
import { NoMessageInConversation } from './SubtleNotification';
import { ConversationHeaderWithDetails } from './header/ConversationHeader';

import { isAudio } from '../../types/MIME';
import { HTMLDirection } from '../../util/i18n';
import { NoticeBanner } from '../NoticeBanner';
import { SessionSpinner } from '../basic/SessionSpinner';
<<<<<<< HEAD
import { ConversationMessageRequestButtons } from './MessageRequestButtons';
import { RightPanel } from './right-panel/RightPanel';
=======
import { RightPanel, StyledRightPanelContainer } from './right-panel/RightPanel';
>>>>>>> fe60c69f

const DEFAULT_JPEG_QUALITY = 0.85;

interface State {
  isDraggingFile: boolean;
}
export interface LightBoxOptions {
  media: Array<MediaItemType>;
  attachment: AttachmentTypeWithPath;
}

interface Props {
  ourDisplayNameInProfile: string;
  ourNumber: string;
  selectedConversationKey: string;
  selectedConversation?: ReduxConversationType;
  messagesProps: Array<SortedMessageModelProps>;
  selectedMessages: Array<string>;
  isRightPanelShowing: boolean;
  hasOngoingCallWithFocusedConvo: boolean;
  htmlDirection: HTMLDirection;

  // lightbox options
  lightBoxOptions?: LightBoxOptions;

  stagedAttachments: Array<StagedAttachmentType>;
  isSelectedConvoInitialLoadingInProgress: boolean;
}

const StyledSpinnerContainer = styled.div`
  display: flex;
  justify-content: center;
  width: 100%;
  height: 100%;
  align-items: center;
`;

const ConvoLoadingSpinner = () => {
  return (
    <StyledSpinnerContainer>
      <SessionSpinner loading={true} />
    </StyledSpinnerContainer>
  );
};

export class SessionConversation extends React.Component<Props, State> {
  private readonly messageContainerRef: React.RefObject<HTMLDivElement>;
  private dragCounter: number;
  private publicMembersRefreshTimeout?: NodeJS.Timeout;
  private readonly updateMemberList: () => any;

  constructor(props: any) {
    super(props);

    this.state = {
      isDraggingFile: false,
    };
    this.messageContainerRef = React.createRef();
    this.dragCounter = 0;
    this.updateMemberList = _.debounce(this.updateMemberListBouncy.bind(this), 10000);

    autoBind(this);
  }

  // ~~~~~~~~~~~~~~~~~~~~~~~~~~~~~~~~~~~~~~~~~~~~
  // ~~~~~~~~~~~~~~~~ LIFECYCLES ~~~~~~~~~~~~~~~~
  // ~~~~~~~~~~~~~~~~~~~~~~~~~~~~~~~~~~~~~~~~~~~~

  public componentDidUpdate(prevProps: Props, _prevState: State) {
    const { selectedConversationKey: newConversationKey, selectedConversation: newConversation } =
      this.props;
    const { selectedConversationKey: oldConversationKey } = prevProps;

    // if the convo is valid, and it changed, register for drag events
    if (newConversationKey && newConversation && newConversationKey !== oldConversationKey) {
      // Pause thread to wait for rendering to complete
      setTimeout(() => {
        const div = this.messageContainerRef.current;
        div?.addEventListener('dragenter', this.handleDragIn);
        div?.addEventListener('dragleave', this.handleDragOut);
        div?.addEventListener('dragover', this.handleDrag);
        div?.addEventListener('drop', this.handleDrop);
      }, 100);

      // if the conversation changed, we have to stop our refresh of member list
      if (this.publicMembersRefreshTimeout) {
        global.clearInterval(this.publicMembersRefreshTimeout);
        this.publicMembersRefreshTimeout = undefined;
      }
      // if the newConversation changed, and is public, start our refresh members list
      if (newConversation.isPublic) {
        // this is a debounced call.
        void this.updateMemberListBouncy();
        // run this only once every minute if we don't change the visible conversation.
        // this is a heavy operation (like a few thousands members can be here)
        this.publicMembersRefreshTimeout = global.setInterval(this.updateMemberList, 60000);
      }
    }
    // if we do not have a model, unregister for events
    if (!newConversation) {
      const div = this.messageContainerRef.current;
      div?.removeEventListener('dragenter', this.handleDragIn);
      div?.removeEventListener('dragleave', this.handleDragOut);
      div?.removeEventListener('dragover', this.handleDrag);
      div?.removeEventListener('drop', this.handleDrop);
      if (this.publicMembersRefreshTimeout) {
        global.clearInterval(this.publicMembersRefreshTimeout);
        this.publicMembersRefreshTimeout = undefined;
      }
    }
    if (newConversationKey !== oldConversationKey) {
      this.setState({
        isDraggingFile: false,
      });
    }
  }

  public componentWillUnmount() {
    const div = this.messageContainerRef.current;
    div?.removeEventListener('dragenter', this.handleDragIn);
    div?.removeEventListener('dragleave', this.handleDragOut);
    div?.removeEventListener('dragover', this.handleDrag);
    div?.removeEventListener('drop', this.handleDrop);

    if (this.publicMembersRefreshTimeout) {
      global.clearInterval(this.publicMembersRefreshTimeout);
      this.publicMembersRefreshTimeout = undefined;
    }
  }

  public sendMessageFn(msg: SendMessageType) {
    const { selectedConversationKey } = this.props;
    const conversationModel = ConvoHub.use().get(selectedConversationKey);

    if (!conversationModel) {
      return;
    }

    const sendAndScroll = async () => {
      // this needs to be awaited otherwise, the scrollToNow won't find the new message in the db.
      // and this make the showScrollButton to be visible (even if we just scrolled to now)
      await conversationModel.sendMessage(msg);
      await this.scrollToNow();
    };

    const recoveryPhrase = getCurrentRecoveryPhrase();

    // string replace to fix case where pasted text contains invis characters causing false negatives
    if (msg.body.replace(/\s/g, '').includes(recoveryPhrase.replace(/\s/g, ''))) {
      window.inboxStore?.dispatch(
        updateConfirmModal({
          title: window.i18n('sendRecoveryPhraseTitle'),
          message: window.i18n('sendRecoveryPhraseMessage'),
          okTheme: SessionButtonColor.Danger,
          onClickOk: () => {
            void sendAndScroll();
          },
          onClickClose: () => {
            window.inboxStore?.dispatch(updateConfirmModal(null));
          },
        })
      );
    } else {
      void sendAndScroll();
    }

    window.inboxStore?.dispatch(quoteMessage(undefined));
  }

  // ~~~~~~~~~~~~~~~~~~~~~~~~~~~~~~~~~~~~~~~~~~~~
  // ~~~~~~~~~~~~~~ RENDER METHODS ~~~~~~~~~~~~~~
  // ~~~~~~~~~~~~~~~~~~~~~~~~~~~~~~~~~~~~~~~~~~~~
  public render() {
    const { isDraggingFile } = this.state;

    const {
      ourDisplayNameInProfile,
      selectedConversation,
      messagesProps,
      selectedMessages,
      isRightPanelShowing,
      lightBoxOptions,
      isSelectedConvoInitialLoadingInProgress,
    } = this.props;

    if (!selectedConversation || !messagesProps) {
      // return an empty message view
      return <MessageView />;
    }
    // TODOLATER break selectionMode into it's own container component so we can use hooks to fetch relevant state from the store
    const selectionMode = selectedMessages.length > 0;

    const bannerText =
      selectedConversation.hasOutdatedClient &&
      selectedConversation.hasOutdatedClient !== ourDisplayNameInProfile
        ? window.i18n('disappearingMessagesModeOutdated', [selectedConversation.hasOutdatedClient])
        : window.i18n('someOfYourDeviceUseOutdatedVersion');

    return (
      <SessionTheme>
        <div className="conversation-header">
          <ConversationHeaderWithDetails />
          {selectedConversation?.hasOutdatedClient?.length ? (
            <NoticeBanner
              text={bannerText}
              dismissCallback={() => {
                const conversation = ConvoHub.use().get(selectedConversation.id);
                conversation.set({ hasOutdatedClient: undefined });
                void conversation.commit();
              }}
            />
          ) : null}
        </div>
        {isSelectedConvoInitialLoadingInProgress ? (
          <ConvoLoadingSpinner />
        ) : (
          <>
            <div
              // if you change the classname, also update it on onKeyDown
              className={classNames('conversation-content', selectionMode && 'selection-mode')}
              tabIndex={0}
              onKeyDown={this.onKeyDown}
              role="navigation"
            >
              {lightBoxOptions?.media && this.renderLightBox(lightBoxOptions)}

              <div className="conversation-messages">
                <NoMessageInConversation />
                <ConversationMessageRequestButtons />
                <SplitViewContainer
                  top={<InConversationCallContainer />}
                  bottom={
                    <SessionMessagesListContainer
                      messageContainerRef={this.messageContainerRef}
                      scrollToNow={this.scrollToNow}
                    />
                  }
                  disableTop={!this.props.hasOngoingCallWithFocusedConvo}
                />
                {isDraggingFile && <SessionFileDropzone />}
              </div>

              <CompositionBox
                sendMessage={this.sendMessageFn}
                stagedAttachments={this.props.stagedAttachments}
                // eslint-disable-next-line @typescript-eslint/no-misused-promises
                onChoseAttachments={this.onChoseAttachments}
                htmlDirection={this.props.htmlDirection}
              />
            </div>
            <StyledRightPanelContainer className={classNames(isRightPanelShowing && 'show')}>
              <RightPanel />
            </StyledRightPanelContainer>
          </>
        )}
      </SessionTheme>
    );
  }

  private async scrollToNow() {
    const conversationKey = this.props.selectedConversationKey;
    if (!conversationKey) {
      return;
    }

    await markAllReadByConvoId(conversationKey);
    const mostRecentMessage = await Data.getLastMessageInConversation(conversationKey);

    if (mostRecentMessage) {
      await openConversationToSpecificMessage({
        conversationKey,
        messageIdToNavigateTo: mostRecentMessage.id,
        shouldHighlightMessage: false,
      });
      const messageContainer = this.messageContainerRef.current;
      if (!messageContainer) {
        return;
      }
      messageContainer.scrollTop = messageContainer.scrollHeight - messageContainer.clientHeight;
    }
  }

  // ~~~~~~~~~~~~~~~~~~~~~~~~~~~~~~~~~~~~~~~~~~~~
  // ~~~~~~~~~~~ KEYBOARD NAVIGATION ~~~~~~~~~~~~
  // ~~~~~~~~~~~~~~~~~~~~~~~~~~~~~~~~~~~~~~~~~~~~
  private onKeyDown(event: any) {
    const selectionMode = !!this.props.selectedMessages.length;

    if (event.target.classList.contains('conversation-content')) {
      switch (event.key) {
        case 'Escape':
          if (selectionMode) {
            window.inboxStore?.dispatch(resetSelectedMessageIds());
          }
          break;
        default:
      }
    }
  }

  private renderLightBox({ media, attachment }: LightBoxOptions) {
    const selectedIndex =
      media.length > 1
        ? media.findIndex(mediaMessage => mediaMessage.attachment.path === attachment.path)
        : 0;
    return <LightboxGallery media={media} selectedIndex={selectedIndex} />;
  }

  private async onChoseAttachments(attachmentsFileList: Array<File>) {
    if (!attachmentsFileList || attachmentsFileList.length === 0) {
      return;
    }

    for (let i = 0; i < attachmentsFileList.length; i++) {
      // eslint-disable-next-line no-await-in-loop
      await this.maybeAddAttachment(attachmentsFileList[i]);
    }
  }

  private async maybeAddAttachment(file: any) {
    if (!file) {
      return;
    }

    const fileName = file.name;
    const contentType = file.type;

    const { stagedAttachments } = this.props;

    if (stagedAttachments.length >= 32) {
      ToastUtils.pushMaximumAttachmentsError();
      return;
    }

    const haveNonImage = _.some(
      stagedAttachments,
      attachment => !MIME.isImage(attachment.contentType)
    );
    // You can't add another attachment if you already have a non-image staged
    if (haveNonImage) {
      ToastUtils.pushMultipleNonImageError();
      return;
    }

    // You can't add a non-image attachment if you already have attachments staged
    if (!MIME.isImage(contentType) && stagedAttachments.length > 0) {
      ToastUtils.pushCannotMixError();
      return;
    }

    let blob = null;

    try {
      blob = await AttachmentUtil.autoScale({
        contentType,
        blob: file,
      });

      if (blob.blob.size > MAX_ATTACHMENT_FILESIZE_BYTES) {
        ToastUtils.pushFileSizeErrorAsByte(MAX_ATTACHMENT_FILESIZE_BYTES);
        return;
      }
    } catch (error) {
      window?.log?.error(
        'Error ensuring that image is properly sized:',
        error && error.stack ? error.stack : error
      );

      ToastUtils.pushLoadAttachmentFailure(error?.message);
      return;
    }

    try {
      if (GoogleChrome.isImageTypeSupported(contentType)) {
        // this does not add the preview to the message outgoing
        // this is just for us, for the list of attachments we are sending
        // the files are scaled down under getFiles()

        const attachmentWithPreview = await renderImagePreview(contentType, file, fileName);
        this.addAttachments([attachmentWithPreview]);
      } else if (GoogleChrome.isVideoTypeSupported(contentType)) {
        const attachmentWithVideoPreview = await renderVideoPreview(contentType, file, fileName);
        this.addAttachments([attachmentWithVideoPreview]);
      } else {
        const attachment: StagedAttachmentType = {
          file,
          size: file.size,
          contentType,
          fileName,
          url: '',
          isVoiceMessage: false,
          fileSize: null,
          screenshot: null,
          thumbnail: null,
        };

        if (isAudio(contentType)) {
          const objectUrl = URL.createObjectURL(file);

          try {
            const duration = await getAudioDuration({ objectUrl, contentType });
            attachment.duration = duration;
          } finally {
            URL.revokeObjectURL(objectUrl);
          }
        }

        this.addAttachments([attachment]);
      }
    } catch (e) {
      window?.log?.error(
        `Was unable to generate thumbnail for file type ${contentType}`,
        e && e.stack ? e.stack : e
      );
      this.addAttachments([
        {
          file,
          size: file.size,
          contentType,
          fileName,
          isVoiceMessage: false,
          url: '',
          fileSize: null,
          screenshot: null,
          thumbnail: null,
        },
      ]);
    }
  }

  private addAttachments(newAttachments: Array<StagedAttachmentType>) {
    window.inboxStore?.dispatch(
      addStagedAttachmentsInConversation({
        conversationKey: this.props.selectedConversationKey,
        newAttachments,
      })
    );
  }

  private handleDrag(e: any) {
    e.preventDefault();
    e.stopPropagation();
  }

  private handleDragIn(e: any) {
    e.preventDefault();
    e.stopPropagation();
    this.dragCounter++;
    if (e.dataTransfer.items && e.dataTransfer.items.length > 0) {
      this.setState({ isDraggingFile: true });
    }
  }

  private handleDragOut(e: any) {
    e.preventDefault();
    e.stopPropagation();
    this.dragCounter--;

    if (this.dragCounter === 0) {
      this.setState({ isDraggingFile: false });
    }
  }

  private handleDrop(e: DragEvent) {
    e.preventDefault();
    e.stopPropagation();

    if (e?.dataTransfer?.files && e.dataTransfer.files.length > 0) {
      void this.onChoseAttachments(Array.from(e.dataTransfer.files));
      e.dataTransfer.clearData();
      this.dragCounter = 0;
      this.setState({ isDraggingFile: false });
    }
  }

  private async updateMemberListBouncy() {
    const start = Date.now();
    const allPubKeys = await Data.getPubkeysInPublicConversation(
      this.props.selectedConversationKey
    );

    window?.log?.debug(
      `[perf] getPubkeysInPublicConversation returned '${allPubKeys?.length}' members in ${
        Date.now() - start
      }ms`
    );

    const allMembers = allPubKeys.map((pubKey: string) => {
      const conv = ConvoHub.use().get(pubKey);
      const profileName = conv?.getNicknameOrRealUsernameOrPlaceholder();

      return {
        id: pubKey,
        authorProfileName: profileName,
      };
    });

    window.inboxStore?.dispatch(updateMentionsMembers(allMembers));
  }
}

const renderVideoPreview = async (contentType: string, file: File, fileName: string) => {
  const objectUrl = URL.createObjectURL(file);
  try {
    const type = THUMBNAIL_CONTENT_TYPE;

    const thumbnail = await makeVideoScreenshot({
      objectUrl,
      contentType: type,
    });
    const duration = await getVideoDuration({
      objectUrl,
      contentType: type,
    });
    const data = await blobToArrayBuffer(thumbnail);
    const url = arrayBufferToObjectURL({
      data,
      type,
    });
    return {
      file,
      size: file.size,
      fileName,
      contentType,
      duration,
      videoUrl: objectUrl,
      url,
      isVoiceMessage: false,
      fileSize: null,
      screenshot: null,
      thumbnail: null,
    };
  } catch (error) {
    URL.revokeObjectURL(objectUrl);
    throw error;
  }
};

const autoOrientJpegImage = async (fileOrBlobOrURL: File): Promise<string> => {
  perfStart('autoOrientJpegImage');
  const loadedImage = await loadImage(fileOrBlobOrURL, { orientation: true, canvas: true });
  perfEnd('autoOrientJpegImage', 'autoOrientJpegImage');
  const dataURL = (loadedImage.image as HTMLCanvasElement).toDataURL(
    MIME.IMAGE_JPEG,
    DEFAULT_JPEG_QUALITY
  );

  return dataURL;
};

const renderImagePreview = async (contentType: string, file: File, fileName: string) => {
  if (!MIME.isJPEG(contentType)) {
    const urlImage = URL.createObjectURL(file);
    if (!urlImage) {
      throw new Error('Failed to create object url for image!');
    }
    return {
      file,
      size: file.size,
      fileName,
      contentType,
      url: urlImage,
      isVoiceMessage: false,
      fileSize: null,
      screenshot: null,
      thumbnail: null,
    };
  }

  // orient the image correctly based on the EXIF data, if needed
  const orientedImageUrl = await autoOrientJpegImage(file);

  const thumbnailBuffer = await makeImageThumbnailBuffer({
    objectUrl: orientedImageUrl,
    contentType,
  });
  const url = arrayBufferToObjectURL({
    data: thumbnailBuffer,
    type: THUMBNAIL_CONTENT_TYPE,
  });

  return {
    file,
    size: file.size,
    fileName,
    contentType,
    url,
    isVoiceMessage: false,
    fileSize: null,
    screenshot: null,
    thumbnail: null,
  };
};<|MERGE_RESOLUTION|>--- conflicted
+++ resolved
@@ -57,12 +57,8 @@
 import { HTMLDirection } from '../../util/i18n';
 import { NoticeBanner } from '../NoticeBanner';
 import { SessionSpinner } from '../basic/SessionSpinner';
-<<<<<<< HEAD
 import { ConversationMessageRequestButtons } from './MessageRequestButtons';
-import { RightPanel } from './right-panel/RightPanel';
-=======
 import { RightPanel, StyledRightPanelContainer } from './right-panel/RightPanel';
->>>>>>> fe60c69f
 
 const DEFAULT_JPEG_QUALITY = 0.85;
 
@@ -132,8 +128,10 @@
   // ~~~~~~~~~~~~~~~~~~~~~~~~~~~~~~~~~~~~~~~~~~~~
 
   public componentDidUpdate(prevProps: Props, _prevState: State) {
-    const { selectedConversationKey: newConversationKey, selectedConversation: newConversation } =
-      this.props;
+    const {
+      selectedConversationKey: newConversationKey,
+      selectedConversation: newConversation,
+    } = this.props;
     const { selectedConversationKey: oldConversationKey } = prevProps;
 
     // if the convo is valid, and it changed, register for drag events
@@ -545,9 +543,9 @@
     );
 
     window?.log?.debug(
-      `[perf] getPubkeysInPublicConversation returned '${allPubKeys?.length}' members in ${
-        Date.now() - start
-      }ms`
+      `[perf] getPubkeysInPublicConversation returned '${
+        allPubKeys?.length
+      }' members in ${Date.now() - start}ms`
     );
 
     const allMembers = allPubKeys.map((pubKey: string) => {
