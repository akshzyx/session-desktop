--- conflicted
+++ resolved
@@ -38,11 +38,7 @@
               key={`external-${contact.phoneNumber}`}
               className="module-group-notification__contact"
             >
-<<<<<<< HEAD
-              {contact.profileName}
-=======
               {contact.profileName || contact.phoneNumber}
->>>>>>> dfca294e
             </span>
           );
 
