--- conflicted
+++ resolved
@@ -1,9 +1,5 @@
 import classNames from 'classnames';
 import React from 'react';
-<<<<<<< HEAD
-import { CSSProperties } from 'styled-components';
-=======
->>>>>>> 71436eac
 
 import {
   useIsPrivate,
@@ -31,8 +27,6 @@
   const convoName = useNicknameOrProfileNameOrShortenedPubkey(pubkey);
   const isPrivate = useIsPrivate(pubkey);
   const shouldShowProfile = Boolean(convoName || profileName || name);
-<<<<<<< HEAD
-=======
 
   const commonStyles = {
     'min-width': 0,
@@ -40,19 +34,13 @@
     overflow: 'hidden',
   } as React.CSSProperties;
 
->>>>>>> 71436eac
   const styles = (
     boldProfileName
       ? {
           fontWeight: 'bold',
-<<<<<<< HEAD
-        }
-      : {}
-=======
           ...commonStyles,
         }
       : commonStyles
->>>>>>> 71436eac
   ) as React.CSSProperties;
   const textProfile = profileName || name || convoName || window.i18n('anonymous');
 
@@ -60,18 +48,13 @@
     <span
       className={classNames(prefix, compact && 'compact')}
       dir="auto"
-<<<<<<< HEAD
       data-testid={`${prefix}__profile-name` as const}
-      style={{ textOverflow: 'inherit' }}
-=======
-      data-testid={`${prefix}__profile-name`}
       style={{
         textOverflow: 'inherit',
         display: 'flex',
         flexDirection: 'row',
         gap: 'var(--margins-xs)',
       }}
->>>>>>> 71436eac
     >
       {shouldShowProfile ? (
         <div style={styles} className={`${prefix}__profile-name`}>
