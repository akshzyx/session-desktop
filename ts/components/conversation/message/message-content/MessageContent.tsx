import classNames from 'classnames';
import { isEmpty } from 'lodash';
import moment from 'moment';
<<<<<<< HEAD
import {
  MouseEvent,
  createContext,
  useCallback,
  useContext,
  useLayoutEffect,
  useState,
} from 'react';
=======
import React, { useCallback, useLayoutEffect, useState } from 'react';
>>>>>>> 0ad6298f
import { InView } from 'react-intersection-observer';
import { useSelector } from 'react-redux';
import styled from 'styled-components';
import { useScrollToLoadedMessage } from '../../../../contexts/ScrollToLoadedMessage';
import { useIsDetailMessageView } from '../../../../contexts/isDetailViewContext';
import { IsMessageVisibleContext } from '../../../../contexts/isMessageVisibleContext';
import { MessageModelType, MessageRenderingProps } from '../../../../models/messageType';
import { StateType } from '../../../../state/reducer';
import {
  useHideAvatarInMsgList,
  useMessageIsDeleted,
  useMessageSelected,
} from '../../../../state/selectors';
import {
  getMessageContentSelectorProps,
  getQuotedMessageToAnimate,
  getShouldHighlightMessage,
} from '../../../../state/selectors/conversations';
import { useSelectedIsPrivate } from '../../../../state/selectors/selectedConversation';
import { canDisplayImagePreview } from '../../../../types/Attachment';
import { MessageAttachment } from './MessageAttachment';
import { MessageAvatar } from './MessageAvatar';
import { MessageHighlighter } from './MessageHighlighter';
import { MessageLinkPreview } from './MessageLinkPreview';
import { MessageQuote } from './MessageQuote';
import { MessageText } from './MessageText';

export type MessageContentSelectorProps = Pick<
  MessageRenderingProps,
  'text' | 'direction' | 'timestamp' | 'serverTimestamp' | 'previews' | 'quote' | 'attachments'
>;

type Props = {
  messageId: string;
};

// TODO not too sure what is this doing? It is not preventDefault()
// or stopPropagation() so I think this is never cancelling a click event?
function onClickOnMessageInnerContainer(event: MouseEvent<HTMLDivElement>) {
  const selection = window.getSelection();
  // Text is being selected
  if (selection && selection.type === 'Range') {
    return;
  }

  // User clicked on message body
  const target = event.target as HTMLDivElement;
  if (target.className === 'text-selectable' || window.contextMenuShown) {
    // eslint-disable-next-line no-useless-return
    return;
  }
}

const StyledMessageContent = styled.div<{ msgDirection: MessageModelType }>`
  display: flex;
  align-self: ${props => (props.msgDirection === 'incoming' ? 'flex-start' : 'flex-end')};
`;

const StyledMessageOpaqueContent = styled(MessageHighlighter)<{
  isIncoming: boolean;
  highlight: boolean;
  selected: boolean;
}>`
  background: ${props =>
    props.isIncoming
      ? 'var(--message-bubbles-received-background-color)'
      : 'var(--message-bubbles-sent-background-color)'};
  align-self: ${props => (props.isIncoming ? 'flex-start' : 'flex-end')};
  padding: var(--padding-message-content);
  border-radius: var(--border-radius-message-box);
  width: 100%;

  ${props => props.selected && `box-shadow: var(--drop-shadow);`}
`;

const StyledAvatarContainer = styled.div`
  align-self: flex-end;
`;

export const MessageContent = (props: Props) => {
  const isDetailView = useIsDetailMessageView();

  const [highlight, setHighlight] = useState(false);
  const [didScroll, setDidScroll] = useState(false);
  const contentProps = useSelector((state: StateType) =>
    getMessageContentSelectorProps(state, props.messageId)
  );
  const isDeleted = useMessageIsDeleted(props.messageId);
  const [isMessageVisible, setMessageIsVisible] = useState(false);

  const scrollToLoadedMessage = useScrollToLoadedMessage();
  const selectedIsPrivate = useSelectedIsPrivate();
  const hideAvatar = useHideAvatarInMsgList(props.messageId, isDetailView);

  const [imageBroken, setImageBroken] = useState(false);

  const onVisible = (inView: boolean, _: IntersectionObserverEntry) => {
    if (inView) {
      if (isMessageVisible !== true) {
        setMessageIsVisible(true);
      }
    }
  };

  const handleImageError = useCallback(() => {
    setImageBroken(true);
  }, [setImageBroken]);

  const quotedMessageToAnimate = useSelector(getQuotedMessageToAnimate);
  const shouldHighlightMessage = useSelector(getShouldHighlightMessage);
  const isQuotedMessageToAnimate = quotedMessageToAnimate === props.messageId;
  const selected = useMessageSelected(props.messageId);

  useLayoutEffect(() => {
    if (isQuotedMessageToAnimate) {
      if (!highlight && !didScroll) {
        // scroll to me and flash me
        scrollToLoadedMessage(props.messageId, 'quote-or-search-result');
        setDidScroll(true);
        if (shouldHighlightMessage) {
          setHighlight(true);
        }
      }
      return;
    }
    if (highlight) {
      setHighlight(false);
    }

    if (didScroll) {
      setDidScroll(false);
    }
  }, [
    isQuotedMessageToAnimate,
    highlight,
    didScroll,
    scrollToLoadedMessage,
    props.messageId,
    shouldHighlightMessage,
  ]);

  if (!contentProps) {
    return null;
  }

  const { direction, text, timestamp, serverTimestamp, previews, quote, attachments } =
    contentProps;

  const hasContentBeforeAttachment = !isEmpty(previews) || !isEmpty(quote) || !isEmpty(text);

  const toolTipTitle = moment(serverTimestamp || timestamp).format('llll');

  const isDetailViewAndSupportsAttachmentCarousel =
    isDetailView && canDisplayImagePreview(attachments);

  return (
    <StyledMessageContent
      className={classNames('module-message__container', `module-message__container--${direction}`)}
      role="button"
      onClick={onClickOnMessageInnerContainer}
      title={toolTipTitle}
      msgDirection={direction}
    >
      {hideAvatar ? null : (
        <StyledAvatarContainer>
          <MessageAvatar messageId={props.messageId} isPrivate={selectedIsPrivate} />
        </StyledAvatarContainer>
      )}

      <InView
        id={`inview-content-${props.messageId}`}
        as={'div'}
        onChange={onVisible}
        threshold={0}
        rootMargin="500px 0px 500px 0px"
        triggerOnce={false}
        style={{
          display: 'flex',
          flexDirection: 'column',
          gap: 'var(--margins-xs)',
          maxWidth: '100%',
        }}
      >
        <IsMessageVisibleContext.Provider value={isMessageVisible}>
          {hasContentBeforeAttachment && (
            <StyledMessageOpaqueContent
              isIncoming={direction === 'incoming'}
              highlight={highlight}
              selected={selected}
            >
              {!isDeleted && (
                <>
                  <MessageQuote messageId={props.messageId} />
                  <MessageLinkPreview
                    messageId={props.messageId}
                    handleImageError={handleImageError}
                  />
                </>
              )}
              <MessageText messageId={props.messageId} />
            </StyledMessageOpaqueContent>
          )}
          {!isDeleted && isDetailViewAndSupportsAttachmentCarousel && !imageBroken ? null : (
            <MessageAttachment
              messageId={props.messageId}
              imageBroken={imageBroken}
              handleImageError={handleImageError}
              highlight={highlight}
            />
          )}
        </IsMessageVisibleContext.Provider>
      </InView>
    </StyledMessageContent>
  );
};<|MERGE_RESOLUTION|>--- conflicted
+++ resolved
@@ -1,18 +1,7 @@
 import classNames from 'classnames';
 import { isEmpty } from 'lodash';
 import moment from 'moment';
-<<<<<<< HEAD
-import {
-  MouseEvent,
-  createContext,
-  useCallback,
-  useContext,
-  useLayoutEffect,
-  useState,
-} from 'react';
-=======
-import React, { useCallback, useLayoutEffect, useState } from 'react';
->>>>>>> 0ad6298f
+import { MouseEvent, useCallback, useLayoutEffect, useState } from 'react';
 import { InView } from 'react-intersection-observer';
 import { useSelector } from 'react-redux';
 import styled from 'styled-components';
