--- conflicted
+++ resolved
@@ -42,32 +42,21 @@
   }
 }
 
-<<<<<<< HEAD
 const StyledMessageContent = styled.div``;
 
-=======
->>>>>>> bffc9edd
 const StyledMessageOpaqueContent = styled.div<{
   messageDirection: MessageModelType;
   highlight: boolean;
 }>`
   background: ${props =>
     props.messageDirection === 'incoming'
-<<<<<<< HEAD
       ? 'var(--message-bubbles-received-background-color)'
       : 'var(--message-bubbles-sent-background-color)'};
   align-self: ${props => (props.messageDirection === 'incoming' ? 'flex-start' : 'flex-end')};
-=======
-      ? 'var(--color-received-message-background)'
-      : 'var(--color-sent-message-background)'};
-  align-self: ${props => (props.messageDirection === 'incoming' ? 'flex-start' : 'flex-end')};
-
->>>>>>> bffc9edd
   padding: var(--padding-message-content);
   border-radius: var(--border-radius-message-box);
 
   @keyframes highlight {
-<<<<<<< HEAD
     0% {
       opacity: 1;
     }
@@ -96,36 +85,6 @@
       `
     );
   }}
-=======
-  0% {
-    opacity: 1;
-  }
-  25% {
-    opacity: 0.2;
-  }
-  50% {
-    opacity: 1;
-  }
-  75% {
-    opacity: 0.2;
-  }
-  100% {
-    opacity: 1;
-  }
-}
-
-  ${props => {
-    return props.highlight
-      ? css`
-          animation-name: highlight;
-          animation-timing-function: linear;
-          animation-duration: 1s;
-          border-radius: 'var(--border-radius-message-box)';
-        `
-      : '';
-  }}
-}
->>>>>>> bffc9edd
 `;
 
 export const IsMessageVisibleContext = createContext(false);
@@ -202,11 +161,7 @@
   const toolTipTitle = moment(serverTimestamp || timestamp).format('llll');
 
   return (
-<<<<<<< HEAD
     <StyledMessageContent
-=======
-    <div
->>>>>>> bffc9edd
       className={classNames('module-message__container', `module-message__container--${direction}`)}
       role="button"
       onClick={onClickOnMessageInnerContainer}
@@ -226,11 +181,7 @@
       >
         <IsMessageVisibleContext.Provider value={isMessageVisible}>
           {hasContentAfterAttachmentAndQuote && (
-<<<<<<< HEAD
             <StyledMessageOpaqueContent messageDirection={direction} highlight={highlight}>
-=======
-            <StyledMessageOpaqueContent messageDirection={direction} highlight={flashGreen}>
->>>>>>> bffc9edd
               {!isDeleted && (
                 <>
                   <MessageQuote messageId={props.messageId} />
@@ -252,6 +203,6 @@
           )}
         </IsMessageVisibleContext.Provider>
       </InView>
-    </div>
+    </StyledMessageContent>
   );
 };