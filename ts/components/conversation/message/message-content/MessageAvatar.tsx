--- conflicted
+++ resolved
@@ -2,11 +2,7 @@
 import { useDispatch, useSelector } from 'react-redux';
 import { OpenGroupData } from '../../../../data/opengroups';
 import { MessageRenderingProps } from '../../../../models/messageType';
-<<<<<<< HEAD
-import { findCachedBlindedMatchOrItLookup } from '../../../../session/apis/open_group_api/sogsv3/knownBlindedkeys';
-=======
 import { findCachedBlindedMatchOrLookItUp } from '../../../../session/apis/open_group_api/sogsv3/knownBlindedkeys';
->>>>>>> 242d51ca
 import { getConversationController } from '../../../../session/conversations';
 import { getSodiumRenderer } from '../../../../session/crypto';
 import { PubKey } from '../../../../session/types';
@@ -84,11 +80,7 @@
       const room = OpenGroupData.getV2OpenGroupRoom(convoOpen.id);
       let privateConvoToOpen = sender;
       if (room?.serverPublicKey) {
-<<<<<<< HEAD
-        const foundRealSessionId = await findCachedBlindedMatchOrItLookup(
-=======
         const foundRealSessionId = await findCachedBlindedMatchOrLookItUp(
->>>>>>> 242d51ca
           sender,
           room.serverPublicKey,
           await getSodiumRenderer()
