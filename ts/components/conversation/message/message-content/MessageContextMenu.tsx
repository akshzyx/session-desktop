--- conflicted
+++ resolved
@@ -3,13 +3,9 @@
 import { animation, Item, Menu, useContextMenu } from 'react-contexify';
 
 import { useDispatch, useSelector } from 'react-redux';
-<<<<<<< HEAD
 import { useClickAway, useMouse } from 'react-use';
 import styled from 'styled-components';
-import { getMessageById } from '../../../../data/data';
-=======
 import { Data } from '../../../../data/data';
->>>>>>> 71bcc159
 import { MessageInteraction } from '../../../../interactions';
 import { replyToMessage } from '../../../../interactions/conversationInteractions';
 import {
