import { useSelector } from 'react-redux';
import styled from 'styled-components';
import { useMessageExpirationPropsById } from '../../../../hooks/useParamSelector';
import { useMessageStatus } from '../../../../state/selectors';

import { useIsDetailMessageView } from '../../../../contexts/isDetailViewContext';
import { getMostRecentOutgoingMessageId } from '../../../../state/selectors/conversations';
import { useSelectedIsGroupOrCommunity } from '../../../../state/selectors/selectedConversation';
import { SpacerXS } from '../../../basic/Text';
import { SessionIcon, SessionIconType } from '../../../icon';
import { ExpireTimer } from '../../ExpireTimer';
import { saveLogToDesktop } from '../../../../util/logging';

type Props = {
  messageId: string;
  dataTestId?: string | undefined;
};

/**
 * MessageStatus is used to display the status of an outgoing OR incoming message.
 * There are 3 parts to this status: a status text, a status icon and a expiring stopwatch.
 * At all times, we either display `text + icon` OR `text + stopwatch`.
 *
 * The logic to display the text is :
 *   - if the message is expiring:
 *        - if the message is incoming: display its 'read' state and the stopwatch icon (1)
 *        - if the message is outgoing: display its status and the stopwatch, unless when the status is error or sending (just display icon and text in this case, no stopwatch) (2)
 *   - if the message is not expiring:
 *        - if the message is incoming: do not show anything (3)
 *        - if the message is outgoing: show the text for the last message, or a message sending, or in the error state. (4)
 */
export const MessageStatus = ({ messageId, dataTestId }: Props) => {
  const isDetailView = useIsDetailMessageView();

  const status = useMessageStatus(messageId);
  const selected = useMessageExpirationPropsById(messageId);

  if (!messageId || !selected || isDetailView) {
    return null;
  }
  const isIncoming = selected.direction === 'incoming';

  if (isIncoming) {
    if (selected.isUnread || !selected.expirationDurationMs || !selected.expirationTimestamp) {
      return null; // incoming and not expiring, this is case (3) above
    }
    // incoming and  expiring, this is case (1) above
    return <MessageStatusRead dataTestId={dataTestId} messageId={messageId} isIncoming={true} />;
  }

  switch (status) {
    case 'sending':
      return <MessageStatusSending dataTestId={dataTestId} messageId={messageId} />; // we always show sending state
    case 'sent':
      return <MessageStatusSent dataTestId={dataTestId} messageId={messageId} />;
    case 'read':
      return <MessageStatusRead dataTestId={dataTestId} messageId={messageId} isIncoming={false} />; // read is used for both incoming and outgoing messages, but not with the same UI
    case 'error':
      return <MessageStatusError dataTestId={dataTestId} messageId={messageId} />; // we always show error state
    default:
      return null;
  }
};

const MessageStatusContainer = styled.div<{
  isIncoming: boolean;
  isGroup: boolean;
  clickable: boolean;
}>`
  display: inline-block;
  align-self: ${props => (props.isIncoming ? 'flex-start' : 'flex-end')};
  flex-direction: ${props =>
    props.isIncoming
      ? 'row-reverse'
      : 'row'}; // we want {icon}{text} for incoming read messages, but {text}{icon} for outgoing messages

  margin-bottom: 2px;
  margin-inline-start: 5px;
  cursor: ${props => (props.clickable ? 'pointer' : 'inherit')};
  display: flex;
  align-items: center;
  margin-inline-start: ${props =>
    props.isGroup || !props.isIncoming ? 'var(--width-avatar-group-msg-list)' : 0};
`;

const StyledStatusText = styled.div<{ textColor: string }>`
  font-size: small;
  color: ${props => props.textColor};
`;

const TextDetails = ({ text, textColor }: { text: string; textColor: string }) => {
  return (
    <>
      <StyledStatusText textColor={textColor}>{text}</StyledStatusText>
      <SpacerXS />
    </>
  );
};

function IconDanger({ iconType }: { iconType: SessionIconType }) {
  return <SessionIcon iconColor={'var(--danger-color'} iconType={iconType} iconSize="tiny" />;
}

function IconNormal({
  iconType,
  rotateDuration,
}: {
  iconType: SessionIconType;
  rotateDuration?: number | undefined;
}) {
  return (
    <SessionIcon
      rotateDuration={rotateDuration}
      iconColor={'var(--text-secondary-color)'}
      iconType={iconType}
      iconSize="tiny"
    />
  );
}

function useIsExpiring(messageId: string) {
  const selected = useMessageExpirationPropsById(messageId);
  return (
    selected && selected.expirationDurationMs && selected.expirationTimestamp && !selected.isExpired
  );
}

function useIsMostRecentOutgoingMessage(messageId: string) {
  const mostRecentOutgoingMessageId = useSelector(getMostRecentOutgoingMessageId);
  return mostRecentOutgoingMessageId === messageId;
}

function MessageStatusExpireTimer(props: Pick<Props, 'messageId'>) {
  const selected = useMessageExpirationPropsById(props.messageId);
  if (
    !selected ||
    !selected.expirationDurationMs ||
    !selected.expirationTimestamp ||
    selected.isExpired
  ) {
    return null;
  }
  return (
    <ExpireTimer
      expirationDurationMs={selected.expirationDurationMs}
      expirationTimestamp={selected.expirationTimestamp}
    />
  );
}

const MessageStatusSending = ({ dataTestId }: Omit<Props, 'isDetailView'>) => {
  // while sending, we do not display the expire timer at all.
  return (
    <MessageStatusContainer
      data-testid={dataTestId}
      data-testtype="sending"
      isIncoming={false}
      isGroup={false}
      clickable={false}
    >
      <TextDetails text={window.i18n('sending')} textColor="var(--text-secondary-color)" />
      <IconNormal rotateDuration={2} iconType="sending" />
    </MessageStatusContainer>
  );
};

/**
 * Returns the correct expiring stopwatch icon if this message is expiring, or a normal status icon otherwise.
 * Only to be used with the status "read" and "sent"
 */
function IconForExpiringMessageId({
  messageId,
  iconType,
}: Pick<Props, 'messageId'> & { iconType: SessionIconType }) {
  const isExpiring = useIsExpiring(messageId);

  return isExpiring ? (
    <MessageStatusExpireTimer messageId={messageId} />
  ) : (
    <IconNormal iconType={iconType} />
  );
}

const MessageStatusSent = ({ dataTestId, messageId }: Omit<Props, 'isDetailView'>) => {
  const isExpiring = useIsExpiring(messageId);
  const isMostRecentOutgoingMessage = useIsMostRecentOutgoingMessage(messageId);
  const isGroup = useSelectedIsGroupOrCommunity();

  // we hide the "sent" message status for a non-expiring messages unless it's the most recent outgoing message
  if (!isExpiring && !isMostRecentOutgoingMessage) {
    return null;
  }
  return (
    <MessageStatusContainer
      data-testid={dataTestId}
      data-testtype="sent"
      isIncoming={false}
      isGroup={isGroup}
      clickable={false}
    >
      <TextDetails text={window.i18n('sent')} textColor="var(--text-secondary-color)" />
      <IconForExpiringMessageId messageId={messageId} iconType="circleCheck" />
    </MessageStatusContainer>
  );
};

const MessageStatusRead = ({
  dataTestId,
  messageId,
  isIncoming,
}: Omit<Props, 'isDetailView'> & { isIncoming: boolean }) => {
  const isExpiring = useIsExpiring(messageId);
  const isGroup = useSelectedIsGroupOrCommunity();

  const isMostRecentOutgoingMessage = useIsMostRecentOutgoingMessage(messageId);

  // we hide an outgoing "read" message status which is not expiring except for the most recent message
  if (!isIncoming && !isExpiring && !isMostRecentOutgoingMessage) {
    return null;
  }

  return (
    <MessageStatusContainer
      data-testid={dataTestId}
      data-testtype="read"
      isIncoming={isIncoming}
      isGroup={isGroup}
      clickable={false}
    >
      <TextDetails text={window.i18n('read')} textColor="var(--text-secondary-color)" />
      <IconForExpiringMessageId messageId={messageId} iconType="doubleCheckCircleFilled" />
    </MessageStatusContainer>
  );
};

const MessageStatusError = ({ dataTestId }: Omit<Props, 'isDetailView'>) => {
  // when on error, we do not display the expire timer at all.
  const isGroup = useSelectedIsGroupOrCommunity();

  return (
    <MessageStatusContainer
      data-testid={dataTestId}
      data-testtype="failed"
<<<<<<< HEAD
      onClick={showDebugLog}
      title={window.i18n('messageStatusFailedToSend')}
=======
      onClick={() => {
        void saveLogToDesktop();
      }}
      title={window.i18n('sendFailed')}
>>>>>>> 0deb79b4
      isIncoming={false}
      clickable={true}
      isGroup={isGroup}
    >
      <TextDetails
        text={window.i18n('messageStatusFailedToSend')}
        textColor="var(--danger-color)"
      />
      <IconDanger iconType="error" />
    </MessageStatusContainer>
  );
};<|MERGE_RESOLUTION|>--- conflicted
+++ resolved
@@ -241,15 +241,10 @@
     <MessageStatusContainer
       data-testid={dataTestId}
       data-testtype="failed"
-<<<<<<< HEAD
-      onClick={showDebugLog}
       title={window.i18n('messageStatusFailedToSend')}
-=======
       onClick={() => {
         void saveLogToDesktop();
       }}
-      title={window.i18n('sendFailed')}
->>>>>>> 0deb79b4
       isIncoming={false}
       clickable={true}
       isGroup={isGroup}
