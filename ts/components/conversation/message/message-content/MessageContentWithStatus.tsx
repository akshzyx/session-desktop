--- conflicted
+++ resolved
@@ -63,11 +63,7 @@
     }
   };
 
-<<<<<<< HEAD
-  const { messageId, onQuoteClick, ctxMenuID, isDetailView, dataTestId } = props;
-=======
   const { messageId, ctxMenuID, isDetailView, dataTestId } = props;
->>>>>>> b7c966ee
   if (!contentProps) {
     return null;
   }
