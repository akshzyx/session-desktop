--- conflicted
+++ resolved
@@ -1,9 +1,5 @@
 import styled from 'styled-components';
-<<<<<<< HEAD
-import { SessionHtmlRenderer } from '../../../../basic/SessionHTMLRenderer';
-=======
 import type { ReactNode } from 'react';
->>>>>>> a92dbfe5
 import { SessionIcon, SessionIconType } from '../../../../icon';
 
 const NotificationBubbleFlex = styled.div`
@@ -48,15 +44,8 @@
             iconPadding="auto 10px"
           />
         </NotificationBubbleIconContainer>
-<<<<<<< HEAD
-      )}{' '}
-      <NotificationBubbleText>
-        <SessionHtmlRenderer html={notificationText}></SessionHtmlRenderer>
-      </NotificationBubbleText>
-=======
       )}
       <NotificationBubbleText>{children}</NotificationBubbleText>
->>>>>>> a92dbfe5
       {iconType && <NotificationBubbleIconContainer />}
     </NotificationBubbleFlex>
   );
