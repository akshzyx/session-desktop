--- conflicted
+++ resolved
@@ -39,12 +39,8 @@
 };
 
 export const CallNotification = (props: PropsForCallNotification) => {
-<<<<<<< HEAD
-  const { messageId, receivedAt, isUnread, notificationType } = props;
+  const { messageId, notificationType } = props;
   const selectedConvoId = useSelectedConversationKey();
-=======
-  const { messageId, notificationType } = props;
->>>>>>> 992d3d34
 
   const displayNameInProfile = useSelectedDisplayNameInProfile();
   const nickname = useSelectedNickname();
