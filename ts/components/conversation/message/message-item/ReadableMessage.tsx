import { debounce, noop } from 'lodash';
<<<<<<< HEAD
import React, {
  MouseEventHandler,
  SessionDataTestId,
=======
import {
  AriaRole,
  MouseEvent,
  MouseEventHandler,
  ReactNode,
>>>>>>> a92dbfe5
  useCallback,
  useLayoutEffect,
  useState,
} from 'react';
import { InView } from 'react-intersection-observer';
import { useDispatch, useSelector } from 'react-redux';
import { useScrollToLoadedMessage } from '../../../../contexts/ScrollToLoadedMessage';
import { Data } from '../../../../data/data';
import { useHasUnread } from '../../../../hooks/useParamSelector';
import { ConvoHub } from '../../../../session/conversations';
import {
  fetchBottomMessagesForConversation,
  fetchTopMessagesForConversation,
  markConversationFullyRead,
  showScrollToBottomButton,
} from '../../../../state/ducks/conversations';
import {
  areMoreMessagesBeingFetched,
  getMostRecentMessageId,
  getOldestMessageId,
  getQuotedMessageToAnimate,
  getShowScrollButton,
  getYoungestMessageId,
} from '../../../../state/selectors/conversations';
import { getIsAppFocused } from '../../../../state/selectors/section';
import { useSelectedConversationKey } from '../../../../state/selectors/selectedConversation';

export type ReadableMessageProps = {
  children: ReactNode;
  messageId: string;
  className?: string;
  receivedAt: number | undefined;
  isUnread: boolean;
  onClick?: MouseEventHandler<HTMLElement>;
  onDoubleClickCapture?: MouseEventHandler<HTMLElement>;
<<<<<<< HEAD
  role?: string;
  dataTestId: SessionDataTestId;
  onContextMenu?: (e: React.MouseEvent<HTMLElement>) => void;
=======
  role?: AriaRole;
  dataTestId: string;
  onContextMenu?: (e: MouseEvent<HTMLElement>) => void;
>>>>>>> a92dbfe5
  isControlMessage?: boolean;
};

const debouncedTriggerLoadMoreTop = debounce(
  (selectedConversationKey: string, oldestMessageId: string) => {
    (window.inboxStore?.dispatch as any)(
      fetchTopMessagesForConversation({
        conversationKey: selectedConversationKey,
        oldTopMessageId: oldestMessageId,
      })
    );
  },
  100
);

const debouncedTriggerLoadMoreBottom = debounce(
  (selectedConversationKey: string, youngestMessageId: string) => {
    (window.inboxStore?.dispatch as any)(
      fetchBottomMessagesForConversation({
        conversationKey: selectedConversationKey,
        oldBottomMessageId: youngestMessageId,
      })
    );
  },
  100
);

export const ReadableMessage = (props: ReadableMessageProps) => {
  const {
    messageId,
    onContextMenu,
    className,
    receivedAt,
    isUnread,
    onClick,
    onDoubleClickCapture,
    role,
    dataTestId,
  } = props;

  const isAppFocused = useSelector(getIsAppFocused);
  const dispatch = useDispatch();

  const selectedConversationKey = useSelectedConversationKey();
  const mostRecentMessageId = useSelector(getMostRecentMessageId);
  const oldestMessageId = useSelector(getOldestMessageId);
  const youngestMessageId = useSelector(getYoungestMessageId);
  const fetchingMoreInProgress = useSelector(areMoreMessagesBeingFetched);
  const conversationHasUnread = useHasUnread(selectedConversationKey);
  const scrollButtonVisible = useSelector(getShowScrollButton);

  const [didScroll, setDidScroll] = useState(false);
  const quotedMessageToAnimate = useSelector(getQuotedMessageToAnimate);

  const scrollToLoadedMessage = useScrollToLoadedMessage();

  // if this unread-indicator is rendered,
  // we want to scroll here only if the conversation was not opened to a specific message
  // eslint-disable-next-line react-hooks/exhaustive-deps
  useLayoutEffect(() => {
    if (
      props.messageId === youngestMessageId &&
      !quotedMessageToAnimate &&
      !scrollButtonVisible &&
      !didScroll &&
      !conversationHasUnread
    ) {
      scrollToLoadedMessage(props.messageId, 'go-to-bottom');
      setDidScroll(true);
    } else if (quotedMessageToAnimate) {
      setDidScroll(true);
    }
  });

  const onVisible = useCallback(
    async (inView: boolean, _: IntersectionObserverEntry) => {
      if (!selectedConversationKey) {
        return;
      }
      // we are the most recent message
      if (mostRecentMessageId === messageId) {
        // make sure the app is focused, because we mark message as read here
        if (inView === true && isAppFocused) {
          dispatch(showScrollToBottomButton(false));
          ConvoHub.use()
            .get(selectedConversationKey)
            ?.markConversationRead({ newestUnreadDate: receivedAt || 0, fromConfigMessage: false }); // TODOLATER this should be `sentAt || serverTimestamp` I think

          dispatch(markConversationFullyRead(selectedConversationKey));
        } else if (inView === false) {
          dispatch(showScrollToBottomButton(true));
        }
      }

      if (inView && isAppFocused && oldestMessageId === messageId && !fetchingMoreInProgress) {
        debouncedTriggerLoadMoreTop(selectedConversationKey, oldestMessageId);
      }

      if (inView && isAppFocused && youngestMessageId === messageId && !fetchingMoreInProgress) {
        debouncedTriggerLoadMoreBottom(selectedConversationKey, youngestMessageId);
      }

      // this part is just handling the marking of the message as read if needed
      if (inView) {
        if (isUnread) {
          // TODOLATER this is pretty expensive and should instead use values from the redux store
          const found = await Data.getMessageById(messageId);

          if (found && Boolean(found.get('unread'))) {
            const foundSentAt = found.get('sent_at') || found.get('serverTimestamp');
            // we should stack those and send them in a single message once every 5secs or something.
            // this would be part of an redesign of the sending pipeline
            // mark the whole conversation as read until this point.
            // this will trigger the expire timer.
            if (foundSentAt) {
              ConvoHub.use()
                .get(selectedConversationKey)
                ?.markConversationRead({ newestUnreadDate: foundSentAt, fromConfigMessage: false });
            }
          }
        }
      }
    },
    [
      dispatch,
      selectedConversationKey,
      mostRecentMessageId,
      oldestMessageId,
      fetchingMoreInProgress,
      isAppFocused,
      receivedAt,
      messageId,
      isUnread,
      youngestMessageId,
    ]
  );

  return (
    <InView
      id={`msg-${messageId}`}
      onContextMenu={onContextMenu}
      className={className}
      as="div"
      threshold={0.5} // consider that more than 50% of the message visible means it is read
      delay={isAppFocused ? 100 : 200}
      onChange={isAppFocused ? onVisible : noop}
      triggerOnce={false}
      trackVisibility={true}
      onClick={onClick}
      onDoubleClickCapture={onDoubleClickCapture}
      role={role}
      key={`inview-msg-${messageId}`}
      data-testid={dataTestId}
    >
      {props.children}
    </InView>
  );
};<|MERGE_RESOLUTION|>--- conflicted
+++ resolved
@@ -1,15 +1,10 @@
 import { debounce, noop } from 'lodash';
-<<<<<<< HEAD
-import React, {
-  MouseEventHandler,
+import {
   SessionDataTestId,
-=======
-import {
   AriaRole,
   MouseEvent,
   MouseEventHandler,
   ReactNode,
->>>>>>> a92dbfe5
   useCallback,
   useLayoutEffect,
   useState,
@@ -45,15 +40,9 @@
   isUnread: boolean;
   onClick?: MouseEventHandler<HTMLElement>;
   onDoubleClickCapture?: MouseEventHandler<HTMLElement>;
-<<<<<<< HEAD
-  role?: string;
   dataTestId: SessionDataTestId;
-  onContextMenu?: (e: React.MouseEvent<HTMLElement>) => void;
-=======
   role?: AriaRole;
-  dataTestId: string;
   onContextMenu?: (e: MouseEvent<HTMLElement>) => void;
->>>>>>> a92dbfe5
   isControlMessage?: boolean;
 };
 
