--- conflicted
+++ resolved
@@ -125,23 +125,17 @@
     return null;
   }
 
-<<<<<<< HEAD
-  const { messageId, direction, receivedAt, isUnread, expirationDurationMs, expirationTimestamp } =
-    selected;
-=======
   const {
     messageId,
-    direction: _direction,
+    direction,
     receivedAt,
     isUnread,
     expirationDurationMs,
     expirationTimestamp,
   } = selected;
->>>>>>> fe60c69f
 
   // NOTE we want messages on the left in the message detail view regardless of direction
-  const direction = props.isDetailView ? 'incoming' : _direction;
-  const isIncoming = direction === 'incoming';
+  const isIncoming = props.isDetailView ? true : direction === 'incoming';
 
   return (
     <StyledReadableMessage
