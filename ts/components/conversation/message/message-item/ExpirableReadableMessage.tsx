import React, { useCallback, useState } from 'react';
import { useDispatch } from 'react-redux';
import { useInterval, useMount } from 'react-use';
import styled from 'styled-components';
import { useIsDetailMessageView } from '../../../../contexts/isDetailViewContext';
import { Data } from '../../../../data/data';
import { useMessageExpirationPropsById } from '../../../../hooks/useParamSelector';
import { MessageModelType } from '../../../../models/messageType';
import { ConvoHub } from '../../../../session/conversations';
import { PropsForExpiringMessage, messagesExpired } from '../../../../state/ducks/conversations';
import { getIncrement } from '../../../../util/timer';
import { ExpireTimer } from '../../ExpireTimer';
import { ReadableMessage, ReadableMessageProps } from './ReadableMessage';

const EXPIRATION_CHECK_MINIMUM = 2000;

function useIsExpired(
  props: Omit<PropsForExpiringMessage, 'messageId' | 'direction'> & {
    messageId: string | undefined;
    direction: MessageModelType | undefined;
  }
) {
  const {
    convoId,
    messageId,
    expirationDurationMs,
    expirationTimestamp,
    isExpired: isExpiredProps,
  } = props;

  const dispatch = useDispatch();

  const [isExpired] = useState(isExpiredProps);

  const checkExpired = useCallback(async () => {
    const now = Date.now();

    if (!messageId || !expirationTimestamp || !expirationDurationMs) {
      return;
    }

    if (isExpired || now >= expirationTimestamp) {
      await Data.removeMessage(messageId);
      if (convoId) {
        dispatch(
          messagesExpired([
            {
              conversationKey: convoId,
              messageId,
            },
          ])
        );
        const convo = ConvoHub.use().get(convoId);
        convo?.updateLastMessage();
      }
    }
  }, [messageId, expirationTimestamp, expirationDurationMs, isExpired, convoId, dispatch]);

  let checkFrequency: number | null = null;
  if (expirationDurationMs) {
    const increment = getIncrement(expirationDurationMs || EXPIRATION_CHECK_MINIMUM);
    checkFrequency = Math.max(EXPIRATION_CHECK_MINIMUM, increment);
  }

  useMount(() => {
    void checkExpired();
  }); // check on mount

  useInterval(checkExpired, checkFrequency); // check every 2sec or sooner if needed

  return { isExpired };
}

const StyledReadableMessage = styled(ReadableMessage)<{
  isIncoming: boolean;
}>`
  display: flex;
  justify-content: flex-end; // ${props => (props.isIncoming ? 'flex-start' : 'flex-end')};
  align-items: ${props => (props.isIncoming ? 'flex-start' : 'flex-end')};
  width: 100%;
  flex-direction: column;
`;

export interface ExpirableReadableMessageProps
  extends Omit<ReadableMessageProps, 'receivedAt' | 'isUnread'> {
  messageId: string;
  isControlMessage?: boolean;
}

function ExpireTimerControlMessage({
  expirationTimestamp,
  expirationDurationMs,
  isControlMessage,
}: {
  expirationDurationMs: number | null | undefined;
  expirationTimestamp: number | null | undefined;
  isControlMessage: boolean | undefined;
}) {
  if (!isControlMessage) {
    return null;
  }
  return (
    <ExpireTimer
      expirationDurationMs={expirationDurationMs || undefined}
      expirationTimestamp={expirationTimestamp}
    />
  );
}

export const ExpirableReadableMessage = (props: ExpirableReadableMessageProps) => {
  const selected = useMessageExpirationPropsById(props.messageId);
  const isDetailView = useIsDetailMessageView();

  const { isControlMessage, onClick, onDoubleClickCapture, role, dataTestId } = props;

  const { isExpired } = useIsExpired({
    convoId: selected?.convoId,
    messageId: selected?.messageId,
    direction: selected?.direction,
    expirationTimestamp: selected?.expirationTimestamp,
    expirationDurationMs: selected?.expirationDurationMs,
    isExpired: selected?.isExpired,
  });

  if (!selected || isExpired) {
    return null;
  }

  const { messageId, direction, receivedAt, isUnread, expirationDurationMs, expirationTimestamp } =
    selected;

  // NOTE we want messages on the left in the message detail view regardless of direction
<<<<<<< HEAD
  const isIncoming = props.isDetailView ? true : direction === 'incoming';
=======
  const direction = isDetailView ? 'incoming' : _direction;
  const isIncoming = direction === 'incoming';
>>>>>>> 71436eac

  return (
    <StyledReadableMessage
      messageId={messageId}
      receivedAt={receivedAt}
      isUnread={!!isUnread}
      isIncoming={isIncoming}
      onClick={onClick}
      onDoubleClickCapture={onDoubleClickCapture}
      role={role}
      key={`readable-message-${messageId}`}
      dataTestId={dataTestId}
    >
      <ExpireTimerControlMessage
        expirationDurationMs={expirationDurationMs}
        expirationTimestamp={expirationTimestamp}
        isControlMessage={isControlMessage}
      />
      {props.children}
    </StyledReadableMessage>
  );
};<|MERGE_RESOLUTION|>--- conflicted
+++ resolved
@@ -126,16 +126,18 @@
     return null;
   }
 
-  const { messageId, direction, receivedAt, isUnread, expirationDurationMs, expirationTimestamp } =
-    selected;
+  const {
+    messageId,
+    direction: _direction,
+    receivedAt,
+    isUnread,
+    expirationDurationMs,
+    expirationTimestamp,
+  } = selected;
 
   // NOTE we want messages on the left in the message detail view regardless of direction
-<<<<<<< HEAD
-  const isIncoming = props.isDetailView ? true : direction === 'incoming';
-=======
   const direction = isDetailView ? 'incoming' : _direction;
   const isIncoming = direction === 'incoming';
->>>>>>> 71436eac
 
   return (
     <StyledReadableMessage
