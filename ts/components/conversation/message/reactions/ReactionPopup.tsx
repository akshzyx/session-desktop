<<<<<<< HEAD
import React, { ReactElement, useMemo } from 'react';
import { useSelector } from 'react-redux';
import styled from 'styled-components';
=======
import { useEffect, useState } from 'react';
import styled from 'styled-components';
import { Data } from '../../../../data/data';
>>>>>>> 8b5978e3
import { findAndFormatContact } from '../../../../models/message';
import { PubKey } from '../../../../session/types/PubKey';
import { useIsDarkTheme } from '../../../../state/selectors/theme';
import { nativeEmojiData } from '../../../../util/emoji';

export type TipPosition = 'center' | 'left' | 'right';

export const POPUP_WIDTH = 216; // px

export const StyledPopupContainer = styled.div<{ tooltipPosition: TipPosition }>`
  display: flex;
  justify-content: space-between;
  align-items: center;
  width: ${POPUP_WIDTH}px;
  height: 72px;
  z-index: 5;

  background-color: var(--message-bubbles-received-background-color);
  color: var(--message-bubbles-received-text-color);
  box-shadow: 0px 0px 13px rgba(0, 0, 0, 0.51);
  font-size: 12px;
  font-weight: 600;
  overflow-wrap: break-word;
  padding: 16px;
  border-radius: 12px;
  cursor: pointer;

  &:after {
    content: '';
    position: absolute;
    top: calc(100% - 19px);
    left: ${props => {
      switch (props.tooltipPosition) {
        case 'left':
          return '24px';
        case 'right':
          return 'calc(100% - 78px)';
        case 'center':
        default:
          return 'calc(100% - 118px)';
      }
    }};
    width: 22px;
    height: 22px;
    background-color: var(--message-bubbles-received-background-color);
    transform: rotate(45deg);
    border-radius: 3px;
    transform: scaleY(1.4) rotate(45deg);
    clip-path: polygon(100% 100%, 7.2px 100%, 100% 7.2px);
  }
`;

const StyledContacts = styled.span`
  word-break: break-all;

  span {
    word-break: keep-all;
  }
`;

const StyledOthers = styled.span<{ isDarkTheme: boolean }>`
  color: ${props => (props.isDarkTheme ? 'var(--primary-color)' : 'var(--text-primary-color)')};
`;

const generateContactsString = (
  senders: Array<string>
): { contacts: Array<string>; numberOfReactors: number; hasMe: boolean } => {
  const contacts: Array<string> = [];
  let hasMe = false;
  let numberOfReactors = 0;
  senders.forEach(sender => {
    // TODO - make sure to truncate with ellipsis if too long @will
    const contact = findAndFormatContact(sender);
    if (contact.isMe) {
      hasMe = true;
      numberOfReactors++;
    } else {
      contacts.push(contact?.profileName ?? contact?.name ?? PubKey.shorten(sender));
      numberOfReactors++;
    }
  });
  return { contacts, hasMe, numberOfReactors };
};

const generateReactionString = (
  isYou: boolean,
  contacts: Array<string>,
  numberOfReactors: number
) => {
  const name = contacts[0];
  const other_name = contacts[1];

  switch (numberOfReactors) {
    case 1:
      return isYou
        ? window.i18n('emojiReactsHoverYou')
        : window.i18n('emojiReactsHoverName', { name });
    case 2:
      return isYou
        ? window.i18n('emojiReactsHoverYouName', { name })
        : window.i18n('emojiReactsHoverTwoName', { name, other_name });
    case 3:
      return isYou
        ? window.i18n('emojiReactsHoverYouNameOne', { name })
        : window.i18n('emojiReactsHoverTwoNameOne', { name, other_name });
    default:
      return isYou
        ? window.i18n('emojiReactsHoverYouNameMultiple', {
            name,
            count: numberOfReactors - 2,
          })
        : window.i18n('emojiReactsHoverTwoNameMultiple', {
            name,
            other_name,
            count: numberOfReactors - 2,
          });
  }
};

const Contacts = (contacts: Array<string>, count: number) => {
  const isDarkTheme = useIsDarkTheme();

  const isYou = contacts[0] === window.i18n('you');
  const reactionPopupKey = useMemo(
    () => reactionKey(isYou, contacts.length),
    [isYou, contacts.length]
  );

<<<<<<< HEAD
  return (
    <StyledContacts>
      {window.i18n(reactionPopupKey, {
        name: contacts[0],
        other_name: contacts[1],
        count: contacts.length,
        emoji: '',
      })}{' '}
      {contacts.length > 3 ? (
        <StyledOthers darkMode={darkMode}>
          {window.i18n(contacts.length === 4 ? 'otherSingular' : 'otherPlural', {
            number: `${count - 3}`,
          })}
        </StyledOthers>
      ) : null}
      <span>{window.i18n('reactionPopup')}</span>
    </StyledContacts>
  );
=======
  const reactors = contacts.length;
  if (reactors === 1 || reactors === 2 || reactors === 3) {
    return (
      <StyledContacts>
        {window.i18n(
          reactors === 1
            ? 'reactionPopupOne'
            : reactors === 2
              ? 'reactionPopupTwo'
              : 'reactionPopupThree',
          contacts
        )}{' '}
        <span>{window.i18n('reactionPopup')}</span>
      </StyledContacts>
    );
  }
  if (reactors > 3) {
    return (
      <StyledContacts>
        {window.i18n('reactionPopupMany', [contacts[0], contacts[1], contacts[3]])}{' '}
        <StyledOthers isDarkTheme={isDarkTheme}>
          {window.i18n(reactors === 4 ? 'otherSingular' : 'otherPlural', [`${count - 3}`])}
        </StyledOthers>{' '}
        <span>{window.i18n('reactionPopup')}</span>
      </StyledContacts>
    );
  }
  return null;
>>>>>>> 8b5978e3
};

type Props = {
  messageId: string;
  emoji: string;
  count: number;
  senders: Array<string>;
  tooltipPosition?: TipPosition;
  onClick: (...args: Array<any>) => void;
};

<<<<<<< HEAD
export const ReactionPopup = (props: Props): ReactElement => {
  const { emoji, count, senders, tooltipPosition = 'center', onClick } = props;
  const darkMode = useSelector(isDarkTheme);

  const { contacts, hasMe, numberOfReactors } = useMemo(
    () => generateContactsString(senders),
    [senders]
  );

  const reactionString = useMemo(
    () => generateReactionString(hasMe, contacts, numberOfReactors),
    [hasMe, contacts.length, numberOfReactors]
  );
=======
export const ReactionPopup = (props: Props) => {
  const { messageId, emoji, count, senders, tooltipPosition = 'center', onClick } = props;

  const [contacts, setContacts] = useState<Array<string>>([]);

  useEffect(() => {
    let isCancelled = false;
    // eslint-disable-next-line more/no-then
    generateContactsString(messageId, senders)
      .then(async results => {
        if (isCancelled) {
          return;
        }
        if (results) {
          setContacts(results);
        }
      })
      .catch(() => {});

    return () => {
      isCancelled = true;
    };
  }, [count, messageId, senders]);
>>>>>>> 8b5978e3

  return (
    <StyledPopupContainer tooltipPosition={tooltipPosition} onClick={onClick}>
      {contacts.length ? <StyledContacts>{Contacts(contacts, count)}</StyledContacts> : null}
      <StyledEmoji role={'img'} aria-label={nativeEmojiData?.ariaLabels?.[emoji]}>
        {emoji}
      </StyledEmoji>
    </StyledPopupContainer>
  );
};<|MERGE_RESOLUTION|>--- conflicted
+++ resolved
@@ -1,12 +1,7 @@
-<<<<<<< HEAD
-import React, { ReactElement, useMemo } from 'react';
+import { useEffect, useState, useMemo } from 'react';
 import { useSelector } from 'react-redux';
 import styled from 'styled-components';
-=======
-import { useEffect, useState } from 'react';
-import styled from 'styled-components';
 import { Data } from '../../../../data/data';
->>>>>>> 8b5978e3
 import { findAndFormatContact } from '../../../../models/message';
 import { PubKey } from '../../../../session/types/PubKey';
 import { useIsDarkTheme } from '../../../../state/selectors/theme';
@@ -59,9 +54,13 @@
   }
 `;
 
+const StyledEmoji = styled.span`
+  font-size: 36px;
+  margin-left: 8px;
+`;
+
 const StyledContacts = styled.span`
   word-break: break-all;
-
   span {
     word-break: keep-all;
   }
@@ -135,7 +134,6 @@
     [isYou, contacts.length]
   );
 
-<<<<<<< HEAD
   return (
     <StyledContacts>
       {window.i18n(reactionPopupKey, {
@@ -154,36 +152,6 @@
       <span>{window.i18n('reactionPopup')}</span>
     </StyledContacts>
   );
-=======
-  const reactors = contacts.length;
-  if (reactors === 1 || reactors === 2 || reactors === 3) {
-    return (
-      <StyledContacts>
-        {window.i18n(
-          reactors === 1
-            ? 'reactionPopupOne'
-            : reactors === 2
-              ? 'reactionPopupTwo'
-              : 'reactionPopupThree',
-          contacts
-        )}{' '}
-        <span>{window.i18n('reactionPopup')}</span>
-      </StyledContacts>
-    );
-  }
-  if (reactors > 3) {
-    return (
-      <StyledContacts>
-        {window.i18n('reactionPopupMany', [contacts[0], contacts[1], contacts[3]])}{' '}
-        <StyledOthers isDarkTheme={isDarkTheme}>
-          {window.i18n(reactors === 4 ? 'otherSingular' : 'otherPlural', [`${count - 3}`])}
-        </StyledOthers>{' '}
-        <span>{window.i18n('reactionPopup')}</span>
-      </StyledContacts>
-    );
-  }
-  return null;
->>>>>>> 8b5978e3
 };
 
 type Props = {
@@ -195,7 +163,6 @@
   onClick: (...args: Array<any>) => void;
 };
 
-<<<<<<< HEAD
 export const ReactionPopup = (props: Props): ReactElement => {
   const { emoji, count, senders, tooltipPosition = 'center', onClick } = props;
   const darkMode = useSelector(isDarkTheme);
@@ -209,31 +176,6 @@
     () => generateReactionString(hasMe, contacts, numberOfReactors),
     [hasMe, contacts.length, numberOfReactors]
   );
-=======
-export const ReactionPopup = (props: Props) => {
-  const { messageId, emoji, count, senders, tooltipPosition = 'center', onClick } = props;
-
-  const [contacts, setContacts] = useState<Array<string>>([]);
-
-  useEffect(() => {
-    let isCancelled = false;
-    // eslint-disable-next-line more/no-then
-    generateContactsString(messageId, senders)
-      .then(async results => {
-        if (isCancelled) {
-          return;
-        }
-        if (results) {
-          setContacts(results);
-        }
-      })
-      .catch(() => {});
-
-    return () => {
-      isCancelled = true;
-    };
-  }, [count, messageId, senders]);
->>>>>>> 8b5978e3
 
   return (
     <StyledPopupContainer tooltipPosition={tooltipPosition} onClick={onClick}>
