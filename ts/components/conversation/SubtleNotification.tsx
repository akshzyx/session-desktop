--- conflicted
+++ resolved
@@ -1,7 +1,4 @@
-<<<<<<< HEAD
-import React, { useMemo } from 'react';
-=======
->>>>>>> 8b5978e3
+import { useMemo } from 'react';
 import { useSelector } from 'react-redux';
 import styled from 'styled-components';
 import { useIsIncomingRequest, useIsOutgoingRequest } from '../../hooks/useParamSelector';
@@ -17,13 +14,8 @@
   useSelectedIsPrivate,
   useSelectedNicknameOrProfileNameOrShortenedPubkey,
 } from '../../state/selectors/selectedConversation';
-<<<<<<< HEAD
 import { I18n } from '../basic/I18n';
-=======
-import { LocalizerKeys } from '../../types/LocalizerKeys';
-import { SessionHtmlRenderer } from '../basic/SessionHTMLRenderer';
 import { SessionUtilContact } from '../../session/utils/libsession/libsession_utils_contacts';
->>>>>>> 8b5978e3
 
 const Container = styled.div`
   display: flex;
@@ -115,14 +107,6 @@
       return <I18n token="groupNoMessages" args={{ group_name: name }} />;
     }
 
-<<<<<<< HEAD
-=======
-  if (!selectedConversation || hasMessages) {
-    return null;
-  }
-  let localizedKey: LocalizerKeys = 'noMessagesInEverythingElse';
-  if (!canWrite) {
->>>>>>> 8b5978e3
     if (privateBlindedAndBlockingMsgReqs) {
       return <I18n token="messageRequestsTurnedOff" args={{ name }} />;
     }
@@ -130,13 +114,15 @@
     return <I18n token="conversationsEmpty" args={{ conversation_name: name }} />;
   }, [isMe, canWrite, privateBlindedAndBlockingMsgReqs, name]);
 
-  if (!selectedConversation || hasMessage) {
+  if (!selectedConversation || hasMessages) {
     return null;
   }
 
   return (
     <Container data-testid="empty-conversation-notification">
-      <TextInner>{messageText}</TextInner>
+      <TextInner>
+        <SessionHtmlRenderer html={messageText} />
+      </TextInner>
     </Container>
   );
 };