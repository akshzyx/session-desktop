import React from 'react';
import classNames from 'classnames';

import { Avatar } from '../Avatar';
import { Spinner } from '../Spinner';
import { MessageBody } from './MessageBody';
import { ExpireTimer } from './ExpireTimer';
import { ImageGrid } from './ImageGrid';
import { Image } from './Image';
import { Timestamp } from './Timestamp';
import { ContactName } from './ContactName';
import { Quote, QuotedAttachmentType } from './Quote';
import { EmbeddedContact } from './EmbeddedContact';

import {
  canDisplayImage,
  getExtensionForDisplay,
  getGridDimensions,
  getImageDimensions,
  hasImage,
  hasVideoScreenshot,
  isAudio,
  isImage,
  isImageAttachment,
  isVideo,
} from '../../../ts/types/Attachment';
import { AttachmentType } from '../../types/Attachment';
import { Contact } from '../../types/Contact';

import { getIncrement } from '../../util/timer';
import { isFileDangerous } from '../../util/isFileDangerous';
import { ColorType, LocalizerType } from '../../types/Util';
import { ContextMenu, ContextMenuTrigger, MenuItem } from 'react-contextmenu';
import { SessionIcon, SessionIconSize, SessionIconType } from '../session/icon';

declare global {
  interface Window {
    shortenPubkey: any;
    contextMenuShown: boolean;
  }
}

interface Trigger {
  handleContextClick: (event: React.MouseEvent<HTMLDivElement>) => void;
}

// Same as MIN_WIDTH in ImageGrid.tsx
const MINIMUM_LINK_PREVIEW_IMAGE_WIDTH = 200;

interface LinkPreviewType {
  title: string;
  domain: string;
  url: string;
  image?: AttachmentType;
}

export interface Props {
  disableMenu?: boolean;
  senderIsModerator?: boolean;
  isDeletable: boolean;
  isModerator?: boolean;
  text?: string;
  textPending?: boolean;
  id?: string;
  collapseMetadata?: boolean;
  direction: 'incoming' | 'outgoing';
  timestamp: number;
  status?: 'sending' | 'sent' | 'delivered' | 'read' | 'error';
  // What if changed this over to a single contact like quote, and put the events on it?
  contact?: Contact & {
    hasSignalAccount: boolean;
    onSendMessage?: () => void;
    onClick?: () => void;
  };
  i18n: LocalizerType;
  authorName?: string;
  authorProfileName?: string;
  /** Note: this should be formatted for display */
  authorPhoneNumber: string;
  firstMessageOfSeries: boolean;
  authorColor?: ColorType;
  conversationType: 'group' | 'direct';
  attachments?: Array<AttachmentType>;
  quote?: {
    text: string;
    attachment?: QuotedAttachmentType;
    isFromMe: boolean;
    authorPhoneNumber: string;
    authorProfileName?: string;
    authorName?: string;
    authorColor?: ColorType;
    onClick?: () => void;
    referencedMessageNotFound: boolean;
  };
  previews: Array<LinkPreviewType>;
  authorAvatarPath?: string;
  isExpired: boolean;
  expirationLength?: number;
  expirationTimestamp?: number;
  convoId: string;
  isPublic?: boolean;
  isRss?: boolean;
  selected: boolean;
  // whether or not to show check boxes
  multiSelectMode: boolean;

  onClickAttachment?: (attachment: AttachmentType) => void;
  onClickLinkPreview?: (url: string) => void;
  onCopyText?: () => void;
  onSelectMessage: (messageId: string) => void;
  onSelectMessageUnchecked: () => void;
  onReply?: () => void;
  onRetrySend?: () => void;
  onDownload?: (isDangerous: boolean) => void;
  onDelete?: () => void;
  onCopyPubKey?: () => void;
  onBanUser?: () => void;
  onShowDetail: () => void;
  onShowUserDetails: (userPubKey: string) => void;
}

interface State {
  expiring: boolean;
  expired: boolean;
  imageBroken: boolean;
}

const EXPIRATION_CHECK_MINIMUM = 2000;
const EXPIRED_DELAY = 600;

export class Message extends React.PureComponent<Props, State> {
  public captureMenuTriggerBound: (trigger: any) => void;
  public showMenuBound: (event: React.MouseEvent<HTMLDivElement>) => void;
  public handleImageErrorBound: () => void;

  public menuTriggerRef: Trigger | undefined;
  public expirationCheckInterval: any;
  public expiredTimeout: any;

  public constructor(props: Props) {
    super(props);

    this.captureMenuTriggerBound = this.captureMenuTrigger.bind(this);
    this.showMenuBound = this.showMenu.bind(this);
    this.handleImageErrorBound = this.handleImageError.bind(this);

    this.state = {
      expiring: false,
      expired: false,
      imageBroken: false,
    };
  }

  public componentDidMount() {
    const { expirationLength } = this.props;
    if (!expirationLength) {
      return;
    }

    const increment = getIncrement(expirationLength);
    const checkFrequency = Math.max(EXPIRATION_CHECK_MINIMUM, increment);

    this.checkExpired();

    this.expirationCheckInterval = setInterval(() => {
      this.checkExpired();
    }, checkFrequency);
  }

  public componentWillUnmount() {
    if (this.expirationCheckInterval) {
      clearInterval(this.expirationCheckInterval);
    }
    if (this.expiredTimeout) {
      clearTimeout(this.expiredTimeout);
    }
  }

  public componentDidUpdate() {
    this.checkExpired();
  }

  public checkExpired() {
    const now = Date.now();
    const { isExpired, expirationTimestamp, expirationLength } = this.props;

    if (!expirationTimestamp || !expirationLength) {
      return;
    }
    if (this.expiredTimeout) {
      return;
    }

    if (isExpired || now >= expirationTimestamp) {
      this.setState({
        expiring: true,
      });

      const setExpired = () => {
        this.setState({
          expired: true,
        });
      };
      this.expiredTimeout = setTimeout(setExpired, EXPIRED_DELAY);
    }
  }

  public handleImageError() {
    // tslint:disable-next-line no-console
    console.log('Message: Image failed to load; failing over to placeholder');
    this.setState({
      imageBroken: true,
    });
  }

  public renderMetadataBadges() {
    const { direction, isPublic, senderIsModerator, id } = this.props;

    const badges = [isPublic && 'Public', senderIsModerator && 'Mod'];

    return badges
      .map(badgeText => {
        if (typeof badgeText !== 'string') {
          return null;
        }

        return (
          <div key={`${id}-${badgeText}`}>
            <span className="module-message__metadata__badge--separator">
              &nbsp;•&nbsp;
            </span>
            <span
              className={classNames(
                'module-message__metadata__badge',
                `module-message__metadata__badge--${direction}`,
                `module-message__metadata__badge--${badgeText.toLowerCase()}`,
                `module-message__metadata__badge--${badgeText.toLowerCase()}--${direction}`
              )}
              key={badgeText}
            >
              {badgeText}
            </span>
          </div>
        );
      })
      .filter(i => !!i);
  }

  public renderMetadata() {
    const {
      collapseMetadata,
      direction,
      expirationLength,
      expirationTimestamp,
      i18n,
      status,
      text,
      textPending,
      timestamp,
    } = this.props;

    if (collapseMetadata) {
      return null;
    }

    const isShowingImage = this.isShowingImage();
    const withImageNoCaption = Boolean(!text && isShowingImage);
    const showError = status === 'error' && direction === 'outgoing';

    return (
      <div
        className={classNames(
          'module-message__metadata',
          withImageNoCaption
            ? 'module-message__metadata--with-image-no-caption'
            : null
        )}
      >
        {showError ? (
          <span
            className={classNames(
              'module-message__metadata__date',
              `module-message__metadata__date--${direction}`,
              withImageNoCaption
                ? 'module-message__metadata__date--with-image-no-caption'
                : null
            )}
          >
            {i18n('sendFailed')}
          </span>
        ) : (
          <Timestamp
            i18n={i18n}
            timestamp={timestamp}
            extended={true}
            direction={direction}
            withImageNoCaption={withImageNoCaption}
            module="module-message__metadata__date"
          />
        )}
        {this.renderMetadataBadges()}
        {expirationLength && expirationTimestamp ? (
          <ExpireTimer
            direction={direction}
            expirationLength={expirationLength}
            expirationTimestamp={expirationTimestamp}
            withImageNoCaption={withImageNoCaption}
          />
        ) : null}
        <span className="module-message__metadata__spacer" />
        {textPending ? (
          <div className="module-message__metadata__spinner-container">
            <Spinner size="mini" direction={direction} />
          </div>
        ) : null}
        <span className="module-message__metadata__spacer" />
        {!textPending && direction === 'outgoing' && status !== 'error' ? (
          <div className="message-read-receipt-container">
            <SessionIcon
              iconType={SessionIconType.Check}
              iconSize={SessionIconSize.Small}
            />
          </div>
        ) : null}
      </div>
    );
  }

  // tslint:disable-next-line max-func-body-length cyclomatic-complexity
  public renderAttachment() {
    const {
      attachments,
      text,
      collapseMetadata,
      conversationType,
      direction,
      i18n,
      quote,
      onClickAttachment,
    } = this.props;
    const { imageBroken } = this.state;

    if (!attachments || !attachments[0]) {
      return null;
    }
    const firstAttachment = attachments[0];

    // For attachments which aren't full-frame
    const withContentBelow = Boolean(text);
    const withContentAbove =
      Boolean(quote) ||
      (conversationType === 'group' && direction === 'incoming');
    const displayImage = canDisplayImage(attachments);

    if (
      displayImage &&
      !imageBroken &&
      ((isImage(attachments) && hasImage(attachments)) ||
        (isVideo(attachments) && hasVideoScreenshot(attachments)))
    ) {
      return (
        <div
          className={classNames(
            'module-message__attachment-container',
            withContentAbove
              ? 'module-message__attachment-container--with-content-above'
              : null,
            withContentBelow
              ? 'module-message__attachment-container--with-content-below'
              : null
          )}
        >
          <ImageGrid
            attachments={attachments}
            withContentAbove={withContentAbove}
            withContentBelow={withContentBelow}
            bottomOverlay={!collapseMetadata}
            i18n={i18n}
            onError={this.handleImageErrorBound}
            onClickAttachment={onClickAttachment}
          />
        </div>
      );
    } else if (!firstAttachment.pending && isAudio(attachments)) {
      return (
        <audio
          role="button"
          onClick={(e: any) => {
            e.stopPropagation();
          }}
          controls={true}
          className={classNames(
            'module-message__audio-attachment',
            withContentBelow
              ? 'module-message__audio-attachment--with-content-below'
              : null,
            withContentAbove
              ? 'module-message__audio-attachment--with-content-above'
              : null
          )}
          key={firstAttachment.url}
        >
          <source src={firstAttachment.url} />
        </audio>
      );
    } else {
      const { pending, fileName, fileSize, contentType } = firstAttachment;
      const extension = getExtensionForDisplay({ contentType, fileName });
      const isDangerous = isFileDangerous(fileName || '');

      return (
        <div
          className={classNames(
            'module-message__generic-attachment',
            withContentBelow
              ? 'module-message__generic-attachment--with-content-below'
              : null,
            withContentAbove
              ? 'module-message__generic-attachment--with-content-above'
              : null
          )}
        >
          {pending ? (
            <div className="module-message__generic-attachment__spinner-container">
              <Spinner size="small" direction={direction} />
            </div>
          ) : (
            <div className="module-message__generic-attachment__icon-container">
              <div className="module-message__generic-attachment__icon">
                {extension ? (
                  <div className="module-message__generic-attachment__icon__extension">
                    {extension}
                  </div>
                ) : null}
              </div>
              {isDangerous ? (
                <div className="module-message__generic-attachment__icon-dangerous-container">
                  <div className="module-message__generic-attachment__icon-dangerous" />
                </div>
              ) : null}
            </div>
          )}
          <div className="module-message__generic-attachment__text">
            <div
              className={classNames(
                'module-message__generic-attachment__file-name',
                `module-message__generic-attachment__file-name--${direction}`
              )}
            >
              {fileName}
            </div>
            <div
              className={classNames(
                'module-message__generic-attachment__file-size',
                `module-message__generic-attachment__file-size--${direction}`
              )}
            >
              {fileSize}
            </div>
          </div>
        </div>
      );
    }
  }

  // tslint:disable-next-line cyclomatic-complexity
  public renderPreview() {
    const {
      attachments,
      conversationType,
      direction,
      i18n,
      onClickLinkPreview,
      previews,
      quote,
    } = this.props;

    // Attachments take precedence over Link Previews
    if (attachments && attachments.length) {
      return null;
    }

    if (!previews || previews.length < 1) {
      return null;
    }

    const first = previews[0];
    if (!first) {
      return null;
    }

    const withContentAbove =
      Boolean(quote) ||
      (conversationType === 'group' && direction === 'incoming');

    const previewHasImage = first.image && isImageAttachment(first.image);
    const width = first.image && first.image.width;
    const isFullSizeImage = width && width >= MINIMUM_LINK_PREVIEW_IMAGE_WIDTH;

    return (
      <div
        role="button"
        className={classNames(
          'module-message__link-preview',
          withContentAbove
            ? 'module-message__link-preview--with-content-above'
            : null
        )}
        onClick={() => {
          if (onClickLinkPreview) {
            onClickLinkPreview(first.url);
          }
        }}
      >
        {first.image && previewHasImage && isFullSizeImage ? (
          <ImageGrid
            attachments={[first.image]}
            withContentAbove={withContentAbove}
            withContentBelow={true}
            onError={this.handleImageErrorBound}
            i18n={i18n}
          />
        ) : null}
        <div
          className={classNames(
            'module-message__link-preview__content',
            withContentAbove || isFullSizeImage
              ? 'module-message__link-preview__content--with-content-above'
              : null
          )}
        >
          {first.image && previewHasImage && !isFullSizeImage ? (
            <div className="module-message__link-preview__icon_container">
              <Image
                smallCurveTopLeft={!withContentAbove}
                softCorners={true}
                alt={i18n('previewThumbnail', [first.domain])}
                height={72}
                width={72}
                url={first.image.url}
                attachment={first.image}
                onError={this.handleImageErrorBound}
                i18n={i18n}
              />
            </div>
          ) : null}
          <div
            className={classNames(
              'module-message__link-preview__text',
              previewHasImage && !isFullSizeImage
                ? 'module-message__link-preview__text--with-icon'
                : null
            )}
          >
            <div className="module-message__link-preview__title">
              {first.title}
            </div>
            <div className="module-message__link-preview__location">
              {first.domain}
            </div>
          </div>
        </div>
      </div>
    );
  }

  public renderQuote() {
    const {
      conversationType,
      authorColor,
      direction,
      i18n,
      quote,
      isPublic,
      convoId,
    } = this.props;

    if (!quote) {
      return null;
    }

    const withContentAbove =
      conversationType === 'group' && direction === 'incoming';
    const quoteColor =
      direction === 'incoming' ? authorColor : quote.authorColor;

    const shortenedPubkey = window.shortenPubkey(quote.authorPhoneNumber);

    const displayedPubkey = quote.authorProfileName
      ? shortenedPubkey
      : quote.authorPhoneNumber;

    return (
      <Quote
        i18n={i18n}
        onClick={quote.onClick}
        text={quote.text}
        attachment={quote.attachment}
        isIncoming={direction === 'incoming'}
        conversationType={conversationType}
        convoId={convoId}
        isPublic={isPublic}
        authorPhoneNumber={displayedPubkey}
        authorProfileName={quote.authorProfileName}
        authorName={quote.authorName}
        authorColor={quoteColor}
        referencedMessageNotFound={quote.referencedMessageNotFound}
        isFromMe={quote.isFromMe}
        withContentAbove={withContentAbove}
      />
    );
  }

  public renderEmbeddedContact() {
    const {
      collapseMetadata,
      contact,
      conversationType,
      direction,
      i18n,
      text,
    } = this.props;
    if (!contact) {
      return null;
    }

    const withCaption = Boolean(text);
    const withContentAbove =
      conversationType === 'group' && direction === 'incoming';
    const withContentBelow = withCaption || !collapseMetadata;

    return (
      <EmbeddedContact
        contact={contact}
        hasSignalAccount={contact.hasSignalAccount}
        isIncoming={direction === 'incoming'}
        i18n={i18n}
        onClick={contact.onClick}
        withContentAbove={withContentAbove}
        withContentBelow={withContentBelow}
      />
    );
  }

  public renderSendMessageButton() {
    const { contact, i18n } = this.props;
    if (!contact || !contact.hasSignalAccount) {
      return null;
    }

    return (
      <div
        role="button"
        onClick={contact.onSendMessage}
        className="module-message__send-message-button"
      >
        {i18n('sendMessageToContact')}
      </div>
    );
  }

  public renderAvatar() {
    const {
      authorAvatarPath,
      authorName,
      authorPhoneNumber,
      authorProfileName,
      firstMessageOfSeries,
      collapseMetadata,
      senderIsModerator,
      authorColor,
      conversationType,
      direction,
      i18n,
      onShowUserDetails,
    } = this.props;

    const shouldRenderAvatar =
      (firstMessageOfSeries ||
        !collapseMetadata ||
        conversationType === 'group') &&
      direction === 'incoming';

    return (
      <div className="module-message__author-avatar">
        <>
          {shouldRenderAvatar && (
            <Avatar
              avatarPath={authorAvatarPath}
              color={authorColor}
              conversationType="direct"
              i18n={i18n}
              name={authorName}
              phoneNumber={authorPhoneNumber}
              profileName={authorProfileName}
              size={36}
              onAvatarClick={() => {
                onShowUserDetails(authorPhoneNumber);
              }}
            />
          )}
        </>
        {senderIsModerator && (
          <div className="module-avatar__icon--crown-wrapper">
            <div className="module-avatar__icon--crown" />
          </div>
        )}
      </div>
    );
  }

  public renderText() {
    const {
      text,
      textPending,
      i18n,
      direction,
      status,
      isRss,
      conversationType,
      convoId,
    } = this.props;

    const contents =
      direction === 'incoming' && status === 'error'
        ? i18n('incomingError')
        : text;

    if (!contents) {
      return null;
    }

    return (
      <div
        dir="auto"
        className={classNames(
          'module-message__text',
          `module-message__text--${direction}`,
          status === 'error' && direction === 'incoming'
            ? 'module-message__text--error'
            : null
        )}
      >
        <MessageBody
          text={contents || ''}
          isRss={isRss}
          i18n={i18n}
          textPending={textPending}
          isGroup={conversationType === 'group'}
          convoId={convoId}
        />
      </div>
    );
  }

  public renderError(isCorrectSide: boolean) {
    const { status, direction } = this.props;

    if (!isCorrectSide || status !== 'error') {
      return null;
    }

    return (
      <div className="module-message__error-container">
        <div
          className={classNames(
            'module-message__error',
            `module-message__error--${direction}`
          )}
        />
      </div>
    );
  }

  public captureMenuTrigger(triggerRef: Trigger) {
    this.menuTriggerRef = triggerRef;
  }
  public showMenu(event: React.MouseEvent<HTMLDivElement>) {
    if (this.menuTriggerRef) {
      this.menuTriggerRef.handleContextClick(event);
    }
  }

  public renderMenu(isCorrectSide: boolean, triggerId: string) {
    const {
      attachments,
      direction,
      disableMenu,
      onDownload,
      onReply,
    } = this.props;

    if (!isCorrectSide || disableMenu) {
      return null;
    }

    const fileName =
      attachments && attachments[0] ? attachments[0].fileName : null;
    const isDangerous = isFileDangerous(fileName || '');
    const multipleAttachments = attachments && attachments.length > 1;
    const firstAttachment = attachments && attachments[0];

    const downloadButton =
      !multipleAttachments && firstAttachment && !firstAttachment.pending ? (
        <div
          onClick={(e: any) => {
            if (onDownload) {
              onDownload(isDangerous);
            }
            e.stopPropagation();
          }}
          role="button"
          className={classNames(
            'module-message__buttons__download',
            `module-message__buttons__download--${direction}`
          )}
        />
      ) : null;

    const replyButton = (
      <div
        onClick={(e: any) => {
          if (onReply) {
            onReply();
          }
          e.stopPropagation();
        }}
        role="button"
        className={classNames(
          'module-message__buttons__reply',
          `module-message__buttons__download--${direction}`
        )}
      />
    );

    const menuButton = (
      <ContextMenuTrigger id={triggerId} ref={this.captureMenuTriggerBound}>
        <div
          role="button"
          onClick={this.showMenuBound}
          className={classNames(
            'module-message__buttons__menu',
            `module-message__buttons__download--${direction}`
          )}
        />
      </ContextMenuTrigger>
    );

    const first = direction === 'incoming' ? downloadButton : menuButton;
    const last = direction === 'incoming' ? menuButton : downloadButton;

    return (
      <div
        className={classNames(
          'module-message__buttons',
          `module-message__buttons--${direction}`
        )}
      >
        {first}
        {replyButton}
        {last}
      </div>
    );
  }

  public renderContextMenu(triggerId: string) {
    const {
      attachments,
      onCopyText,
      onSelectMessageUnchecked,
      direction,
      status,
      isDeletable,
      onDelete,
      onDownload,
      onReply,
      onRetrySend,
      onShowDetail,
      onCopyPubKey,
      isPublic,
      i18n,
      isModerator,
      onBanUser,
    } = this.props;

    const showRetry = status === 'error' && direction === 'outgoing';
    const fileName =
      attachments && attachments[0] ? attachments[0].fileName : null;
    const isDangerous = isFileDangerous(fileName || '');
    const multipleAttachments = attachments && attachments.length > 1;

    // Wraps a function to prevent event propagation, thus preventing
    // message selection whenever any of the menu buttons are pressed.
    const wrap = (f: any) => (event: Event) => {
      event.stopPropagation();
      if (f) {
        f();
      }
    };

    const onContextMenuShown = () => {
      window.contextMenuShown = true;
    };

    const onContextMenuHidden = () => {
      // This function will called before the click event
      // on the message would trigger (and I was unable to
      // prevent propagation in this case), so use a short timeout
      setTimeout(() => {
        window.contextMenuShown = false;
      }, 100);
    };

    // CONTEXT MENU "Select Message" does not work

    return (
      <ContextMenu
        id={triggerId}
        onShow={onContextMenuShown}
        onHide={onContextMenuHidden}
      >
        {!multipleAttachments && attachments && attachments[0] ? (
          <MenuItem
            attributes={{
              className: 'module-message__context__download',
            }}
            onClick={(e: Event) => {
              e.stopPropagation();
              if (onDownload) {
                onDownload(isDangerous);
              }
            }}
          >
            {i18n('downloadAttachment')}
          </MenuItem>
        ) : null}

        <MenuItem onClick={wrap(onCopyText)}>{i18n('copyMessage')}</MenuItem>
        <MenuItem onClick={wrap(onSelectMessageUnchecked)}>
          {i18n('selectMessage')}
        </MenuItem>
        <MenuItem
          attributes={{
            className: 'module-message__context__reply',
          }}
          onClick={wrap(onReply)}
        >
          {i18n('replyToMessage')}
        </MenuItem>
        <MenuItem
          attributes={{
            className: 'module-message__context__more-info',
          }}
          onClick={wrap(onShowDetail)}
        >
          {i18n('moreInfo')}
        </MenuItem>
        {showRetry ? (
          <MenuItem
            attributes={{
              className: 'module-message__context__retry-send',
            }}
            onClick={wrap(onRetrySend)}
          >
            {i18n('retrySend')}
          </MenuItem>
        ) : null}
        {isDeletable ? (
          <MenuItem
            attributes={{
              className: 'module-message__context__delete-message',
            }}
            onClick={wrap(onDelete)}
          >
            {i18n('deleteMessage')}
          </MenuItem>
        ) : null}
        {isPublic ? (
          <MenuItem onClick={wrap(onCopyPubKey)}>
            {i18n('copyPublicKey')}
          </MenuItem>
        ) : null}
        {isModerator && isPublic ? (
          <MenuItem onClick={wrap(onBanUser)}>{i18n('banUser')}</MenuItem>
        ) : null}
      </ContextMenu>
    );
  }

  public getWidth(): number | undefined {
    const { attachments, previews } = this.props;

    if (attachments && attachments.length) {
      const dimensions = getGridDimensions(attachments);
      if (dimensions) {
        return dimensions.width;
      } 
    }

    if (previews && previews.length) {
      const first = previews[0];

      if (!first || !first.image) {
        return;
      }
      const { width } = first.image;

      if (
        isImageAttachment(first.image) &&
        width &&
        width >= MINIMUM_LINK_PREVIEW_IMAGE_WIDTH
      ) {
        const dimensions = getImageDimensions(first.image);
        if (dimensions) {
          return dimensions.width;
        }
      }
    }

    return;
  }

  public isShowingImage() {
    const { attachments, previews } = this.props;
    const { imageBroken } = this.state;

    if (imageBroken) {
      return false;
    }

    if (attachments && attachments.length) {
      const displayImage = canDisplayImage(attachments);

      return (
        displayImage &&
        ((isImage(attachments) && hasImage(attachments)) ||
          (isVideo(attachments) && hasVideoScreenshot(attachments)))
      );
    }

    if (previews && previews.length) {
      const first = previews[0];
      const { image } = first;

      if (!image) {
        return false;
      }

      return isImageAttachment(image);
    }

    return false;
  }

  public render() {
    const {
      authorPhoneNumber,
      authorColor,
      direction,
      id,
      isRss,
      timestamp,
      selected,
      multiSelectMode,
      conversationType,
    } = this.props;
    const { expired, expiring } = this.state;

    // This id is what connects our triple-dot click with our associated pop-up menu.
    //   It needs to be unique.
    // The Date.now() is a workaround to be sure a single triggerID with this id exists
    const triggerId = id
      ? String(`${id}-${Date.now()}`)
      : String(`${authorPhoneNumber}-${timestamp}`);
    const rightClickTriggerId = id
      ? String(`${id}-ctx-${Date.now()}`)
      : String(`${authorPhoneNumber}-ctx-${timestamp}`);
    if (expired) {
      return null;
    }

    const width = this.getWidth();
    const isShowingImage = this.isShowingImage();

    // We parse the message later, but we still need to do an early check
    // to see if the message mentions us, so we can display the entire
    // message differently
    const mentions = this.props.text
      ? this.props.text.match(window.pubkeyPattern)
      : [];
    const mentionMe =
      mentions &&
      mentions.some(m => m.slice(1) === window.lokiPublicChatAPI.ourKey);

    const isIncoming = direction === 'incoming';
    const shouldHightlight = mentionMe && isIncoming && this.props.isPublic;
    const divClasses = ['session-message'];

    if (shouldHightlight) {
      //divClasses.push('message-highlighted');
    }
    if (selected) {
      divClasses.push('message-selected');
    }

    if (conversationType === 'group') {
      divClasses.push('public-chat-message-wrapper');
    }

    const enableContextMenu = !isRss && !multiSelectMode;

    return (
      <div
        id={id}
        className={classNames(divClasses)}
      >
        <ContextMenuTrigger id={rightClickTriggerId}>
          {this.renderAvatar()}
          <div
            className={classNames(
              'module-message',
              `module-message--${direction}`,
              expiring ? 'module-message--expired' : null
            )}
            role="button"
            onClick={event => {
              const selection = window.getSelection();
              // Text is being selected
              if (selection && selection.type === 'Range') {
                return;
              }
<<<<<<< HEAD
              id && this.props.onSelectMessage(id);
=======

              // User clicked on message body
              const target = event.target as HTMLDivElement;
              if (target.className === 'text-selectable') {
                return;
              }

              this.props.onSelectMessage();
>>>>>>> 5c117072
            }}
          >
            {this.renderError(isIncoming)}
            {isRss ? null : this.renderMenu(!isIncoming, triggerId)}
            <div
              className={classNames(
                'module-message__container',
                `module-message__container--${direction}`,
                isIncoming
                  ? `module-message__container--incoming-${authorColor}`
                  : null
              )}
              style={{
                width: isShowingImage ? width : undefined,
              }}
            >
              {this.renderAuthor()}
              {this.renderQuote()}
              {this.renderAttachment()}
              {this.renderPreview()}
              {this.renderEmbeddedContact()}
              {this.renderText()}
              {this.renderMetadata()}
              {this.renderSendMessageButton()}
            </div>
            {this.renderError(!isIncoming)}
            {isRss || multiSelectMode
              ? null
              : this.renderMenu(isIncoming, triggerId)}
            {enableContextMenu ? this.renderContextMenu(triggerId) : null}
            {enableContextMenu
              ? this.renderContextMenu(rightClickTriggerId)
              : null}
          </div>
        </ContextMenuTrigger>
      </div>
    );
  }

  private renderAuthor() {
    const {
      authorName,
      authorPhoneNumber,
      authorProfileName,
      conversationType,
      direction,
      i18n,
    } = this.props;

    const title = authorName ? authorName : authorPhoneNumber;

    if (direction !== 'incoming' || conversationType !== 'group' || !title) {
      return null;
    }

    const shortenedPubkey = window.shortenPubkey(authorPhoneNumber);

    const displayedPubkey = authorProfileName
      ? shortenedPubkey
      : authorPhoneNumber;

    return (
      <div className="module-message__author">
        <ContactName
          phoneNumber={displayedPubkey}
          name={authorName}
          profileName={authorProfileName}
          module="module-message__author"
          i18n={i18n}
          boldProfileName={true}
        />
      </div>
    );
  }
}<|MERGE_RESOLUTION|>--- conflicted
+++ resolved
@@ -1129,9 +1129,6 @@
               if (selection && selection.type === 'Range') {
                 return;
               }
-<<<<<<< HEAD
-              id && this.props.onSelectMessage(id);
-=======
 
               // User clicked on message body
               const target = event.target as HTMLDivElement;
@@ -1139,8 +1136,10 @@
                 return;
               }
 
-              this.props.onSelectMessage();
->>>>>>> 5c117072
+              if (id){
+                this.props.onSelectMessage(id);
+              }
+              
             }}
           >
             {this.renderError(isIncoming)}
