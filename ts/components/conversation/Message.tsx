import React from 'react';

// import { getIncrement } from '../../util/timer';
import _ from 'lodash';
import uuid from 'uuid';
import { QuoteClickOptions } from '../../models/messageType';
import autoBind from 'auto-bind';
// import { messageExpired } from '../../state/ducks/conversations';
// import { getConversationController } from '../../session/conversations';
import { GenericReadableMessage } from './message/GenericReadableMessage';

// Same as MIN_WIDTH in ImageGrid.tsx
export const MINIMUM_LINK_PREVIEW_IMAGE_WIDTH = 200;

interface State {
  expiring: boolean;
  expired: boolean;
}

// const EXPIRATION_CHECK_MINIMUM = 2000;
// const EXPIRED_DELAY = 600;

type Props = {
  messageId: string;
  isDetailView?: boolean; // when the detail is shown for a message, we disble click and some other stuff
  onQuoteClick?: (options: QuoteClickOptions) => Promise<void>;
};

export class Message extends React.PureComponent<Props, State> {
  public expirationCheckInterval: any;
  public expiredTimeout: any;
  public ctxMenuID: string;

  public constructor(props: Props) {
    super(props);
    autoBind(this);

    this.state = {
      expiring: false,
      expired: false,
    };
    this.ctxMenuID = `ctx-menu-message-${uuid()}`;
  }

  public componentDidMount() {
    // const { expirationLength } = this.props;
    // if (!expirationLength) {
    //   return;
    // }
    // const increment = getIncrement(expirationLength);
    // const checkFrequency = Math.max(EXPIRATION_CHECK_MINIMUM, increment);
    // this.checkExpired();
    // this.expirationCheckInterval = setInterval(() => {
    //   this.checkExpired();
    // }, checkFrequency);
  }

  public componentWillUnmount() {
    // if (this.expirationCheckInterval) {
    //   clearInterval(this.expirationCheckInterval);
    // }
    // if (this.expiredTimeout) {
    //   global.clearTimeout(this.expiredTimeout);
    // }
  }

  // public componentDidUpdate() {
  //   this.checkExpired();
  // }

  // public checkExpired() {
  //   const now = Date.now();
  //   const { isExpired, expirationTimestamp, expirationLength, convoId, id } = this.props;

  //   if (!expirationTimestamp || !expirationLength) {
  //     return;
  //   }
  //   if (this.expiredTimeout) {
  //     return;
  //   }

  //   if (isExpired || now >= expirationTimestamp) {
  //     this.setState({
  //       expiring: true,
  //     });

  //     const setExpired = async () => {
  //       this.setState({
  //         expired: true,
  //       });
  //       await window.Signal.Data.removeMessage(id);
  //       window.inboxStore?.dispatch(
  //         messageExpired({
  //           conversationKey: convoId,
  //           messageId: id,
  //         })
  //       );
  //       const convo = getConversationController().get(convoId);
  //       convo?.updateLastMessage();
  //     };
  //     // as 'checkExpired' is potentially called more than once (componentDidUpdate & componentDidMount),
  //     //  we need to clear the timeout call to 'setExpired' first to avoid multiple calls to 'setExpired'.
  //     global.clearTimeout(this.expiredTimeout);
  //     this.expiredTimeout = setTimeout(setExpired, EXPIRED_DELAY);
  //   }
  // }

  // tslint:disable-next-line: cyclomatic-complexity cyclomatic-complexity
  public render() {
<<<<<<< HEAD
    const {
      direction,
      id: messageId,
      conversationType,
      selectedMessages,
      receivedAt,
      isUnread,
      text,
    } = this.props;
    const { expired, expiring } = this.state;

    if (expired) {
      return null;
    }

    const selected = selectedMessages.includes(messageId) || false;

    const width = this.getWidth();
    const isShowingImage = this.isShowingImage();

    const divClasses = ['session-message-wrapper'];

    if (selected) {
      divClasses.push('message-selected');
    }

    if (conversationType === 'group') {
      divClasses.push('public-chat-message-wrapper');
    }

    if (this.props.quotedMessageToAnimate === messageId) {
      divClasses.push('flash-green-once');
    }

    const isIncoming = direction === 'incoming';

    const hasText = Boolean(text);

    const bgShouldBeTransparent = isShowingImage && !hasText;

    return (
      <ReadableMessage
        messageId={messageId}
        className={classNames(divClasses)}
        onContextMenu={this.handleContextMenu}
        receivedAt={receivedAt}
        isUnread={isUnread}
        key={`readable-message-${messageId}`}
      >
        {this.renderAvatar()}
        <div
          className={classNames(
            'module-message',
            `module-message--${direction}`,
            expiring ? 'module-message--expired' : null
          )}
          role="button"
          onClick={this.onClickOnMessageOuterContainer}
        >
          {this.renderError(isIncoming)}

          <div
            className={classNames(
              'module-message__container',
              `module-message__container--${direction}`,
              bgShouldBeTransparent
                ? `module-message__container--${direction}--transparent`
                : `module-message__container--${direction}--opaque`
            )}
            style={{
              width: isShowingImage ? width : undefined,
            }}
            role="button"
            onClick={this.onClickOnMessageInnerContainer}
          >
            {this.renderAuthor()}
            {this.renderQuote()}
            {this.renderAttachment()}
            {this.renderPreview()}
            {this.renderText()}
            <MessageMetadata
              direction={this.props.direction}
              messageId={this.props.id}
              timestamp={this.props.timestamp}
              collapseMetadata={this.props.collapseMetadata}
              expirationLength={this.props.expirationLength}
              isAdmin={this.props.isSenderAdmin}
              serverTimestamp={this.props.serverTimestamp}
              isPublic={this.props.isPublic}
              status={this.props.status}
              expirationTimestamp={this.props.expirationTimestamp}
              text={this.props.text}
              isShowingImage={this.isShowingImage()}
            />
          </div>
          {this.renderError(!isIncoming)}

          <MessageContextMenu
            authorPhoneNumber={this.props.authorPhoneNumber}
            convoId={this.props.convoId}
            contextMenuId={this.ctxMenuID}
            direction={this.props.direction}
            isBlocked={this.props.isBlocked}
            isDeletable={this.props.isDeletable}
            messageId={this.props.id}
            text={this.props.text}
            timestamp={this.props.timestamp}
            serverTimestamp={this.props.serverTimestamp}
            attachments={this.props.attachments}
            isAdmin={this.props.isSenderAdmin}
            isOpenGroupV2={this.props.isOpenGroupV2}
            isPublic={this.props.isPublic}
            status={this.props.status}
            weAreAdmin={this.props.weAreAdmin}
            serverId={this.props.serverId}
          />
        </div>
      </ReadableMessage>
    );
  }

  private handleContextMenu(e: any) {
    e.preventDefault();
    e.stopPropagation();
    const { multiSelectMode, isKickedFromGroup } = this.props;
    const enableContextMenu = !multiSelectMode && !isKickedFromGroup;

    if (enableContextMenu) {
      // Don't forget to pass the id and the event and voila!
      contextMenu.hideAll();
      contextMenu.show({
        id: this.ctxMenuID,
        event: e,
      });
    }
  }

  private onQuoteClick(e: any) {
    const { quote, multiSelectMode, id } = this.props;
    e.preventDefault();
    e.stopPropagation();
    if (!quote) {
      window.log.warn('onQuoteClick: quote not valid');
      return;
    }
    const quoteId = _.toNumber(quote.messageId);
    const { authorPhoneNumber, referencedMessageNotFound } = quote;

    if (multiSelectMode && id) {
      window.inboxStore?.dispatch(toggleSelectedMessageId(id));

      return;
    }
    void this.props.onQuoteClick?.({
      quoteAuthor: authorPhoneNumber,
      quoteId,
      referencedMessageNotFound,
    });
  }

  private renderAuthor() {
    const {
      authorName,
      authorPhoneNumber,
      authorProfileName,
      conversationType,
      direction,
      isPublic,
    } = this.props;

    const title = authorName ? authorName : authorPhoneNumber;

    if (direction !== 'incoming' || conversationType !== 'group' || !title) {
      return null;
    }

    const shortenedPubkey = PubKey.shorten(authorPhoneNumber);

    const displayedPubkey = authorProfileName ? shortenedPubkey : authorPhoneNumber;

=======
>>>>>>> 1347848e
    return (
      <GenericReadableMessage
        onQuoteClick={this.onQuoteClick}
        ctxMenuID={this.ctxMenuID}
        expired={this.state.expired}
        expiring={this.state.expiring}
        messageId={this.props.messageId}
        isDetailView={this.props.isDetailView}
      />
    );
  }

  private onQuoteClick(quote: QuoteClickOptions) {
    void this.props.onQuoteClick?.(quote);
  }
}<|MERGE_RESOLUTION|>--- conflicted
+++ resolved
@@ -107,189 +107,6 @@
 
   // tslint:disable-next-line: cyclomatic-complexity cyclomatic-complexity
   public render() {
-<<<<<<< HEAD
-    const {
-      direction,
-      id: messageId,
-      conversationType,
-      selectedMessages,
-      receivedAt,
-      isUnread,
-      text,
-    } = this.props;
-    const { expired, expiring } = this.state;
-
-    if (expired) {
-      return null;
-    }
-
-    const selected = selectedMessages.includes(messageId) || false;
-
-    const width = this.getWidth();
-    const isShowingImage = this.isShowingImage();
-
-    const divClasses = ['session-message-wrapper'];
-
-    if (selected) {
-      divClasses.push('message-selected');
-    }
-
-    if (conversationType === 'group') {
-      divClasses.push('public-chat-message-wrapper');
-    }
-
-    if (this.props.quotedMessageToAnimate === messageId) {
-      divClasses.push('flash-green-once');
-    }
-
-    const isIncoming = direction === 'incoming';
-
-    const hasText = Boolean(text);
-
-    const bgShouldBeTransparent = isShowingImage && !hasText;
-
-    return (
-      <ReadableMessage
-        messageId={messageId}
-        className={classNames(divClasses)}
-        onContextMenu={this.handleContextMenu}
-        receivedAt={receivedAt}
-        isUnread={isUnread}
-        key={`readable-message-${messageId}`}
-      >
-        {this.renderAvatar()}
-        <div
-          className={classNames(
-            'module-message',
-            `module-message--${direction}`,
-            expiring ? 'module-message--expired' : null
-          )}
-          role="button"
-          onClick={this.onClickOnMessageOuterContainer}
-        >
-          {this.renderError(isIncoming)}
-
-          <div
-            className={classNames(
-              'module-message__container',
-              `module-message__container--${direction}`,
-              bgShouldBeTransparent
-                ? `module-message__container--${direction}--transparent`
-                : `module-message__container--${direction}--opaque`
-            )}
-            style={{
-              width: isShowingImage ? width : undefined,
-            }}
-            role="button"
-            onClick={this.onClickOnMessageInnerContainer}
-          >
-            {this.renderAuthor()}
-            {this.renderQuote()}
-            {this.renderAttachment()}
-            {this.renderPreview()}
-            {this.renderText()}
-            <MessageMetadata
-              direction={this.props.direction}
-              messageId={this.props.id}
-              timestamp={this.props.timestamp}
-              collapseMetadata={this.props.collapseMetadata}
-              expirationLength={this.props.expirationLength}
-              isAdmin={this.props.isSenderAdmin}
-              serverTimestamp={this.props.serverTimestamp}
-              isPublic={this.props.isPublic}
-              status={this.props.status}
-              expirationTimestamp={this.props.expirationTimestamp}
-              text={this.props.text}
-              isShowingImage={this.isShowingImage()}
-            />
-          </div>
-          {this.renderError(!isIncoming)}
-
-          <MessageContextMenu
-            authorPhoneNumber={this.props.authorPhoneNumber}
-            convoId={this.props.convoId}
-            contextMenuId={this.ctxMenuID}
-            direction={this.props.direction}
-            isBlocked={this.props.isBlocked}
-            isDeletable={this.props.isDeletable}
-            messageId={this.props.id}
-            text={this.props.text}
-            timestamp={this.props.timestamp}
-            serverTimestamp={this.props.serverTimestamp}
-            attachments={this.props.attachments}
-            isAdmin={this.props.isSenderAdmin}
-            isOpenGroupV2={this.props.isOpenGroupV2}
-            isPublic={this.props.isPublic}
-            status={this.props.status}
-            weAreAdmin={this.props.weAreAdmin}
-            serverId={this.props.serverId}
-          />
-        </div>
-      </ReadableMessage>
-    );
-  }
-
-  private handleContextMenu(e: any) {
-    e.preventDefault();
-    e.stopPropagation();
-    const { multiSelectMode, isKickedFromGroup } = this.props;
-    const enableContextMenu = !multiSelectMode && !isKickedFromGroup;
-
-    if (enableContextMenu) {
-      // Don't forget to pass the id and the event and voila!
-      contextMenu.hideAll();
-      contextMenu.show({
-        id: this.ctxMenuID,
-        event: e,
-      });
-    }
-  }
-
-  private onQuoteClick(e: any) {
-    const { quote, multiSelectMode, id } = this.props;
-    e.preventDefault();
-    e.stopPropagation();
-    if (!quote) {
-      window.log.warn('onQuoteClick: quote not valid');
-      return;
-    }
-    const quoteId = _.toNumber(quote.messageId);
-    const { authorPhoneNumber, referencedMessageNotFound } = quote;
-
-    if (multiSelectMode && id) {
-      window.inboxStore?.dispatch(toggleSelectedMessageId(id));
-
-      return;
-    }
-    void this.props.onQuoteClick?.({
-      quoteAuthor: authorPhoneNumber,
-      quoteId,
-      referencedMessageNotFound,
-    });
-  }
-
-  private renderAuthor() {
-    const {
-      authorName,
-      authorPhoneNumber,
-      authorProfileName,
-      conversationType,
-      direction,
-      isPublic,
-    } = this.props;
-
-    const title = authorName ? authorName : authorPhoneNumber;
-
-    if (direction !== 'incoming' || conversationType !== 'group' || !title) {
-      return null;
-    }
-
-    const shortenedPubkey = PubKey.shorten(authorPhoneNumber);
-
-    const displayedPubkey = authorProfileName ? shortenedPubkey : authorPhoneNumber;
-
-=======
->>>>>>> 1347848e
     return (
       <GenericReadableMessage
         onQuoteClick={this.onQuoteClick}
