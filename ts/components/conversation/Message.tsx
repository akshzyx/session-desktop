--- conflicted
+++ resolved
@@ -2,11 +2,7 @@
 import classNames from 'classnames';
 
 import { Avatar, AvatarSize } from '../Avatar';
-<<<<<<< HEAD
-import { Spinner } from '../Spinner';
-=======
 import { Spinner } from '../basic/Spinner';
->>>>>>> ecbd3b2c
 import { MessageBody } from './MessageBody';
 import { ImageGrid } from './ImageGrid';
 import { Image } from './Image';
@@ -17,14 +13,7 @@
 import H5AudioPlayer from 'react-h5-audio-player';
 // import 'react-h5-audio-player/lib/styles.css';
 
-<<<<<<< HEAD
-const AudioPlayerWithEncryptedFile = (props: {
-  src: string;
-  contentType: string;
-}) => {
-=======
 const AudioPlayerWithEncryptedFile = (props: { src: string; contentType: string }) => {
->>>>>>> ecbd3b2c
   const theme = useTheme();
   const { urlToLoad } = useEncryptedFileFetch(props.src, props.contentType);
   return (
@@ -85,10 +74,7 @@
 import { ConversationController } from '../../session/conversations';
 import { MessageRegularProps } from '../../models/messageType';
 import { useEncryptedFileFetch } from '../../hooks/useEncryptedFileFetch';
-<<<<<<< HEAD
-=======
 import { addSenderAsModerator, removeSenderFromModerator } from '../../interactions/message';
->>>>>>> ecbd3b2c
 
 // Same as MIN_WIDTH in ImageGrid.tsx
 const MINIMUM_LINK_PREVIEW_IMAGE_WIDTH = 200;
