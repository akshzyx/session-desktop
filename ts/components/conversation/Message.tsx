--- conflicted
+++ resolved
@@ -1,4 +1,4 @@
-import React, { createRef, useEffect } from 'react';
+import React from 'react';
 import classNames from 'classnames';
 
 import { Avatar, AvatarSize } from '../Avatar';
@@ -8,57 +8,6 @@
 import { Image } from './Image';
 import { ContactName } from './ContactName';
 import { Quote } from './Quote';
-
-// Audio Player
-import H5AudioPlayer from 'react-h5-audio-player';
-
-const AudioPlayerWithEncryptedFile = (props: {
-  src: string;
-  contentType: string;
-  playbackSpeed: number;
-}) => {
-  const theme = useTheme();
-  const { urlToLoad } = useEncryptedFileFetch(props.src, props.contentType);
-  const { playbackSpeed } = props;
-  const player = createRef<H5AudioPlayer>();
-
-  useEffect(() => {
-    // updates playback speed to value selected in context menu
-    if (player.current?.audio.current?.playbackRate) {
-      player.current.audio.current.playbackRate = playbackSpeed;
-    }
-  }, [playbackSpeed]);
-
-  return (
-    <H5AudioPlayer
-      src={urlToLoad}
-      layout="horizontal-reverse"
-      showSkipControls={false}
-      showJumpControls={false}
-      showDownloadProgress={false}
-      listenInterval={100}
-      ref={player}
-      customIcons={{
-        play: (
-          <SessionIcon
-            iconType={SessionIconType.Play}
-            iconSize={SessionIconSize.Small}
-            iconColor={theme.colors.textColorSubtle}
-            theme={theme}
-          />
-        ),
-        pause: (
-          <SessionIcon
-            iconType={SessionIconType.Pause}
-            iconSize={SessionIconSize.Small}
-            iconColor={theme.colors.textColorSubtle}
-            theme={theme}
-          />
-        ),
-      }}
-    />
-  );
-};
 
 import {
   canDisplayImage,
@@ -76,16 +25,14 @@
 
 import { getIncrement } from '../../util/timer';
 import { isFileDangerous } from '../../util/isFileDangerous';
-import { SessionIcon, SessionIconSize, SessionIconType } from '../session/icon';
 import _ from 'lodash';
 import { animation, contextMenu, Item, Menu } from 'react-contexify';
 import uuid from 'uuid';
 import { InView } from 'react-intersection-observer';
-import { useTheme, withTheme } from 'styled-components';
+import { withTheme } from 'styled-components';
 import { MessageMetadata } from './message/MessageMetadata';
 import { PubKey } from '../../session/types';
 import { MessageRegularProps } from '../../models/messageType';
-import { useEncryptedFileFetch } from '../../hooks/useEncryptedFileFetch';
 import {
   addSenderAsModerator,
   removeSenderFromModerator,
@@ -93,6 +40,7 @@
 import { updateUserDetailsModal } from '../../state/ducks/modalDialog';
 import { MessageInteraction } from '../../interactions';
 import autoBind from 'auto-bind';
+import { AudioPlayerWithEncryptedFile } from './H5AudioPlayer';
 
 // Same as MIN_WIDTH in ImageGrid.tsx
 const MINIMUM_LINK_PREVIEW_IMAGE_WIDTH = 200;
@@ -114,17 +62,7 @@
 
   public constructor(props: MessageRegularProps) {
     super(props);
-
-<<<<<<< HEAD
     autoBind(this);
-=======
-    this.handleImageErrorBound = this.handleImageError.bind(this);
-    this.onReplyPrivate = this.onReplyPrivate.bind(this);
-    this.handleContextMenu = this.handleContextMenu.bind(this);
-    this.onAddModerator = this.onAddModerator.bind(this);
-    this.onRemoveFromModerator = this.onRemoveFromModerator.bind(this);
-    this.updatePlaybackSpeed = this.updatePlaybackSpeed.bind(this);
->>>>>>> 6c9aa589
 
     this.state = {
       expiring: false,
@@ -629,7 +567,11 @@
           </Item>
         ) : null}
 
-<<<<<<< HEAD
+        {isAudio(attachments) ? (
+          <Item onClick={this.updatePlaybackSpeed}>
+            {window.i18n('playAtCustomSpeed', this.state.playbackSpeed === 1 ? 2 : 1)}
+          </Item>
+        ) : null}
         <Item
           onClick={() => {
             MessageInteraction.copyBodyToClipboard(text);
@@ -637,14 +579,6 @@
         >
           {window.i18n('copyMessage')}
         </Item>
-=======
-        {isAudio(attachments) ? (
-          <Item onClick={this.updatePlaybackSpeed}>
-            {window.i18n('playAtCustomSpeed', this.state.playbackSpeed === 1 ? 2 : 1)}
-          </Item>
-        ) : null}
-        <Item onClick={onCopyText}>{window.i18n('copyMessage')}</Item>
->>>>>>> 6c9aa589
         <Item onClick={this.onReplyPrivate}>{window.i18n('replyToMessage')}</Item>
         <Item onClick={onShowDetail}>{window.i18n('moreInformation')}</Item>
         {showRetry ? <Item onClick={onRetrySend}>{window.i18n('resend')}</Item> : null}
