--- conflicted
+++ resolved
@@ -476,42 +476,6 @@
     const showMembersMenuItem = isGroup && (
       <MenuItem onClick={onShowGroupMembers}>{i18n('showMembers')}</MenuItem>
     );
-<<<<<<< HEAD
-    const showSafetyNumberMenuItem = !isGroup &&
-      !isMe && (
-        <MenuItem onClick={onShowSafetyNumber}>
-          {i18n('showSafetyNumber')}
-        </MenuItem>
-      );
-    const resetSessionMenuItem = isFriend &&
-      !isGroup && (
-        <MenuItem onClick={onResetSession}>{i18n('resetSession')}</MenuItem>
-      );
-    const blockHandlerMenuItem = !isMe &&
-      !isGroup &&
-      !isRss && <MenuItem onClick={blockHandler}>{blockTitle}</MenuItem>;
-    // const changeNicknameMenuItem = !isMe &&
-    //   !isGroup && (
-    //     <MenuItem onClick={onChangeNickname}>{i18n('changeNickname')}</MenuItem>
-    //   );
-    // const clearNicknameMenuItem = !isMe &&
-    //   !isGroup &&
-    //   hasNickname && (
-    //     <MenuItem onClick={onClearNickname}>{i18n('clearNickname')}</MenuItem>
-    //   );
-    const archiveConversationMenuItem = window.CONSTANTS.ARCHIVING_ENABLED
-      && (isArchived ? (
-      <MenuItem onClick={onMoveToInbox}>
-        {i18n('moveConversationToInbox')}
-      </MenuItem>
-    ) : (
-      <MenuItem onClick={onArchive}>{i18n('archiveConversation')}</MenuItem>
-    ));
-
-    return (
-      <>
-        {/* <MenuItem onClick={onShowAllMedia}>{i18n('viewAllMedia')}</MenuItem> */}
-=======
 
     const showSafetyNumberMenuItem = !isGroup && !isMe && (
       <MenuItem onClick={onShowSafetyNumber}>
@@ -527,20 +491,12 @@
 
     return (
       <React.Fragment>
->>>>>>> d5cfcf9e
         {disappearingMessagesMenuItem}
         {showMembersMenuItem}
         {showSafetyNumberMenuItem}
         {resetSessionMenuItem}
         {blockHandlerMenuItem}
-<<<<<<< HEAD
-        {/* {changeNicknameMenuItem}
-        {clearNicknameMenuItem} */}
-        {archiveConversationMenuItem}
-      </>
-=======
       </React.Fragment>
->>>>>>> d5cfcf9e
     );
   }
 }