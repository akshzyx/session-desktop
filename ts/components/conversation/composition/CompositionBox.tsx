import _, { debounce, isEmpty } from 'lodash';

import { connect } from 'react-redux';
import styled from 'styled-components';

import { AbortController } from 'abort-controller';
import { SuggestionDataItem } from 'react-mentions';

import autoBind from 'auto-bind';
import { Component, RefObject, createRef } from 'react';
import * as MIME from '../../../types/MIME';

import { SessionEmojiPanel, StyledEmojiPanel } from '../SessionEmojiPanel';
import { SessionRecording } from '../SessionRecording';

import { SettingsKey } from '../../../data/settings-key';
import { showLinkSharingConfirmationModalDialog } from '../../../interactions/conversationInteractions';
import { ConvoHub } from '../../../session/conversations';
import { ToastUtils } from '../../../session/utils';
import { ReduxConversationType } from '../../../state/ducks/conversations';
import { removeAllStagedAttachmentsInConversation } from '../../../state/ducks/stagedAttachments';
import { StateType } from '../../../state/reducer';
import {
  getMentionsInput,
  getQuotedMessage,
  getSelectedConversation,
} from '../../../state/selectors/conversations';
import {
  getSelectedCanWrite,
  getSelectedConversationKey,
} from '../../../state/selectors/selectedConversation';
import { AttachmentType } from '../../../types/Attachment';
import { processNewAttachment } from '../../../types/MessageAttachment';
import { FixedBaseEmoji } from '../../../types/Reaction';
import { AttachmentUtil } from '../../../util';
import {
  StagedAttachmentImportedType,
  StagedPreviewImportedType,
} from '../../../util/attachmentsUtil';
import { LinkPreviews } from '../../../util/linkPreviews';
import { CaptionEditor } from '../../CaptionEditor';
import { Flex } from '../../basic/Flex';
import { getMediaPermissionsSettings } from '../../settings/SessionSettings';
import { getDraftForConversation, updateDraftForConversation } from '../SessionConversationDrafts';
import { SessionQuotedMessageComposition } from '../SessionQuotedMessageComposition';
import {
  LINK_PREVIEW_TIMEOUT,
  SessionStagedLinkPreview,
  getPreview,
} from '../SessionStagedLinkPreview';
import { StagedAttachmentList } from '../StagedAttachmentList';
import {
  AddStagedAttachmentButton,
  SendMessageButton,
  StartRecordingButton,
  ToggleEmojiButton,
} from './CompositionButtons';
import { CompositionTextArea } from './CompositionTextArea';
import { cleanMentions, mentionsRegex } from './UserMentions';
import { HTMLDirection } from '../../../util/i18n/rtlSupport';

export interface ReplyingToMessageProps {
  convoId: string;
  id: string; // this is the quoted message timestamp
  author: string;
  timestamp: number;
  text?: string;
  attachments?: Array<any>;
}

export type StagedLinkPreviewImage = {
  data: ArrayBuffer;
  size: number;
  width: number;
  height: number;
  contentType: string;
};

export interface StagedLinkPreviewData {
  isLoaded: boolean;
  title: string | null;
  url: string | null;
  domain: string | null;
  image?: StagedLinkPreviewImage;
}

export interface StagedAttachmentType extends AttachmentType {
  file: File;
  path?: string; // a bit hacky, but this is the only way to make our sending audio message be playable, this must be used only for those message
}

export type SendMessageType = {
  body: string;
  attachments: Array<StagedAttachmentImportedType> | undefined;
  quote: any | undefined;
  preview: any | undefined;
  groupInvitation: { url: string | undefined; name: string } | undefined;
};

interface Props {
  sendMessage: (msg: SendMessageType) => void;
  selectedConversationKey?: string;
  selectedConversation: ReduxConversationType | undefined;
  typingEnabled: boolean;
  quotedMessageProps?: ReplyingToMessageProps;
  stagedAttachments: Array<StagedAttachmentType>;
  onChoseAttachments: (newAttachments: Array<File>) => void;
  htmlDirection: HTMLDirection;
}

interface State {
  showRecordingView: boolean;
  draft: string;
  showEmojiPanel: boolean;
  ignoredLink?: string; // set the ignored url when users closed the link preview
  stagedLinkPreview?: StagedLinkPreviewData;
  showCaptionEditor?: AttachmentType;
}

const getDefaultState = (newConvoId?: string) => {
  return {
    draft: getDraftForConversation(newConvoId),
    showRecordingView: false,
    showEmojiPanel: false,
    ignoredLink: undefined,
    stagedLinkPreview: undefined,
    showCaptionEditor: undefined,
  };
};

const getSelectionBasedOnMentions = (draft: string, index: number) => {
  // we have to get the real selectionStart/end of an index in the mentions box.
  // this is kind of a pain as the mentions box has two inputs, one with the real text, and one with the extracted mentions

  // the index shown to the user is actually just the visible part of the mentions (so the part between ￗ...ￒ
  const matches = draft.match(mentionsRegex);

  let lastMatchStartIndex = 0;
  let lastMatchEndIndex = 0;
  let lastRealMatchEndIndex = 0;

  if (!matches) {
    return index;
  }
  const mapStartToLengthOfMatches = matches.map(match => {
    const displayNameStart = match.indexOf('\uFFD7') + 1;
    const displayNameEnd = match.lastIndexOf('\uFFD2');
    const displayName = match.substring(displayNameStart, displayNameEnd);

    const currentMatchStartIndex = draft.indexOf(match) + lastMatchStartIndex;
    lastMatchStartIndex = currentMatchStartIndex;
    lastMatchEndIndex = currentMatchStartIndex + match.length;

    const realLength = displayName.length + 1;
    lastRealMatchEndIndex += realLength;

    // the +1 is for the @
    return {
      length: displayName.length + 1,
      lastRealMatchEndIndex,
      start: lastMatchStartIndex,
      end: lastMatchEndIndex,
    };
  });

  const beforeFirstMatch = index < mapStartToLengthOfMatches[0].start;
  if (beforeFirstMatch) {
    // those first char are always just char, so the mentions logic does not come into account
    return index;
  }
  const lastMatchMap = _.last(mapStartToLengthOfMatches);

  if (!lastMatchMap) {
    return Number.MAX_SAFE_INTEGER;
  }

  const indexIsAfterEndOfLastMatch = lastMatchMap.lastRealMatchEndIndex <= index;
  if (indexIsAfterEndOfLastMatch) {
    const lastEnd = lastMatchMap.end;
    const diffBetweenEndAndLastRealEnd = index - lastMatchMap.lastRealMatchEndIndex;
    return lastEnd + diffBetweenEndAndLastRealEnd - 1;
  }
  // now this is the hard part, the cursor is currently between the end of the first match and the start of the last match
  // for now, just append it to the end
  return Number.MAX_SAFE_INTEGER;
};

const StyledEmojiPanelContainer = styled.div<{ dir?: HTMLDirection }>`
  ${StyledEmojiPanel} {
    position: absolute;
    bottom: 68px;
    ${props => (props.dir === 'rtl' ? 'left: 0px' : 'right: 0px;')}
  }
`;

const StyledSendMessageInput = styled.div<{ dir?: HTMLDirection }>`
  position: relative;
  cursor: text;
  display: flex;
  align-items: center;
  flex-grow: 1;
  min-height: var(--composition-container-height);
  padding: var(--margins-xs) 0;
  ${props => props.dir === 'rtl' && 'margin-inline-start: var(--margins-sm);'}
  z-index: 1;
  background-color: inherit;

  ul {
    max-height: 70vh;
    overflow: auto;
  }

  textarea {
    font-family: var(--font-default);
    min-height: calc(var(--composition-container-height) / 3);
    max-height: calc(3 * var(--composition-container-height));
    margin-right: var(--margins-md);
    color: var(--text-color-primary);

    background: transparent;
    resize: none;
    display: flex;
    flex-grow: 1;
    outline: none;
    border: none;
    font-size: 14px;
    line-height: var(--font-size-h2);
    letter-spacing: 0.5px;
  }

  &__emoji-overlay {
    // Should have identical properties to the textarea above to line up perfectly.
    position: absolute;
    font-size: 14px;
    font-family: var(--font-default);
    margin-left: 2px;
    line-height: var(--font-size-h2);
    letter-spacing: 0.5px;
    color: var(--transparent-color);
  }
`;

class CompositionBoxInner extends Component<Props, State> {
  private readonly textarea: RefObject<any>;
  private readonly fileInput: RefObject<HTMLInputElement>;
  private container: RefObject<HTMLDivElement>;
  private readonly emojiPanel: RefObject<HTMLDivElement>;
  private readonly emojiPanelButton: any;
  private linkPreviewAbortController?: AbortController;

  constructor(props: Props) {
    super(props);
    this.state = getDefaultState(props.selectedConversationKey);

    this.textarea = createRef();
    this.fileInput = createRef();
    this.container = createRef();

    // Emojis
    this.emojiPanel = createRef();
    this.emojiPanelButton = createRef();
    autoBind(this);
    this.toggleEmojiPanel = debounce(this.toggleEmojiPanel.bind(this), 100);
  }

  public componentDidMount() {
    setTimeout(this.focusCompositionBox, 500);
    if (this.container.current) {
      this.container.current.addEventListener('paste', this.handlePaste);
    }
  }

  public componentWillUnmount() {
    this.linkPreviewAbortController?.abort();
    this.linkPreviewAbortController = undefined;
    if (this.container.current) {
      this.container.current.removeEventListener('paste', this.handlePaste);
    }
  }

  public componentDidUpdate(prevProps: Props, _prevState: State) {
    // reset the state on new conversation key
    if (prevProps.selectedConversationKey !== this.props.selectedConversationKey) {
      this.setState(getDefaultState(this.props.selectedConversationKey), this.focusCompositionBox);
    } else if (this.props.stagedAttachments?.length !== prevProps.stagedAttachments?.length) {
      // if number of staged attachment changed, focus the composition box for a more natural UI
      this.focusCompositionBox();
    }

    // focus the composition box when user clicks start to reply to a message
    if (!_.isEqual(prevProps.quotedMessageProps, this.props.quotedMessageProps)) {
      this.focusCompositionBox();
    }
  }

  public render() {
    const { showRecordingView } = this.state;

    return (
      <Flex flexDirection="column">
        <SessionQuotedMessageComposition />
        {this.renderStagedLinkPreview()}
        {this.renderAttachmentsStaged()}
        <div className="composition-container">
          {showRecordingView ? this.renderRecordingView() : this.renderCompositionView()}
        </div>
      </Flex>
    );
  }

  private handleClick(e: any) {
    if (
      (this.emojiPanel?.current && this.emojiPanel.current.contains(e.target)) ||
      (this.emojiPanelButton?.current && this.emojiPanelButton.current.contains(e.target))
    ) {
      return;
    }

    this.hideEmojiPanel();
  }

  private handlePaste(e: ClipboardEvent) {
    if (!e.clipboardData) {
      return;
    }
    const { items } = e.clipboardData;
    let imgBlob = null;
    // eslint-disable-next-line no-restricted-syntax
    for (const item of items as any) {
      const pasteType = item.type.split('/')[0];
      if (pasteType === 'image') {
        imgBlob = item.getAsFile();
      }

      switch (pasteType) {
        case 'image':
          imgBlob = item.getAsFile();
          break;
        case 'text':
          void showLinkSharingConfirmationModalDialog(e);
          break;
        default:
      }
    }
    if (imgBlob !== null) {
      const file = imgBlob;
      window?.log?.info('Adding attachment from clipboard', file);
      this.props.onChoseAttachments([file]);

      e.preventDefault();
      e.stopPropagation();
    }
  }

  private showEmojiPanel() {
    document.addEventListener('mousedown', this.handleClick, false);

    this.setState({
      showEmojiPanel: true,
    });
  }

  private hideEmojiPanel() {
    document.removeEventListener('mousedown', this.handleClick, false);

    this.setState({
      showEmojiPanel: false,
    });
  }

  private toggleEmojiPanel() {
    if (this.state.showEmojiPanel) {
      this.hideEmojiPanel();
    } else {
      this.showEmojiPanel();
    }
  }

  private renderRecordingView() {
    return (
      <SessionRecording
        sendVoiceMessage={this.sendVoiceMessage}
        // eslint-disable-next-line @typescript-eslint/no-misused-promises
        onLoadVoiceNoteView={this.onLoadVoiceNoteView}
        onExitVoiceNoteView={this.onExitVoiceNoteView}
      />
    );
  }

  private renderCompositionView() {
    const { showEmojiPanel } = this.state;
    const { typingEnabled } = this.props;

    // we can only send a message if the conversation allows writing in it AND
    // - we've got a message body OR
    // - we've got a staged attachments
    const showSendButton =
      typingEnabled && (!isEmpty(this.state.draft) || !isEmpty(this.props.stagedAttachments));

    /* eslint-disable @typescript-eslint/no-misused-promises */

    // we completely hide the composition box when typing is not enabled now.
    if (!typingEnabled) {
      return null;
    }

    return (
      <Flex
        dir={this.props.htmlDirection}
        container={true}
        flexDirection={'row'}
        alignItems={'center'}
        width={'100%'}
      >
        <AddStagedAttachmentButton onClick={this.onChooseAttachment} />
        <input
          className="hidden"
          placeholder="Attachment"
          multiple={true}
          ref={this.fileInput}
          type="file"
          onChange={this.onChoseAttachment}
        />
        <StartRecordingButton onClick={this.onLoadVoiceNoteView} />
        <StyledSendMessageInput
          role="main"
          dir={this.props.htmlDirection}
          onClick={this.focusCompositionBox} // used to focus on the textarea when clicking in its container
          ref={this.container}
          data-testid="message-input"
        >
          <CompositionTextArea
            draft={this.state.draft}
            setDraft={newDraft => {
              this.setState({ draft: newDraft });
            }}
            container={this.container}
            textAreaRef={this.textarea}
            fetchUsersForGroup={this.fetchUsersForGroup}
            typingEnabled={this.props.typingEnabled}
            onKeyDown={this.onKeyDown}
          />
        </StyledSendMessageInput>
<<<<<<< HEAD

        <ToggleEmojiButton ref={this.emojiPanelButton} onClick={this.toggleEmojiPanel} />

        <SendMessageButton onClick={this.onSendMessage} />
        {showEmojiPanel && (
=======
        {typingEnabled && (
          <ToggleEmojiButton ref={this.emojiPanelButton} onClick={this.toggleEmojiPanel} />
        )}
        {showSendButton && <SendMessageButton onClick={this.onSendMessage} />}
        {typingEnabled && showEmojiPanel && (
>>>>>>> a92dbfe5
          <StyledEmojiPanelContainer role="button" dir={this.props.htmlDirection}>
            <SessionEmojiPanel
              ref={this.emojiPanel}
              show={showEmojiPanel}
              onEmojiClicked={this.onEmojiClick}
              onKeyDown={this.onKeyDown}
            />
          </StyledEmojiPanelContainer>
        )}
      </Flex>
    );
  }
<<<<<<< HEAD
  /* eslint-enable @typescript-eslint/no-misused-promises */

  private renderTextArea() {
    const { i18n } = window;
    const { draft } = this.state;
    const { htmlDirection } = this.props;

    if (!this.props.selectedConversation) {
      return null;
    }
    // Note: we completely hide the composition box if typing is not enabled now, so this component is not rendered

    const makeMessagePlaceHolderText = () => {
      if (isKickedFromGroup) {
        return i18n('youGotKickedFromGroup');
      }
      if (isBlocked) {
        return i18n('unblockToSend');
      }
      return i18n('sendMessage');
    };

    const { isKickedFromGroup, isBlocked } = this.props.selectedConversation;
    const messagePlaceHolder = makeMessagePlaceHolderText();
    const neverMatchingRegex = /($a)/;

    const style = sendMessageStyle(htmlDirection);

    return (
      <MentionsInput
        value={draft}
        onChange={this.onChange}
        // eslint-disable-next-line @typescript-eslint/no-misused-promises
        onKeyDown={this.onKeyDown}
        // eslint-disable-next-line @typescript-eslint/no-misused-promises
        onKeyUp={this.onKeyUp}
        placeholder={messagePlaceHolder}
        spellCheck={true}
        dir={htmlDirection}
        inputRef={this.textarea}
        rows={1}
        data-testid="message-input-text-area"
        style={style}
        suggestionsPortalHost={this.container as any}
        forceSuggestionsAboveCursor={true}
      >
        <Mention
          appendSpaceOnAdd={true}
          // this will be cleaned on cleanMentions()
          markup="@ￒ__id__ￗ__display__ￒ" // ￒ = \uFFD2 is one of the forbidden char for a display name (check displayNameRegex)
          trigger="@"
          // this is only for the composition box visible content. The real stuff on the backend box is the @markup
          displayTransform={(_id, display) =>
            htmlDirection === 'rtl' ? `${display}@` : `@${display}`
          }
          data={this.fetchUsersForGroup}
          renderSuggestion={renderUserMentionRow}
        />
        <Mention
          trigger=":"
          markup="__id__"
          appendSpaceOnAdd={true}
          regex={neverMatchingRegex}
          data={searchEmojiForQuery}
          renderSuggestion={renderEmojiQuickResultRow}
        />
      </MentionsInput>
    );
  }
=======

  /* eslint-enable @typescript-eslint/no-misused-promises */
>>>>>>> a92dbfe5

  private fetchUsersForOpenGroup(
    query: string,
    callback: (data: Array<SuggestionDataItem>) => void
  ) {
    const mentionsInput = getMentionsInput(window?.inboxStore?.getState() || []);
    const filtered =
      mentionsInput
        .filter(d => !!d)
        .filter(d => d.authorProfileName !== 'Anonymous')
        .filter(d => d.authorProfileName?.toLowerCase()?.includes(query.toLowerCase()))
        // Transform the users to what react-mentions expects
        .map(user => {
          return {
            display: user.authorProfileName,
            id: user.id,
          };
        }) || [];

    callback(filtered);
  }

  private fetchUsersForGroup(query: string, callback: (data: Array<SuggestionDataItem>) => void) {
    let overridenQuery = query;
    if (!query) {
      overridenQuery = '';
    }
    if (!this.props.selectedConversation) {
      return;
    }

    if (this.props.selectedConversation.isPrivate) {
      return;
    }

    if (this.props.selectedConversation.isPublic) {
      this.fetchUsersForOpenGroup(overridenQuery, callback);
      return;
    }
    // can only be a closed group here
    this.fetchUsersForClosedGroup(overridenQuery, callback);
  }

  private fetchUsersForClosedGroup(
    query: string,
    callback: (data: Array<SuggestionDataItem>) => void
  ) {
    const { selectedConversation } = this.props;
    if (!selectedConversation) {
      return;
    }
    const allPubKeys = selectedConversation.members;
    if (!allPubKeys || allPubKeys.length === 0) {
      return;
    }

    const allMembers = allPubKeys.map(pubKey => {
      const conv = ConvoHub.use().get(pubKey);
      const profileName =
        conv?.getNicknameOrRealUsernameOrPlaceholder() || window.i18n('anonymous');

      return {
        id: pubKey,
        authorProfileName: profileName,
      };
    });
    // keep anonymous members so we can still quote them with their id
    const members = allMembers
      .filter(d => !!d)
      .filter(
        d =>
          d.authorProfileName?.toLowerCase()?.includes(query.toLowerCase()) || !d.authorProfileName
      );

    // Transform the users to what react-mentions expects
    const mentionsData = members.map(user => ({
      display: user.authorProfileName || window.i18n('anonymous'),
      id: user.id,
    }));
    callback(mentionsData);
  }

  private renderStagedLinkPreview(): JSX.Element | null {
    // Don't generate link previews if user has turned them off
    if (!(window.getSettingValue(SettingsKey.settingsLinkPreview) || false)) {
      return null;
    }

    const { stagedAttachments, quotedMessageProps } = this.props;
    const { ignoredLink } = this.state;

    // Don't render link previews if quoted message or attachments are already added
    if (stagedAttachments.length !== 0 || quotedMessageProps?.id) {
      return null;
    }
    // we try to match the first link found in the current message
    const links = LinkPreviews.findLinks(this.state.draft, undefined);
    if (!links || links.length === 0 || ignoredLink === links[0]) {
      if (this.state.stagedLinkPreview) {
        this.setState({
          stagedLinkPreview: undefined,
        });
      }
      return null;
    }
    const firstLink = links[0];
    // if the first link changed, reset the ignored link so that the preview is generated
    if (ignoredLink && ignoredLink !== firstLink) {
      this.setState({ ignoredLink: undefined });
    }
    if (firstLink !== this.state.stagedLinkPreview?.url) {
      // trigger fetching of link preview data and image
      this.fetchLinkPreview(firstLink);
    }

    // if the fetch did not start yet, just don't show anything
    if (!this.state.stagedLinkPreview) {
      return null;
    }

    const { isLoaded, title, domain, image } = this.state.stagedLinkPreview;

    return (
      <SessionStagedLinkPreview
        isLoaded={isLoaded}
        title={title}
        domain={domain}
        image={image}
        url={firstLink}
        onClose={url => {
          this.setState({ ignoredLink: url });
        }}
      />
    );
  }

  private fetchLinkPreview(firstLink: string) {
    // mark the link preview as loading, no data are set yet
    this.setState({
      stagedLinkPreview: {
        isLoaded: false,
        url: firstLink,
        domain: null,
        image: undefined,
        title: null,
      },
    });
    const abortController = new AbortController();
    this.linkPreviewAbortController?.abort();
    this.linkPreviewAbortController = abortController;
    setTimeout(() => {
      abortController.abort();
    }, LINK_PREVIEW_TIMEOUT);

    // eslint-disable-next-line more/no-then
    getPreview(firstLink, abortController.signal)
      .then(ret => {
        // we finished loading the preview, and checking the abortConrtoller, we are still not aborted.
        // => update the staged preview
        if (this.linkPreviewAbortController && !this.linkPreviewAbortController.signal.aborted) {
          this.setState({
            stagedLinkPreview: {
              isLoaded: true,
              title: ret?.title || null,
              url: ret?.url || null,
              domain: (ret?.url && LinkPreviews.getDomain(ret.url)) || '',
              image: ret?.image,
            },
          });
        } else if (this.linkPreviewAbortController) {
          this.setState({
            stagedLinkPreview: {
              isLoaded: false,
              title: null,
              url: null,
              domain: null,
              image: undefined,
            },
          });
          this.linkPreviewAbortController = undefined;
        }
      })
      .catch(err => {
        window?.log?.warn('fetch link preview: ', err);
        const aborted = this.linkPreviewAbortController?.signal.aborted;
        this.linkPreviewAbortController = undefined;
        // if we were aborted, it either means the UI was unmount, or more probably,
        // than the message was sent without the link preview.
        // So be sure to reset the staged link preview so it is not sent with the next message.

        // if we were not aborted, it's probably just an error on the fetch. Nothing to do except mark the fetch as done (with errors)

        if (aborted) {
          this.setState({
            stagedLinkPreview: undefined,
          });
        } else {
          this.setState({
            stagedLinkPreview: {
              isLoaded: true,
              title: null,
              url: firstLink,
              domain: null,
              image: undefined,
            },
          });
        }
      });
  }

  private onClickAttachment(attachment: AttachmentType) {
    this.setState({ showCaptionEditor: attachment });
  }

  private renderCaptionEditor(attachment?: AttachmentType) {
    if (attachment) {
      const onSave = (caption: string) => {
        // eslint-disable-next-line no-param-reassign
        attachment.caption = caption;
        ToastUtils.pushToastInfo('saved', window.i18n.stripped('saved'));
        // close the lightbox on save
        this.setState({
          showCaptionEditor: undefined,
        });
      };

      const url = attachment.videoUrl || attachment.url;
      return (
        <CaptionEditor
          attachment={attachment}
          url={url}
          onSave={onSave}
          caption={attachment.caption}
          onClose={() => {
            this.setState({
              showCaptionEditor: undefined,
            });
          }}
        />
      );
    }
    return null;
  }

  private renderAttachmentsStaged() {
    const { stagedAttachments } = this.props;
    const { showCaptionEditor } = this.state;
    if (stagedAttachments && stagedAttachments.length) {
      return (
        <>
          <StagedAttachmentList
            attachments={stagedAttachments}
            onClickAttachment={this.onClickAttachment}
            onAddAttachment={this.onChooseAttachment}
          />
          {this.renderCaptionEditor(showCaptionEditor)}
        </>
      );
    }
    return null;
  }

  private onChooseAttachment() {
    if (
      !this.props.selectedConversation?.didApproveMe &&
      this.props.selectedConversation?.isPrivate
    ) {
      ToastUtils.pushNoMediaUntilApproved();
      return;
    }
    this.fileInput.current?.click();
  }

  private async onChoseAttachment() {
    // Build attachments list
    let attachmentsFileList = null;

    // this is terrible, but we have to reset the input value manually.
    // otherwise, the user won't be able to select two times the same file for example.
    if (this.fileInput.current?.files) {
      attachmentsFileList = Array.from(this.fileInput.current.files);
      this.fileInput.current.files = null;
      this.fileInput.current.value = '';
    }
    if (!attachmentsFileList || attachmentsFileList.length === 0) {
      return;
    }
    this.props.onChoseAttachments(attachmentsFileList);
  }

  private async onKeyDown(event: any) {
    const isEnter = event.key === 'Enter';
    const isShiftEnter = event.shiftKey && isEnter;
    const isShiftSendEnabled = window.getSettingValue(SettingsKey.hasShiftSendEnabled) as boolean;
    const isNotComposing = !event.nativeEvent.isComposing;

    if (isShiftSendEnabled && isEnter && isNotComposing) {
      event.preventDefault();
      if (isShiftEnter) {
        await this.onSendMessage();
      } else {
        this.insertNewLine();
      }
    } else if (isEnter && !event.shiftKey && isNotComposing) {
      event.preventDefault();
      await this.onSendMessage();
    } else if (event.key === 'Escape' && this.state.showEmojiPanel) {
      this.hideEmojiPanel();
    } else if (event.key === 'PageUp' || event.key === 'PageDown') {
      // swallow pageUp events if they occurs on the composition box (it breaks the app layout)
      event.preventDefault();
      event.stopPropagation();
    }
  }

  private insertNewLine() {
    const messageBox = this.textarea.current;
    if (!messageBox) {
      return;
    }

    const { draft } = this.state;
    const { selectedConversationKey } = this.props;

    if (!selectedConversationKey) {
      return; // add this check to prevent undefined from being used
    }

    const currentSelectionStart = Number(messageBox.selectionStart);
    const realSelectionStart = getSelectionBasedOnMentions(draft, currentSelectionStart);

    const before = draft.slice(0, realSelectionStart);
    const after = draft.slice(realSelectionStart);

    const updatedDraft = `${before}\n${after}`;

    this.setState({ draft: updatedDraft });
    updateDraftForConversation({
      conversationKey: selectedConversationKey,
      draft: updatedDraft,
    });
  }

<<<<<<< HEAD
  private async onKeyUp() {
    if (!this.props.selectedConversationKey) {
      throw new Error('selectedConversationKey is needed');
    }
    const { draft } = this.state;
    // Called whenever the user changes the message composition field. But only
    //   fires if there's content in the message field after the change.
    // Also, check for a message length change before firing it up, to avoid
    // catching ESC, tab, or whatever which is not typing
    if (draft && draft.length && draft.length !== this.lastBumpTypingMessageLength) {
      const conversationModel = ConvoHub.use().get(this.props.selectedConversationKey);
      if (!conversationModel) {
        return;
      }
      conversationModel.throttledBumpTyping();
      this.lastBumpTypingMessageLength = draft.length;
    }
  }

=======
>>>>>>> a92dbfe5
  private async onSendMessage() {
    if (!this.props.selectedConversationKey) {
      throw new Error('selectedConversationKey is needed');
    }
    this.linkPreviewAbortController?.abort();

    const messagePlaintext = cleanMentions(this.state.draft);

    const { selectedConversation } = this.props;

    if (!selectedConversation) {
      return;
    }

    if (selectedConversation.isBlocked) {
      ToastUtils.pushUnblockToSend();
      return;
    }
    // Verify message length
    const msgLen = messagePlaintext?.length || 0;
    if (msgLen === 0 && this.props.stagedAttachments?.length === 0) {
      return;
    }

<<<<<<< HEAD
    if (!selectedConversation.isPrivate && selectedConversation.isKickedFromGroup) {
=======
    if (
      !selectedConversation.isPrivate &&
      (selectedConversation.left || selectedConversation.isKickedFromGroup)
    ) {
>>>>>>> a92dbfe5
      ToastUtils.pushYouLeftTheGroup();
      return;
    }

    const { quotedMessageProps } = this.props;

    const { stagedLinkPreview } = this.state;

    // Send message
    const extractedQuotedMessageProps = _.pick(
      quotedMessageProps,
      'id',
      'author',
      'text',
      'attachments'
    );

    // we consider that a link preview without a title at least is not a preview
    const linkPreview =
      stagedLinkPreview?.isLoaded && stagedLinkPreview.title?.length
        ? _.pick(stagedLinkPreview, 'url', 'image', 'title')
        : undefined;

    try {
      // this does not call call removeAllStagedAttachmentsInConvers
      const { attachments, previews } = await this.getFiles(linkPreview);
      this.props.sendMessage({
        body: messagePlaintext.trim(),
        attachments: attachments || [],
        quote: extractedQuotedMessageProps,
        preview: previews,
        groupInvitation: undefined,
      });

      window.inboxStore?.dispatch(
        removeAllStagedAttachmentsInConversation({
          conversationKey: this.props.selectedConversationKey,
        })
      );
      // Empty composition box and stagedAttachments
      this.setState({
        showEmojiPanel: false,
        stagedLinkPreview: undefined,
        ignoredLink: undefined,
        draft: '',
      });
      updateDraftForConversation({
        conversationKey: this.props.selectedConversationKey,
        draft: '',
      });
    } catch (e) {
      // Message sending failed
      window?.log?.error(e);
    }
  }

  // this function is called right before sending a message, to gather really the files behind attachments.
  private async getFiles(
    linkPreview?: Pick<StagedLinkPreviewData, 'url' | 'title' | 'image'>
  ): Promise<{
    attachments: Array<StagedAttachmentImportedType>;
    previews: Array<StagedPreviewImportedType>;
  }> {
    const { stagedAttachments } = this.props;

    let attachments: Array<StagedAttachmentImportedType> = [];
    let previews: Array<StagedPreviewImportedType> = [];

    if (_.isEmpty(stagedAttachments)) {
      attachments = [];
    } else {
      // scale them down
      const files = await Promise.all(stagedAttachments.map(AttachmentUtil.getFileAndStoreLocally));
      attachments = _.compact(files);
    }

    if (!linkPreview || _.isEmpty(linkPreview) || !linkPreview.url || !linkPreview.title) {
      previews = [];
    } else {
      const sharedDetails = { url: linkPreview.url, title: linkPreview.title };
      // store the first image preview locally and get the path and details back to include them in the message
      const firstLinkPreviewImage = linkPreview.image;
      if (firstLinkPreviewImage && !isEmpty(firstLinkPreviewImage)) {
        const storedLinkPreviewAttachment = await AttachmentUtil.getFileAndStoreLocallyImageBuffer(
          firstLinkPreviewImage.data
        );
        if (storedLinkPreviewAttachment) {
          previews = [{ ...sharedDetails, image: storedLinkPreviewAttachment }];
        } else {
          // we couldn't save the image or whatever error happened, just return the url + title
          previews = [sharedDetails];
        }
      } else {
        // we did not fetch an image from the server
        previews = [sharedDetails];
      }
    }

    return { attachments, previews };
  }

  private async sendVoiceMessage(audioBlob: Blob) {
    if (!this.state.showRecordingView) {
      return;
    }

    const savedAudioFile = await processNewAttachment({
      data: await audioBlob.arrayBuffer(),
      isRaw: true,
      contentType: MIME.AUDIO_MP3,
    });
    // { ...savedAudioFile, path: savedAudioFile.path },
    const audioAttachment: StagedAttachmentType = {
      file: new File([], 'session-audio-message'), // this is just to emulate a file for the staged attachment type of that audio file
      contentType: MIME.AUDIO_MP3,
      size: savedAudioFile.size,
      fileSize: null,
      screenshot: null,
      fileName: 'session-audio-message',
      thumbnail: null,
      url: '',
      isVoiceMessage: true,
      path: savedAudioFile.path,
    };

    this.props.sendMessage({
      body: '',
      attachments: [audioAttachment],
      preview: undefined,
      quote: undefined,
      groupInvitation: undefined,
    });

    this.onExitVoiceNoteView();
  }

  private async onLoadVoiceNoteView() {
    if (!getMediaPermissionsSettings()) {
      ToastUtils.pushAudioPermissionNeeded();
      return;
    }
    this.setState({
      showRecordingView: true,
      showEmojiPanel: false,
    });
  }

  private onExitVoiceNoteView() {
    this.setState({ showRecordingView: false });
  }

  private onEmojiClick(emoji: FixedBaseEmoji) {
    if (!this.props.selectedConversationKey) {
      throw new Error('selectedConversationKey is needed');
    }
    const messageBox = this.textarea.current;
    if (!messageBox) {
      return;
    }

    const { draft } = this.state;

    const currentSelectionStart = Number(messageBox.selectionStart);

    const realSelectionStart = getSelectionBasedOnMentions(draft, currentSelectionStart);

    const before = draft.slice(0, realSelectionStart);
    const end = draft.slice(realSelectionStart);

    const newMessage = `${before}${emoji.native}${end}`;
    this.setState({ draft: newMessage });
    updateDraftForConversation({
      conversationKey: this.props.selectedConversationKey,
      draft: newMessage,
    });

    // update our selection because updating text programmatically
    // will put the selection at the end of the textarea
    // const selectionStart = currentSelectionStart + Number(1);
    // messageBox.selectionStart = selectionStart;
    // messageBox.selectionEnd = selectionStart;

    // // Sometimes, we have to repeat the set of the selection position with a timeout to be effective
    // setTimeout(() => {
    //   messageBox.selectionStart = selectionStart;
    //   messageBox.selectionEnd = selectionStart;
    // }, 20);
  }

  private focusCompositionBox() {
    // Focus the textarea when user clicks anywhere in the composition box
    this.textarea.current?.focus();
  }
}

const mapStateToProps = (state: StateType) => {
  return {
    quotedMessageProps: getQuotedMessage(state),
    selectedConversation: getSelectedConversation(state),
    selectedConversationKey: getSelectedConversationKey(state),
    typingEnabled: getSelectedCanWrite(state),
  };
};

const smart = connect(mapStateToProps);

export const CompositionBox = smart(CompositionBoxInner);<|MERGE_RESOLUTION|>--- conflicted
+++ resolved
@@ -441,19 +441,11 @@
             onKeyDown={this.onKeyDown}
           />
         </StyledSendMessageInput>
-<<<<<<< HEAD
-
-        <ToggleEmojiButton ref={this.emojiPanelButton} onClick={this.toggleEmojiPanel} />
-
-        <SendMessageButton onClick={this.onSendMessage} />
-        {showEmojiPanel && (
-=======
         {typingEnabled && (
           <ToggleEmojiButton ref={this.emojiPanelButton} onClick={this.toggleEmojiPanel} />
         )}
         {showSendButton && <SendMessageButton onClick={this.onSendMessage} />}
-        {typingEnabled && showEmojiPanel && (
->>>>>>> a92dbfe5
+        {showEmojiPanel && (
           <StyledEmojiPanelContainer role="button" dir={this.props.htmlDirection}>
             <SessionEmojiPanel
               ref={this.emojiPanel}
@@ -466,81 +458,8 @@
       </Flex>
     );
   }
-<<<<<<< HEAD
+
   /* eslint-enable @typescript-eslint/no-misused-promises */
-
-  private renderTextArea() {
-    const { i18n } = window;
-    const { draft } = this.state;
-    const { htmlDirection } = this.props;
-
-    if (!this.props.selectedConversation) {
-      return null;
-    }
-    // Note: we completely hide the composition box if typing is not enabled now, so this component is not rendered
-
-    const makeMessagePlaceHolderText = () => {
-      if (isKickedFromGroup) {
-        return i18n('youGotKickedFromGroup');
-      }
-      if (isBlocked) {
-        return i18n('unblockToSend');
-      }
-      return i18n('sendMessage');
-    };
-
-    const { isKickedFromGroup, isBlocked } = this.props.selectedConversation;
-    const messagePlaceHolder = makeMessagePlaceHolderText();
-    const neverMatchingRegex = /($a)/;
-
-    const style = sendMessageStyle(htmlDirection);
-
-    return (
-      <MentionsInput
-        value={draft}
-        onChange={this.onChange}
-        // eslint-disable-next-line @typescript-eslint/no-misused-promises
-        onKeyDown={this.onKeyDown}
-        // eslint-disable-next-line @typescript-eslint/no-misused-promises
-        onKeyUp={this.onKeyUp}
-        placeholder={messagePlaceHolder}
-        spellCheck={true}
-        dir={htmlDirection}
-        inputRef={this.textarea}
-        rows={1}
-        data-testid="message-input-text-area"
-        style={style}
-        suggestionsPortalHost={this.container as any}
-        forceSuggestionsAboveCursor={true}
-      >
-        <Mention
-          appendSpaceOnAdd={true}
-          // this will be cleaned on cleanMentions()
-          markup="@ￒ__id__ￗ__display__ￒ" // ￒ = \uFFD2 is one of the forbidden char for a display name (check displayNameRegex)
-          trigger="@"
-          // this is only for the composition box visible content. The real stuff on the backend box is the @markup
-          displayTransform={(_id, display) =>
-            htmlDirection === 'rtl' ? `${display}@` : `@${display}`
-          }
-          data={this.fetchUsersForGroup}
-          renderSuggestion={renderUserMentionRow}
-        />
-        <Mention
-          trigger=":"
-          markup="__id__"
-          appendSpaceOnAdd={true}
-          regex={neverMatchingRegex}
-          data={searchEmojiForQuery}
-          renderSuggestion={renderEmojiQuickResultRow}
-        />
-      </MentionsInput>
-    );
-  }
-=======
-
-  /* eslint-enable @typescript-eslint/no-misused-promises */
->>>>>>> a92dbfe5
-
   private fetchUsersForOpenGroup(
     query: string,
     callback: (data: Array<SuggestionDataItem>) => void
@@ -563,9 +482,9 @@
   }
 
   private fetchUsersForGroup(query: string, callback: (data: Array<SuggestionDataItem>) => void) {
-    let overridenQuery = query;
+    let overriddenQuery = query;
     if (!query) {
-      overridenQuery = '';
+      overriddenQuery = '';
     }
     if (!this.props.selectedConversation) {
       return;
@@ -576,11 +495,11 @@
     }
 
     if (this.props.selectedConversation.isPublic) {
-      this.fetchUsersForOpenGroup(overridenQuery, callback);
+      this.fetchUsersForOpenGroup(overriddenQuery, callback);
       return;
     }
     // can only be a closed group here
-    this.fetchUsersForClosedGroup(overridenQuery, callback);
+    this.fetchUsersForClosedGroup(overriddenQuery, callback);
   }
 
   private fetchUsersForClosedGroup(
@@ -597,9 +516,9 @@
     }
 
     const allMembers = allPubKeys.map(pubKey => {
-      const conv = ConvoHub.use().get(pubKey);
+      const convo = ConvoHub.use().get(pubKey);
       const profileName =
-        conv?.getNicknameOrRealUsernameOrPlaceholder() || window.i18n('anonymous');
+      convo?.getNicknameOrRealUsernameOrPlaceholder() || window.i18n('anonymous');
 
       return {
         id: pubKey,
@@ -697,7 +616,7 @@
     // eslint-disable-next-line more/no-then
     getPreview(firstLink, abortController.signal)
       .then(ret => {
-        // we finished loading the preview, and checking the abortConrtoller, we are still not aborted.
+        // we finished loading the preview, and checking the abortController, we are still not aborted.
         // => update the staged preview
         if (this.linkPreviewAbortController && !this.linkPreviewAbortController.signal.aborted) {
           this.setState({
@@ -760,7 +679,7 @@
         // eslint-disable-next-line no-param-reassign
         attachment.caption = caption;
         ToastUtils.pushToastInfo('saved', window.i18n.stripped('saved'));
-        // close the lightbox on save
+        // close the light box on save
         this.setState({
           showCaptionEditor: undefined,
         });
@@ -883,28 +802,6 @@
     });
   }
 
-<<<<<<< HEAD
-  private async onKeyUp() {
-    if (!this.props.selectedConversationKey) {
-      throw new Error('selectedConversationKey is needed');
-    }
-    const { draft } = this.state;
-    // Called whenever the user changes the message composition field. But only
-    //   fires if there's content in the message field after the change.
-    // Also, check for a message length change before firing it up, to avoid
-    // catching ESC, tab, or whatever which is not typing
-    if (draft && draft.length && draft.length !== this.lastBumpTypingMessageLength) {
-      const conversationModel = ConvoHub.use().get(this.props.selectedConversationKey);
-      if (!conversationModel) {
-        return;
-      }
-      conversationModel.throttledBumpTyping();
-      this.lastBumpTypingMessageLength = draft.length;
-    }
-  }
-
-=======
->>>>>>> a92dbfe5
   private async onSendMessage() {
     if (!this.props.selectedConversationKey) {
       throw new Error('selectedConversationKey is needed');
@@ -929,14 +826,9 @@
       return;
     }
 
-<<<<<<< HEAD
-    if (!selectedConversation.isPrivate && selectedConversation.isKickedFromGroup) {
-=======
     if (
-      !selectedConversation.isPrivate &&
-      (selectedConversation.left || selectedConversation.isKickedFromGroup)
+      !selectedConversation.isPrivate && selectedConversation.isKickedFromGroup
     ) {
->>>>>>> a92dbfe5
       ToastUtils.pushYouLeftTheGroup();
       return;
     }
@@ -961,7 +853,6 @@
         : undefined;
 
     try {
-      // this does not call call removeAllStagedAttachmentsInConvers
       const { attachments, previews } = await this.getFiles(linkPreview);
       this.props.sendMessage({
         body: messagePlaintext.trim(),
