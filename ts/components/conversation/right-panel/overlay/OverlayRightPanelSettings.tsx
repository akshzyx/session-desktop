import { compact, flatten, isEqual } from 'lodash';
import React, { useEffect, useState } from 'react';

import { useDispatch } from 'react-redux';
import useInterval from 'react-use/lib/useInterval';
import styled from 'styled-components';
import { Data } from '../../../../data/data';
import { SessionIconButton } from '../../../icon';

import {
  useConversationUsername,
  useDisappearingMessageSettingText,
} from '../../../../hooks/useParamSelector';
import { useIsRightPanelShowing } from '../../../../hooks/useUI';
import {
  ConversationInteractionStatus,
  ConversationInteractionType,
  showAddModeratorsByConvoId,
  showInviteContactByConvoId,
  showLeaveGroupByConvoId,
  showRemoveModeratorsByConvoId,
  showUpdateGroupMembersByConvoId,
  showUpdateGroupNameByConvoId,
} from '../../../../interactions/conversationInteractions';
import { Constants } from '../../../../session';
import { closeRightPanel } from '../../../../state/ducks/conversations';
import { resetRightOverlayMode, setRightOverlayMode } from '../../../../state/ducks/section';
import {
  useSelectedConversationKey,
  useSelectedDisplayNameInProfile,
  useSelectedIsActive,
  useSelectedIsBlocked,
  useSelectedIsGroup,
  useSelectedIsKickedFromGroup,
  useSelectedIsPublic,
  useSelectedLastMessage,
  useSelectedSubscriberCount,
  useSelectedWeAreAdmin,
} from '../../../../state/selectors/selectedConversation';
import { AttachmentTypeWithPath } from '../../../../types/Attachment';
import { getAbsoluteAttachmentPath } from '../../../../types/MessageAttachment';
import { Avatar, AvatarSize } from '../../../avatar/Avatar';
import { Flex } from '../../../basic/Flex';
import { SpacerLG, SpacerMD, SpacerXL } from '../../../basic/Text';
import { PanelButtonGroup, PanelIconButton } from '../../../buttons';
import { MediaItemType } from '../../../lightbox/LightboxGallery';
import { MediaGallery } from '../../media-gallery/MediaGallery';
import { Header, StyledScrollContainer } from './components';

async function getMediaGalleryProps(conversationId: string): Promise<{
  documents: Array<MediaItemType>;
  media: Array<MediaItemType>;
}> {
  // We fetch more documents than media as they don’t require to be loaded
  // into memory right away. Revisit this once we have infinite scrolling:
  const rawMedia = await Data.getMessagesWithVisualMediaAttachments(
    conversationId,
    Constants.CONVERSATION.DEFAULT_MEDIA_FETCH_COUNT
  );
  const rawDocuments = await Data.getMessagesWithFileAttachments(
    conversationId,
    Constants.CONVERSATION.DEFAULT_DOCUMENTS_FETCH_COUNT
  );

  const media = flatten(
    rawMedia.map(attributes => {
      const { attachments, source, id, timestamp, serverTimestamp, received_at } = attributes;

      return (attachments || [])
        .filter(
          (attachment: AttachmentTypeWithPath) =>
            attachment.thumbnail && !attachment.pending && !attachment.error
        )
        .map((attachment: AttachmentTypeWithPath, index: number) => {
          const { thumbnail } = attachment;

          const mediaItem: MediaItemType = {
            objectURL: getAbsoluteAttachmentPath(attachment.path),
            thumbnailObjectUrl: thumbnail ? getAbsoluteAttachmentPath(thumbnail.path) : undefined,
            contentType: attachment.contentType || '',
            index,
            messageTimestamp: timestamp || serverTimestamp || received_at || 0,
            messageSender: source,
            messageId: id,
            attachment,
          };

          return mediaItem;
        });
    })
  );

  // Unlike visual media, only one non-image attachment is supported
  const documents = rawDocuments.map(attributes => {
    // this is to not fail if the attachment is invalid (could be a Long Attachment type which is not supported)
    if (!attributes.attachments?.length) {
      // window?.log?.info(
      //   'Got a message with an empty list of attachment. Skipping...'
      // );
      return null;
    }
    const attachment = attributes.attachments[0];
    const { source, id, timestamp, serverTimestamp, received_at } = attributes;

    return {
      contentType: attachment.contentType,
      index: 0,
      attachment,
      messageTimestamp: timestamp || serverTimestamp || received_at || 0,
      messageSender: source,
      messageId: id,
    };
  });

  return {
    media,
    documents: compact(documents), // remove null
  };
}

const HeaderItem = () => {
  const selectedConvoKey = useSelectedConversationKey();
  const displayNameInProfile = useSelectedDisplayNameInProfile();
  const dispatch = useDispatch();
  const isBlocked = useSelectedIsBlocked();
  const isKickedFromGroup = useSelectedIsKickedFromGroup();
  const isGroup = useSelectedIsGroup();
  const subscriberCount = useSelectedSubscriberCount();

  if (!selectedConvoKey) {
    return null;
  }

<<<<<<< HEAD
  const showInviteContacts = isGroup && !isKickedFromGroup && !isBlocked;
=======
  const showInviteContacts = isGroup && !isKickedFromGroup && !isBlocked && !left;
  const showMemberCount = !!(subscriberCount && subscriberCount > 0);
>>>>>>> fe60c69f

  return (
    <Header
      backButtonDirection="right"
      backButtonOnClick={() => {
        dispatch(closeRightPanel());
        dispatch(resetRightOverlayMode());
      }}
      hideCloseButton={true}
    >
      <Flex
        container={true}
        justifyContent={'center'}
        alignItems={'center'}
        width={'100%'}
        style={{ position: 'relative' }}
      >
        <Avatar size={AvatarSize.XL} pubkey={selectedConvoKey} />
        {showInviteContacts && (
          <SessionIconButton
            iconType="addUser"
            iconSize="medium"
            onClick={() => {
              if (selectedConvoKey) {
                showInviteContactByConvoId(selectedConvoKey);
              }
            }}
            style={{ position: 'absolute', right: '0px', top: '4px' }}
            dataTestId="add-user-button"
          />
        )}
      </Flex>
      <StyledName data-testid="right-panel-group-name">{displayNameInProfile}</StyledName>
      {showMemberCount && (
        <Flex container={true} flexDirection={'column'}>
          <div role="button" className="subtle">
            {window.i18n('members', [`${subscriberCount}`])}
          </div>
          <SpacerMD />
        </Flex>
      )}
    </Header>
  );
};

const StyledName = styled.h4`
  padding-inline: var(--margins-md);
  font-size: var(--font-size-md);
`;

export const OverlayRightPanelSettings = () => {
  const [documents, setDocuments] = useState<Array<MediaItemType>>([]);
  const [media, setMedia] = useState<Array<MediaItemType>>([]);

  const selectedConvoKey = useSelectedConversationKey();
  const selectedUsername = useConversationUsername(selectedConvoKey) || selectedConvoKey;
  const isShowing = useIsRightPanelShowing();

  const dispatch = useDispatch();

  const isActive = useSelectedIsActive();
  const isBlocked = useSelectedIsBlocked();
  const isKickedFromGroup = useSelectedIsKickedFromGroup();
  const isGroup = useSelectedIsGroup();
  const isPublic = useSelectedIsPublic();
  const weAreAdmin = useSelectedWeAreAdmin();
  const disappearingMessagesSubtitle = useDisappearingMessageSettingText({
    convoId: selectedConvoKey,
    separator: ': ',
  });
  const lastMessage = useSelectedLastMessage();

  useEffect(() => {
    let isCancelled = false;

    const loadDocumentsOrMedia = async () => {
      try {
        if (isShowing && selectedConvoKey) {
          const results = await getMediaGalleryProps(selectedConvoKey);

          if (!isCancelled) {
            if (!isEqual(documents, results.documents)) {
              setDocuments(results.documents);
            }

            if (!isEqual(media, results.media)) {
              setMedia(results.media);
            }
          }
        }
      } catch (error) {
        if (!isCancelled) {
          window.log.debug(`OverlayRightPanelSettings loadDocumentsOrMedia: ${error}`);
        }
      }
    };

    void loadDocumentsOrMedia();

    return () => {
      isCancelled = true;
    };
  }, [documents, isShowing, media, selectedConvoKey]);

  useInterval(async () => {
    if (isShowing && selectedConvoKey) {
      const results = await getMediaGalleryProps(selectedConvoKey);
      if (results.documents.length !== documents.length || results.media.length !== media.length) {
        setDocuments(results.documents);
        setMedia(results.media);
      }
    }
  }, 10000);

  if (!selectedConvoKey) {
    return null;
  }

<<<<<<< HEAD
  const showMemberCount = !!(subscriberCount && subscriberCount > 0);
  const commonNoShow = isKickedFromGroup || isBlocked || !isActive;
=======
  const commonNoShow = isKickedFromGroup || left || isBlocked || !isActive;
>>>>>>> fe60c69f
  const hasDisappearingMessages = !isPublic && !commonNoShow;
  const leaveGroupString = isPublic
    ? window.i18n('leaveCommunity')
    : lastMessage?.interactionType === ConversationInteractionType.Leave &&
      lastMessage?.interactionStatus === ConversationInteractionStatus.Error
    ? window.i18n('deleteConversation')
    : isKickedFromGroup
      ? window.i18n('youGotKickedFromGroup')
      : window.i18n('leaveGroup');

  const showUpdateGroupNameButton = isGroup && weAreAdmin && !commonNoShow; // legacy groups non-admin cannot change groupname anymore
  const showAddRemoveModeratorsButton = weAreAdmin && !commonNoShow && isPublic;
  const showUpdateGroupMembersButton = !isPublic && isGroup && !commonNoShow;

  const deleteConvoAction = async () => {
    await showLeaveGroupByConvoId(selectedConvoKey, selectedUsername);
  };

  return (
    <StyledScrollContainer>
      <Flex container={true} flexDirection={'column'} alignItems={'center'}>
        <HeaderItem />
        <PanelButtonGroup style={{ margin: '0 var(--margins-lg)' }}>
          {showUpdateGroupNameButton && (
            <PanelIconButton
              iconType={'group'}
              text={isPublic ? window.i18n('editGroup') : window.i18n('editGroupName')}
              onClick={() => {
                void showUpdateGroupNameByConvoId(selectedConvoKey);
              }}
              dataTestId="edit-group-name"
            />
          )}

          {showAddRemoveModeratorsButton && (
            <>
              <PanelIconButton
                iconType={'addModerator'}
                text={window.i18n('addModerators')}
                onClick={() => {
                  showAddModeratorsByConvoId(selectedConvoKey);
                }}
                dataTestId="add-moderators"
              />

              <PanelIconButton
                iconType={'deleteModerator'}
                text={window.i18n('removeModerators')}
                onClick={() => {
                  showRemoveModeratorsByConvoId(selectedConvoKey);
                }}
                dataTestId="remove-moderators"
              />
            </>
          )}

          {showUpdateGroupMembersButton && (
            <PanelIconButton
              iconType={'group'}
              text={window.i18n('groupMembers')}
              onClick={() => {
                void showUpdateGroupMembersByConvoId(selectedConvoKey);
              }}
              dataTestId="group-members"
            />
          )}

          {hasDisappearingMessages && (
            <PanelIconButton
              iconType={'timer50'}
              text={window.i18n('disappearingMessages')}
              subtitle={disappearingMessagesSubtitle}
              dataTestId="disappearing-messages"
              onClick={() => {
                dispatch(setRightOverlayMode({ type: 'disappearing_messages', params: null }));
              }}
            />
          )}

          <MediaGallery documents={documents} media={media} />
          {isGroup && (
            <PanelIconButton
              text={leaveGroupString}
              dataTestId="leave-group-button"
              disabled={isKickedFromGroup || left}
              onClick={() => void deleteConvoAction()}
              color={'var(--danger-color)'}
              iconType={'delete'}
            />
          )}
        </PanelButtonGroup>
<<<<<<< HEAD
      )}

      <MediaGallery documents={documents} media={media} />
      {isGroup && (
        <StyledLeaveButton>
          <SessionButton
            text={leaveGroupString}
            buttonColor={SessionButtonColor.Danger}
            buttonType={SessionButtonType.Simple}
            disabled={isKickedFromGroup}
            onClick={deleteConvoAction}
          />
        </StyledLeaveButton>
      )}
    </>
=======
        <SpacerLG />
        <SpacerXL />
      </Flex>
    </StyledScrollContainer>
>>>>>>> fe60c69f
  );
};<|MERGE_RESOLUTION|>--- conflicted
+++ resolved
@@ -41,13 +41,15 @@
 import { getAbsoluteAttachmentPath } from '../../../../types/MessageAttachment';
 import { Avatar, AvatarSize } from '../../../avatar/Avatar';
 import { Flex } from '../../../basic/Flex';
-import { SpacerLG, SpacerMD, SpacerXL } from '../../../basic/Text';
+import { SpacerMD } from '../../../basic/Text';
 import { PanelButtonGroup, PanelIconButton } from '../../../buttons';
 import { MediaItemType } from '../../../lightbox/LightboxGallery';
 import { MediaGallery } from '../../media-gallery/MediaGallery';
 import { Header, StyledScrollContainer } from './components';
 
-async function getMediaGalleryProps(conversationId: string): Promise<{
+async function getMediaGalleryProps(
+  conversationId: string
+): Promise<{
   documents: Array<MediaItemType>;
   media: Array<MediaItemType>;
 }> {
@@ -131,12 +133,8 @@
     return null;
   }
 
-<<<<<<< HEAD
   const showInviteContacts = isGroup && !isKickedFromGroup && !isBlocked;
-=======
-  const showInviteContacts = isGroup && !isKickedFromGroup && !isBlocked && !left;
   const showMemberCount = !!(subscriberCount && subscriberCount > 0);
->>>>>>> fe60c69f
 
   return (
     <Header
@@ -255,12 +253,7 @@
     return null;
   }
 
-<<<<<<< HEAD
-  const showMemberCount = !!(subscriberCount && subscriberCount > 0);
   const commonNoShow = isKickedFromGroup || isBlocked || !isActive;
-=======
-  const commonNoShow = isKickedFromGroup || left || isBlocked || !isActive;
->>>>>>> fe60c69f
   const hasDisappearingMessages = !isPublic && !commonNoShow;
   const leaveGroupString = isPublic
     ? window.i18n('leaveCommunity')
@@ -268,8 +261,8 @@
       lastMessage?.interactionStatus === ConversationInteractionStatus.Error
     ? window.i18n('deleteConversation')
     : isKickedFromGroup
-      ? window.i18n('youGotKickedFromGroup')
-      : window.i18n('leaveGroup');
+    ? window.i18n('youGotKickedFromGroup')
+    : window.i18n('leaveGroup');
 
   const showUpdateGroupNameButton = isGroup && weAreAdmin && !commonNoShow; // legacy groups non-admin cannot change groupname anymore
   const showAddRemoveModeratorsButton = weAreAdmin && !commonNoShow && isPublic;
@@ -352,27 +345,9 @@
             />
           )}
         </PanelButtonGroup>
-<<<<<<< HEAD
-      )}
-
-      <MediaGallery documents={documents} media={media} />
-      {isGroup && (
-        <StyledLeaveButton>
-          <SessionButton
-            text={leaveGroupString}
-            buttonColor={SessionButtonColor.Danger}
-            buttonType={SessionButtonType.Simple}
-            disabled={isKickedFromGroup}
-            onClick={deleteConvoAction}
-          />
-        </StyledLeaveButton>
-      )}
-    </>
-=======
         <SpacerLG />
         <SpacerXL />
       </Flex>
     </StyledScrollContainer>
->>>>>>> fe60c69f
   );
 };