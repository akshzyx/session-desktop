<<<<<<< HEAD
import { ipcRenderer } from 'electron';
=======
import { format, formatDistanceStrict } from 'date-fns';
>>>>>>> 0deb79b4
import { isEmpty } from 'lodash';

import styled from 'styled-components';
import { MessageFrom } from '.';
import {
  useMessageDirection,
  useMessageExpirationDurationMs,
  useMessageExpirationTimestamp,
  useMessageExpirationType,
  useMessageHash,
  useMessageReceivedAt,
  useMessageSender,
  useMessageSenderIsAdmin,
  useMessageServerId,
  useMessageServerTimestamp,
  useMessageTimestamp,
} from '../../../../../../state/selectors';

import { isDevProd } from '../../../../../../shared/env_vars';
import { useSelectedConversationKey } from '../../../../../../state/selectors/selectedConversation';

import { Flex } from '../../../../../basic/Flex';
import { SpacerSM } from '../../../../../basic/Text';
import { CopyToClipboardIcon } from '../../../../../buttons';
<<<<<<< HEAD
import {
  formatTimeDistanceToNow,
  formatTimeDuration,
  formatWithLocale,
} from '../../../../../../util/i18n/formater/generics';
=======
import { saveLogToDesktop } from '../../../../../../util/logging';
>>>>>>> 0deb79b4

export const MessageInfoLabel = styled.label<{ color?: string }>`
  font-size: var(--font-size-lg);
  font-weight: bold;
  ${props => props.color && `color: ${props.color};`}
`;

const MessageInfoData = styled.div<{ color?: string }>`
  font-size: var(--font-size-md);
  user-select: text;
  ${props => props.color && `color: ${props.color};`}
`;

const LabelWithInfoContainer = styled.div`
  margin-bottom: var(--margins-md);
  ${props => props.onClick && 'cursor: pointer;'}
`;

type LabelWithInfoProps = {
  label: string;
  info: string;
  labelColor?: string;
  dataColor?: string;
  title?: string;
  onClick?: () => void;
};

const isDev = isDevProd();

export const LabelWithInfo = (props: LabelWithInfoProps) => {
  return (
    <LabelWithInfoContainer title={props.title || undefined} onClick={props.onClick}>
      <MessageInfoLabel color={props.labelColor}>{props.label}</MessageInfoLabel>
      <Flex container={true} justifyContent="flex-start" alignItems="flex-start">
        <MessageInfoData color={props.dataColor}>{props.info}</MessageInfoData>
        {isDev ? (
          <CopyToClipboardIcon
            iconSize={'medium'}
            copyContent={props.info}
            margin={'0 0 0 var(--margins-xs)'}
          />
        ) : null}
      </Flex>
    </LabelWithInfoContainer>
  );
};

const formatTimestampStr = 'hh:mm d LLL, yyyy' as const;

const DebugMessageInfo = ({ messageId }: { messageId: string }) => {
  const convoId = useSelectedConversationKey();
  const messageHash = useMessageHash(messageId);
  const serverId = useMessageServerId(messageId);
  const expirationType = useMessageExpirationType(messageId);
  const expirationDurationMs = useMessageExpirationDurationMs(messageId);
  const expirationTimestamp = useMessageExpirationTimestamp(messageId);
  const timestamp = useMessageTimestamp(messageId);
  const serverTimestamp = useMessageServerTimestamp(messageId);

  if (!isDevProd()) {
    return null;
  }
  // Note: the strings here are hardcoded because we do not share them with other platforms through crowdin
  return (
    <>
      {convoId ? <LabelWithInfo label={`Conversation ID:`} info={convoId} /> : null}
      {messageHash ? <LabelWithInfo label={`Message Hash:`} info={messageHash} /> : null}
      {serverId ? <LabelWithInfo label={`Server ID:`} info={`${serverId}`} /> : null}
<<<<<<< HEAD
=======
      {timestamp ? <LabelWithInfo label={`Timestamp:`} info={String(timestamp)} /> : null}
      {serverTimestamp ? (
        <LabelWithInfo label={`Server Timestamp:`} info={String(serverTimestamp)} />
      ) : null}
>>>>>>> 0deb79b4
      {expirationType ? <LabelWithInfo label={`Expiration Type:`} info={expirationType} /> : null}
      {expirationDurationMs ? (
        <LabelWithInfo
          label={`Expiration Duration:`}
<<<<<<< HEAD
          info={formatTimeDuration(Math.floor(expirationDurationMs))}
=======
          // TODO formatDistanceStrict (date-fns) is not localized yet
          info={`${formatDistanceStrict(0, Math.floor(expirationDurationMs / 1000))}`}
>>>>>>> 0deb79b4
        />
      ) : null}
      {expirationTimestamp ? (
        <LabelWithInfo
          label={`Disappears:`}
<<<<<<< HEAD
          info={formatTimeDistanceToNow(expirationTimestamp * 1000)}
=======
          // TODO format (date-fns) is not localized yet
          info={`${format(expirationTimestamp, 'PPpp')}`}
>>>>>>> 0deb79b4
        />
      ) : null}
    </>
  );
};

export const MessageInfo = ({ messageId, errors }: { messageId: string; errors: Array<Error> }) => {
  const sender = useMessageSender(messageId);
  const direction = useMessageDirection(messageId);
  const sentAt = useMessageTimestamp(messageId);
  const serverTimestamp = useMessageServerTimestamp(messageId);
  const receivedAt = useMessageReceivedAt(messageId);
  const isSenderAdmin = useMessageSenderIsAdmin(messageId);

  if (!messageId || !sender) {
    return null;
  }

  const sentAtStr = formatWithLocale({
    date: new Date(serverTimestamp || sentAt || 0),
    formatStr: formatTimestampStr,
  });
  const receivedAtStr = formatWithLocale({
    date: new Date(receivedAt || 0),
    formatStr: formatTimestampStr,
  });

  const hasError = !isEmpty(errors);
  const errorString = hasError
    ? errors?.reduce((previous, current, currentIndex) => {
        return `${previous}${current.message}${
          errors.length > 1 && currentIndex < errors.length - 1 ? ', ' : ''
        }`;
      }, '')
    : null;

  return (
    <Flex container={true} flexDirection="column">
      <LabelWithInfo label={`${window.i18n('sent')}:`} info={sentAtStr} />
      <DebugMessageInfo messageId={messageId} />

      {direction === 'incoming' ? (
        <LabelWithInfo label={`${window.i18n('received')}:`} info={receivedAtStr} />
      ) : null}
      <SpacerSM />
      <MessageFrom sender={sender} isSenderAdmin={isSenderAdmin} />
      {hasError && (
        <>
          <SpacerSM />
          <LabelWithInfo
            title={window.i18n('helpReportABugExportLogsSaveToDesktopDescription')}
            label={`${window.i18n('theError')}:`}
            info={errorString || window.i18n('errorUnknown')}
            dataColor={'var(--danger-color)'}
            onClick={() => {
              void saveLogToDesktop();
            }}
          />
        </>
      )}
    </Flex>
  );
};<|MERGE_RESOLUTION|>--- conflicted
+++ resolved
@@ -1,8 +1,3 @@
-<<<<<<< HEAD
-import { ipcRenderer } from 'electron';
-=======
-import { format, formatDistanceStrict } from 'date-fns';
->>>>>>> 0deb79b4
 import { isEmpty } from 'lodash';
 
 import styled from 'styled-components';
@@ -27,15 +22,12 @@
 import { Flex } from '../../../../../basic/Flex';
 import { SpacerSM } from '../../../../../basic/Text';
 import { CopyToClipboardIcon } from '../../../../../buttons';
-<<<<<<< HEAD
 import {
   formatTimeDistanceToNow,
   formatTimeDuration,
   formatWithLocale,
 } from '../../../../../../util/i18n/formater/generics';
-=======
 import { saveLogToDesktop } from '../../../../../../util/logging';
->>>>>>> 0deb79b4
 
 export const MessageInfoLabel = styled.label<{ color?: string }>`
   font-size: var(--font-size-lg);
@@ -104,34 +96,21 @@
       {convoId ? <LabelWithInfo label={`Conversation ID:`} info={convoId} /> : null}
       {messageHash ? <LabelWithInfo label={`Message Hash:`} info={messageHash} /> : null}
       {serverId ? <LabelWithInfo label={`Server ID:`} info={`${serverId}`} /> : null}
-<<<<<<< HEAD
-=======
       {timestamp ? <LabelWithInfo label={`Timestamp:`} info={String(timestamp)} /> : null}
       {serverTimestamp ? (
         <LabelWithInfo label={`Server Timestamp:`} info={String(serverTimestamp)} />
       ) : null}
->>>>>>> 0deb79b4
       {expirationType ? <LabelWithInfo label={`Expiration Type:`} info={expirationType} /> : null}
       {expirationDurationMs ? (
         <LabelWithInfo
           label={`Expiration Duration:`}
-<<<<<<< HEAD
           info={formatTimeDuration(Math.floor(expirationDurationMs))}
-=======
-          // TODO formatDistanceStrict (date-fns) is not localized yet
-          info={`${formatDistanceStrict(0, Math.floor(expirationDurationMs / 1000))}`}
->>>>>>> 0deb79b4
         />
       ) : null}
       {expirationTimestamp ? (
         <LabelWithInfo
           label={`Disappears:`}
-<<<<<<< HEAD
           info={formatTimeDistanceToNow(expirationTimestamp * 1000)}
-=======
-          // TODO format (date-fns) is not localized yet
-          info={`${format(expirationTimestamp, 'PPpp')}`}
->>>>>>> 0deb79b4
         />
       ) : null}
     </>
