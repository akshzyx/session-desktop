--- conflicted
+++ resolved
@@ -3,12 +3,8 @@
 import { LocalizerType } from '../../types/Util';
 
 interface Props {
-<<<<<<< HEAD
-  i18n: Localizer;
+  i18n: LocalizerType;
   sessionResetMessageKey: string;
-=======
-  i18n: LocalizerType;
->>>>>>> b3ac1373
 }
 
 export class ResetSessionNotification extends React.Component<Props> {
