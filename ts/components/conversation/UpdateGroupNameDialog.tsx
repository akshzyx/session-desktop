import React from 'react';
import classNames from 'classnames';

import { SessionModal } from '../session/SessionModal';
import { SessionButton, SessionButtonColor } from '../session/SessionButton';
import { Avatar, AvatarSize } from '../Avatar';
import { DefaultTheme, withTheme } from 'styled-components';

interface Props {
  titleText: string;
  pubkey: string;
  isPublic: boolean;
  groupName: string;
  okText: string;
  cancelText: string;
  isAdmin: boolean;
  i18n: any;
  onSubmit: any;
  onClose: any;
  // avatar stuff
  avatarPath: string;
  theme: DefaultTheme;
}

interface State {
  groupName: string;
  errorDisplayed: boolean;
  errorMessage: string;
  avatar: string;
}

class UpdateGroupNameDialogInner extends React.Component<Props, State> {
  private readonly inputEl: any;

  constructor(props: any) {
    super(props);

    this.onClickOK = this.onClickOK.bind(this);
    this.onKeyUp = this.onKeyUp.bind(this);
    this.closeDialog = this.closeDialog.bind(this);
    this.onFileSelected = this.onFileSelected.bind(this);
    this.onGroupNameChanged = this.onGroupNameChanged.bind(this);

    this.state = {
      groupName: this.props.groupName,
      errorDisplayed: false,
      errorMessage: 'placeholder',
      avatar: this.props.avatarPath,
    };
    this.inputEl = React.createRef();
    window.addEventListener('keyup', this.onKeyUp);
  }

  public onClickOK() {
    const { i18n, onSubmit } = this.props;
    if (!this.state.groupName.trim()) {
      this.onShowError(i18n('emptyGroupNameError'));

      return;
    }

    const avatar = this?.inputEl?.current?.files?.length > 0 ? this.inputEl.current.files[0] : null; // otherwise use the current avatar

    onSubmit(this.state.groupName, avatar);

    this.closeDialog();
  }

  public render() {
    const { okText, cancelText } = this.props;

    const titleText = `${this.props.titleText}`;

    const errorMsg = this.state.errorMessage;
    const errorMessageClasses = classNames(
      'error-message',
      this.state.errorDisplayed ? 'error-shown' : 'error-faded'
    );

    return (
      <SessionModal
        title={titleText}
        // tslint:disable-next-line: no-void-expression
        onClose={() => this.closeDialog()}
        theme={this.props.theme}
      >
        <div className="spacer-md" />
        <p className={errorMessageClasses}>{errorMsg}</p>
        <div className="spacer-md" />
        {this.renderAvatar()}
        <div className="spacer-md" />

        <input
          type="text"
          className="profile-name-input"
          value={this.state.groupName}
          placeholder={this.props.i18n('groupNamePlaceholder')}
          onChange={this.onGroupNameChanged}
          tabIndex={0}
          required={true}
          aria-required={true}
          autoFocus={true}
          disabled={!this.props.isAdmin}
        />

        <div className="session-modal__button-group">
          <SessionButton text={cancelText} onClick={this.closeDialog} />

          <SessionButton
            text={okText}
            onClick={this.onClickOK}
            buttonColor={SessionButtonColor.Green}
          />
        </div>
      </SessionModal>
    );
  }

  private onShowError(msg: string) {
    if (this.state.errorDisplayed) {
      return;
    }

    this.setState({
      errorDisplayed: true,
      errorMessage: msg,
    });

    setTimeout(() => {
      this.setState({
        errorDisplayed: false,
      });
    }, 3000);
  }

  private onKeyUp(event: any) {
    switch (event.key) {
      case 'Enter':
        this.onClickOK();
        break;
      case 'Esc':
      case 'Escape':
        this.closeDialog();
        break;
      default:
    }
  }

  private closeDialog() {
    window.removeEventListener('keyup', this.onKeyUp);

    this.props.onClose();
  }

  private onGroupNameChanged(event: any) {
    const groupName = event.target.value;
    this.setState(state => {
      return {
        ...state,
        groupName,
      };
    });
  }

  private renderAvatar() {
    const avatarPath = this.state.avatar;
    const isPublic = this.props.isPublic;

    if (!isPublic) {
      return undefined;
    }

    return (
      <div className="avatar-center">
        <div className="avatar-center-inner">
<<<<<<< HEAD
          <Avatar
            avatarPath={avatarPath}
            size={AvatarSize.XL}
            pubkey={this.props.pubkey}
          />
=======
          <Avatar avatarPath={avatarPath} size={AvatarSize.XL} pubkey={this.props.pubkey} />
>>>>>>> ecbd3b2c
          <div
            className="image-upload-section"
            role="button"
            onClick={() => {
              const el = this.inputEl.current;
              if (el) {
                el.click();
              }
            }}
          />
          <input
            type="file"
            ref={this.inputEl}
            className="input-file"
            placeholder="input file"
            name="name"
            onChange={this.onFileSelected}
          />
        </div>
      </div>
    );
  }

  private onFileSelected() {
    const file = this.inputEl.current.files[0];
    const url = window.URL.createObjectURL(file);

    this.setState({
      avatar: url,
    });
  }
}

export const UpdateGroupNameDialog = withTheme(UpdateGroupNameDialogInner);<|MERGE_RESOLUTION|>--- conflicted
+++ resolved
@@ -173,15 +173,7 @@
     return (
       <div className="avatar-center">
         <div className="avatar-center-inner">
-<<<<<<< HEAD
-          <Avatar
-            avatarPath={avatarPath}
-            size={AvatarSize.XL}
-            pubkey={this.props.pubkey}
-          />
-=======
           <Avatar avatarPath={avatarPath} size={AvatarSize.XL} pubkey={this.props.pubkey} />
->>>>>>> ecbd3b2c
           <div
             className="image-upload-section"
             role="button"
