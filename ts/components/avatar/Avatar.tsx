--- conflicted
+++ resolved
@@ -1,10 +1,6 @@
 import classNames from 'classnames';
 import { isEqual } from 'lodash';
-<<<<<<< HEAD
-import React, { SessionDataTestId, useState } from 'react';
-=======
-import { memo, useState } from 'react';
->>>>>>> a92dbfe5
+import { memo, SessionDataTestId, useState } from 'react';
 import { useSelector } from 'react-redux';
 import styled from 'styled-components';
 
