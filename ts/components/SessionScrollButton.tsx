import { useSelector } from 'react-redux';
import styled from 'styled-components';
import { getShowScrollButton } from '../state/selectors/conversations';

<<<<<<< HEAD
import { Noop } from '../types/Util';
=======
import { useSelectedUnreadCount } from '../state/selectors/selectedConversation';
>>>>>>> 7a295d1f
import { SessionIconButton } from './icon';

const SessionScrollButtonDiv = styled.div`
  position: fixed;
  z-index: 2;
  right: 60px;
  animation: fadein var(--default-duration);

  .session-icon-button {
    background-color: var(--message-bubbles-received-background-color);
    box-shadow: var(--scroll-button-shadow);
  }
`;

export const SessionScrollButton = (props: { onClickScrollBottom: () => void }) => {
  const show = useSelector(getShowScrollButton);
  const unreadCount = useSelectedUnreadCount();

  return (
    <SessionScrollButtonDiv>
      <SessionIconButton
        iconType="chevron"
        iconSize={'huge'}
        isHidden={!show}
        onClick={props.onClickScrollBottom}
        dataTestId="scroll-to-bottom-button"
        unreadCount={unreadCount}
      />
    </SessionScrollButtonDiv>
  );
};<|MERGE_RESOLUTION|>--- conflicted
+++ resolved
@@ -2,11 +2,7 @@
 import styled from 'styled-components';
 import { getShowScrollButton } from '../state/selectors/conversations';
 
-<<<<<<< HEAD
-import { Noop } from '../types/Util';
-=======
 import { useSelectedUnreadCount } from '../state/selectors/selectedConversation';
->>>>>>> 7a295d1f
 import { SessionIconButton } from './icon';
 
 const SessionScrollButtonDiv = styled.div`
