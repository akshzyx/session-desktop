import { isString } from 'lodash';
import { useSelector } from 'react-redux';
import { ConversationTypeEnum, isOpenOrClosedGroup } from '../../models/conversationAttributes';
import {
  DisappearingMessageConversationModeType,
  DisappearingMessageConversationModes,
} from '../../session/disappearing_messages/types';
import { PubKey } from '../../session/types';
import { UserUtils } from '../../session/utils';
import { ReleasedFeatures } from '../../util/releaseFeature';
import { ReduxConversationType } from '../ducks/conversations';
import { StateType } from '../reducer';
import { getIsMessageSelectionMode, getSelectedConversation } from './conversations';
<<<<<<< HEAD
import { getLibMembersPubkeys, useLibGroupName } from './groups';
=======
>>>>>>> 5f53a44f
import { getCanWrite, getModerators, getSubscriberCount } from './sogsRoomInfo';

/**
 * Returns the formatted text for notification setting.
 */
const getCurrentNotificationSettingText = (state: StateType): string | undefined => {
  if (!state) {
    return undefined;
  }
  const currentNotificationSetting = getSelectedConversation(state)?.currentNotificationSetting;
  switch (currentNotificationSetting) {
    case 'all':
      return window.i18n('notificationForConvo_all');
    case 'mentions_only':
      return window.i18n('notificationForConvo_mentions_only');
    case 'disabled':
      return window.i18n('notificationForConvo_disabled');
    default:
      return window.i18n('notificationForConvo_all');
  }
};

const getIsSelectedPrivate = (state: StateType): boolean => {
  return Boolean(getSelectedConversation(state)?.isPrivate) || false;
};

const getIsSelectedBlocked = (state: StateType): boolean => {
  return Boolean(getSelectedConversation(state)?.isBlocked) || false;
};

const getSelectedApprovedMe = (state: StateType): boolean => {
  return Boolean(getSelectedConversation(state)?.didApproveMe) || false;
};

/**
 * Returns true if the currently selected conversation is active (has an active_at field > 0)
 */
const getIsSelectedActive = (state: StateType): boolean => {
  return Boolean(getSelectedConversation(state)?.activeAt) || false;
};

const getIsSelectedNoteToSelf = (state: StateType): boolean => {
  return getSelectedConversation(state)?.isMe || false;
};

export const getSelectedConversationKey = (state: StateType): string | undefined => {
  return state.conversations.selectedConversation;
};

/**
 * Returns true if the current conversation selected is a public group and false otherwise.
 */
export const getSelectedConversationIsPublic = (state: StateType): boolean => {
  return Boolean(getSelectedConversation(state)?.isPublic) || false;
};

/**
 * Returns true if the current conversation selected can be typed into
 */
export function getSelectedCanWrite(state: StateType) {
  const selectedConvoPubkey = getSelectedConversationKey(state);
  if (!selectedConvoPubkey) {
    return false;
  }
  const selectedConvo = getSelectedConversation(state);
  if (!selectedConvo) {
    return false;
  }
  const canWriteSogs = getCanWrite(state, selectedConvoPubkey);
  const { isBlocked, isKickedFromGroup, left, isPublic } = selectedConvo;

  const readOnlySogs = isPublic && !canWriteSogs;

  const isBlindedAndDisabledMsgRequests = getSelectedBlindedDisabledMsgRequests(state); // true if isPrivate, blinded and explicitely disabled msgreq

  return !(
    isBlocked ||
    isKickedFromGroup ||
    left ||
    readOnlySogs ||
    isBlindedAndDisabledMsgRequests
  );
}

function getSelectedBlindedDisabledMsgRequests(state: StateType) {
  const selectedConvoPubkey = getSelectedConversationKey(state);
  if (!selectedConvoPubkey) {
    return false;
  }
  const selectedConvo = getSelectedConversation(state);
  if (!selectedConvo) {
    return false;
  }
  const { blocksSogsMsgReqsTimestamp, isPrivate } = selectedConvo;

  const isBlindedAndDisabledMsgRequests = Boolean(
    isPrivate && PubKey.isBlinded(selectedConvoPubkey) && blocksSogsMsgReqsTimestamp
  );

  return isBlindedAndDisabledMsgRequests;
}

/**
 * Returns true if the current conversation selected is a group conversation.
 * Returns false if the current conversation selected is not a group conversation, or none are selected
 */
const getSelectedConversationIsGroup = (state: StateType): boolean => {
  const selected = getSelectedConversation(state);
  if (!selected || !selected.type) {
    return false;
  }
  return selected.type ? isOpenOrClosedGroup(selected.type) : false;
};

/**
 * Returns true if the current conversation selected is a group conversation.
 * Returns false if the current conversation selected is not a group conversation, or none are selected
 */
const getSelectedConversationIsGroupV2 = (state: StateType): boolean => {
  const selected = getSelectedConversation(state);
  if (!selected || !selected.type) {
    return false;
  }
  return selected.type
    ? selected.type === ConversationTypeEnum.GROUPV2 && PubKey.is03Pubkey(selected.id)
    : false;
};

/**
 * Returns true if the current conversation selected is a closed group and false otherwise.
 */
export const isClosedGroupConversation = (state: StateType): boolean => {
  const selected = getSelectedConversation(state);
  if (!selected) {
    return false;
  }
  return (
    (selected.type === ConversationTypeEnum.GROUP && !selected.isPublic) ||
    selected.type === ConversationTypeEnum.GROUPV2 ||
    false
  );
};

const getSelectedMembersCount = (state: StateType): number => {
  const selected = getSelectedConversation(state);
  if (!selected) {
    return 0;
  }
  if (PubKey.is03Pubkey(selected.id)) {
    return getLibMembersPubkeys(state, selected.id).length || 0;
  }
  if (selected.isPrivate || selected.isPublic) {
    return 0;
  }
  return selected.members?.length || 0;
};

const getSelectedGroupAdmins = (state: StateType): Array<string> => {
  const selected = getSelectedConversation(state);
  if (!selected) {
    return [];
  }

  return selected.groupAdmins || [];
};

const getSelectedSubscriberCount = (state: StateType): number | undefined => {
  const convo = getSelectedConversation(state);
  if (!convo) {
    return undefined;
  }
  return getSubscriberCount(state, convo.id);
};

// TODO legacy messages support will be removed in a future release
const getSelectedConversationExpirationModesWithLegacy = (convo: ReduxConversationType) => {
  if (!convo) {
    return undefined;
  }

  // NOTE this needs to be as any because the number of modes can change depending on if v2 is released or we are in single mode
  let modes: any = DisappearingMessageConversationModes;

  // Note to Self and Closed Groups only support deleteAfterSend and legacy modes
  const isClosedGroup = !convo.isPrivate && !convo.isPublic;
  if (convo?.isMe || isClosedGroup) {
    modes = [modes[0], ...modes.slice(2)];
  }

  // Legacy mode is the 2nd option in the UI
  modes = [modes[0], modes[modes.length - 1], ...modes.slice(1, modes.length - 1)];

  const modesWithDisabledState: Record<string, boolean> = {};
  // The new modes are disabled by default
  if (modes && modes.length > 1) {
    modes.forEach((mode: any) => {
      modesWithDisabledState[mode] = Boolean(mode !== 'legacy' && mode !== 'off');
    });
  }

  return modesWithDisabledState;
};

export const getSelectedConversationExpirationModes = (state: StateType) => {
  const convo = getSelectedConversation(state);
  if (!convo) {
    return undefined;
  }

  if (!ReleasedFeatures.isDisappearMessageV2FeatureReleasedCached()) {
    return getSelectedConversationExpirationModesWithLegacy(convo);
  }

  // NOTE this needs to be as any because the number of modes can change depending on if v2 is released or we are in single mode
  let modes: any = DisappearingMessageConversationModes;
  // TODO legacy messages support will be removed in a future release
  // TODO remove legacy mode
  modes = modes.slice(0, -1);

  // Note to Self and Closed Groups only support deleteAfterSend
  const isClosedGroup = !convo.isPrivate && !convo.isPublic;
  if (convo?.isMe || isClosedGroup) {
    modes = [modes[0], modes[2]];
  }

  // NOTE disabled = true
  const modesWithDisabledState: Record<string, boolean> = {};
  if (modes && modes.length > 1) {
    modes.forEach((mode: any) => {
      modesWithDisabledState[mode] = isClosedGroup ? !convo.weAreAdmin : false;
    });
  }

  return modesWithDisabledState;
};

// ============== SELECTORS RELEVANT TO SELECTED/OPENED CONVERSATION ==============

export function useSelectedConversationKey() {
  return useSelector(getSelectedConversationKey);
}

export function useSelectedIsGroup() {
  return useSelector(getSelectedConversationIsGroup);
}
export function useSelectedIsGroupV2() {
  return useSelector(getSelectedConversationIsGroupV2);
}

export function useSelectedIsPublic() {
  return useSelector(getSelectedConversationIsPublic);
}

export function useSelectedIsPrivate() {
  return useSelector(getIsSelectedPrivate);
}

export function useSelectedIsBlocked() {
  return useSelector(getIsSelectedBlocked);
}

export function useSelectedIsApproved() {
  return useSelector((state: StateType): boolean => {
    return !!(getSelectedConversation(state)?.isApproved || false);
  });
}

export function useSelectedApprovedMe() {
  return useSelector(getSelectedApprovedMe);
}

export function useSelectedHasDisabledBlindedMsgRequests() {
  return useSelector(getSelectedBlindedDisabledMsgRequests);
}

/**
 * Returns true if the given arguments corresponds to a private contact which is approved both sides. i.e. a friend.
 */
export function isPrivateAndFriend({
  approvedMe,
  isApproved,
  isPrivate,
}: {
  isPrivate: boolean;
  isApproved: boolean;
  approvedMe: boolean;
}) {
  return isPrivate && isApproved && approvedMe;
}

/**
 * Returns true if the selected conversation is private and is approved both sides
 */
export function useSelectedIsPrivateFriend() {
  const isPrivate = useSelectedIsPrivate();
  const isApproved = useSelectedIsApproved();
  const approvedMe = useSelectedApprovedMe();
  return isPrivateAndFriend({ isPrivate, isApproved, approvedMe });
}

export function useSelectedIsActive() {
  return useSelector(getIsSelectedActive);
}

export function useSelectedIsNoteToSelf() {
  return useSelector(getIsSelectedNoteToSelf);
}

export function useSelectedMembersCount() {
  return useSelector(getSelectedMembersCount);
}

export function useSelectedGroupAdmins() {
  return useSelector(getSelectedGroupAdmins);
}

export function useSelectedSubscriberCount() {
  return useSelector(getSelectedSubscriberCount);
}

export function useSelectedNotificationSetting() {
  return useSelector(getCurrentNotificationSettingText);
}

export function useSelectedIsKickedFromGroup() {
  return useSelector(
    (state: StateType) => Boolean(getSelectedConversation(state)?.isKickedFromGroup) || false
  );
}

export function useSelectedExpireTimer(): number | undefined {
  return useSelector((state: StateType) => getSelectedConversation(state)?.expireTimer);
}

export function useSelectedConversationDisappearingMode():
  | DisappearingMessageConversationModeType
  | undefined {
  return useSelector((state: StateType) => getSelectedConversation(state)?.expirationMode);
}

export function useSelectedIsLeft() {
  return useSelector((state: StateType) => Boolean(getSelectedConversation(state)?.left) || false);
}

export function useSelectedConversationIdOrigin() {
  return useSelector((state: StateType) => getSelectedConversation(state)?.conversationIdOrigin);
}

export function useSelectedNickname() {
  return useSelector((state: StateType) => getSelectedConversation(state)?.nickname);
}

export function useSelectedDisplayNameInProfile() {
  return useSelector((state: StateType) => getSelectedConversation(state)?.displayNameInProfile);
}

/**
 * For a private chat, this returns the (xxxx...xxxx) shortened pubkey
 * If this is a private chat, but somehow, we have no pubkey, this returns the localized `anonymous` string
 * Otherwise, this returns the localized `unknown` string
 */
export function useSelectedShortenedPubkeyOrFallback() {
  const isPrivate = useSelectedIsPrivate();
  const selected = useSelectedConversationKey();
  if (isPrivate && selected) {
    return PubKey.shorten(selected);
  }
  if (isPrivate) {
    return window.i18n('anonymous');
  }
  return window.i18n('unknown');
}

/**
 * That's a very convoluted way to say "nickname or profile name or shortened pubkey or ("Anonymous" or "unknown" depending on the type of conversation).
 * This also returns the localized "Note to Self" if the conversation is the note to self.
 */
export function useSelectedNicknameOrProfileNameOrShortenedPubkey() {
  const selectedId = useSelectedConversationKey();
  const nickname = useSelectedNickname();
  const profileName = useSelectedDisplayNameInProfile();
  const shortenedPubkey = useSelectedShortenedPubkeyOrFallback();
  const isMe = useSelectedIsNoteToSelf();
<<<<<<< HEAD
  const libGroupName = useLibGroupName(selectedId);
=======
>>>>>>> 5f53a44f
  if (isMe) {
    return window.i18n('noteToSelf');
  }
  if (selectedId && PubKey.is03Pubkey(selectedId)) {
    return libGroupName;
  }
  return nickname || profileName || shortenedPubkey;
}

export function useSelectedWeAreAdmin() {
  return useSelector((state: StateType) => getSelectedConversation(state)?.weAreAdmin || false);
}

/**
 * Only for communities.
 * @returns true if the selected convo is a community and we are one of the moderators
 */
export function useSelectedWeAreModerator() {
  // TODO might be something to memoize let's see
  const isPublic = useSelectedIsPublic();
  const selectedConvoKey = useSelectedConversationKey();
  const us = UserUtils.getOurPubKeyStrFromCache();
  const mods = useSelector((state: StateType) => getModerators(state, selectedConvoKey));

  const weAreModerator = mods.includes(us);
  return isPublic && isString(selectedConvoKey) && weAreModerator;
}

export function useIsMessageSelectionMode() {
  return useSelector(getIsMessageSelectionMode);
}<|MERGE_RESOLUTION|>--- conflicted
+++ resolved
@@ -11,10 +11,7 @@
 import { ReduxConversationType } from '../ducks/conversations';
 import { StateType } from '../reducer';
 import { getIsMessageSelectionMode, getSelectedConversation } from './conversations';
-<<<<<<< HEAD
 import { getLibMembersPubkeys, useLibGroupName } from './groups';
-=======
->>>>>>> 5f53a44f
 import { getCanWrite, getModerators, getSubscriberCount } from './sogsRoomInfo';
 
 /**
@@ -398,10 +395,7 @@
   const profileName = useSelectedDisplayNameInProfile();
   const shortenedPubkey = useSelectedShortenedPubkeyOrFallback();
   const isMe = useSelectedIsNoteToSelf();
-<<<<<<< HEAD
   const libGroupName = useLibGroupName(selectedId);
-=======
->>>>>>> 5f53a44f
   if (isMe) {
     return window.i18n('noteToSelf');
   }
