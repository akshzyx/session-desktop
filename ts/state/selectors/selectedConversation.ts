import { isString } from 'lodash';
import { useSelector } from 'react-redux';
import { ConversationTypeEnum, isOpenOrClosedGroup } from '../../models/conversationAttributes';
import { PubKey } from '../../session/types';
import { UserUtils } from '../../session/utils';
import { StateType } from '../reducer';
import { getCanWrite, getModerators, getSubscriberCount } from './sogsRoomInfo';
import { getSelectedConversation } from './conversations';

/**
 * Returns the formatted text for notification setting.
 */
const getCurrentNotificationSettingText = (state: StateType): string | undefined => {
  if (!state) {
    return undefined;
  }
  const currentNotificationSetting = getSelectedConversation(state)?.currentNotificationSetting;
  switch (currentNotificationSetting) {
    case 'all':
      return window.i18n('notificationForConvo_all');
    case 'mentions_only':
      return window.i18n('notificationForConvo_mentions_only');
    case 'disabled':
      return window.i18n('notificationForConvo_disabled');
    default:
      return window.i18n('notificationForConvo_all');
  }
};

const getIsSelectedPrivate = (state: StateType): boolean => {
  return Boolean(getSelectedConversation(state)?.isPrivate) || false;
};

const getIsSelectedBlocked = (state: StateType): boolean => {
  return Boolean(getSelectedConversation(state)?.isBlocked) || false;
};

const getSelectedIsApproved = (state: StateType): boolean => {
  return Boolean(getSelectedConversation(state)?.isApproved) || false;
};

const getSelectedApprovedMe = (state: StateType): boolean => {
  return Boolean(getSelectedConversation(state)?.didApproveMe) || false;
};

/**
 * Returns true if the currently selected conversation is active (has an active_at field > 0)
 */
const getIsSelectedActive = (state: StateType): boolean => {
  return Boolean(getSelectedConversation(state)?.activeAt) || false;
};

const getIsSelectedNoteToSelf = (state: StateType): boolean => {
  return getSelectedConversation(state)?.isMe || false;
};

export const getSelectedConversationKey = (state: StateType): string | undefined => {
  return state.conversations.selectedConversation;
};

/**
 * Returns true if the current conversation selected is a public group and false otherwise.
 */
export const getSelectedConversationIsPublic = (state: StateType): boolean => {
  return Boolean(getSelectedConversation(state)?.isPublic) || false;
};

/**
 * Returns true if the current conversation selected can be typed into
 */
export function getSelectedCanWrite(state: StateType) {
  const selectedConvoPubkey = getSelectedConversationKey(state);
  if (!selectedConvoPubkey) {
    return false;
  }
  const selectedConvo = getSelectedConversation(state);
  if (!selectedConvo) {
    return false;
  }
  const canWriteSogs = getCanWrite(state, selectedConvoPubkey);
  const { isBlocked, isKickedFromGroup, left, isPublic } = selectedConvo;

  return !(isBlocked || isKickedFromGroup || left || (isPublic && !canWriteSogs));
}

/**
 * Returns true if the current conversation selected is a group conversation.
 * Returns false if the current conversation selected is not a group conversation, or none are selected
 */
const getSelectedConversationIsGroup = (state: StateType): boolean => {
  const selected = getSelectedConversation(state);
  if (!selected || !selected.type) {
    return false;
  }
  return selected.type ? isOpenOrClosedGroup(selected.type) : false;
};

/**
 * Returns true if the current conversation selected is a closed group and false otherwise.
 */
export const isClosedGroupConversation = (state: StateType): boolean => {
  const selected = getSelectedConversation(state);
  if (!selected) {
    return false;
  }
  return (
    (selected.type === ConversationTypeEnum.GROUP && !selected.isPublic) ||
    selected.type === ConversationTypeEnum.GROUPV3 ||
    false
  );
};

const getGroupMembers = (state: StateType): Array<string> => {
  const selected = getSelectedConversation(state);
  if (!selected) {
    return [];
  }
  return selected.members || [];
};

const getSelectedSubscriberCount = (state: StateType): number | undefined => {
  const convo = getSelectedConversation(state);
  if (!convo) {
    return undefined;
  }
  return getSubscriberCount(state, convo.id);
};

// ============== SELECTORS RELEVANT TO SELECTED/OPENED CONVERSATION ==============

export function useSelectedConversationKey() {
  return useSelector(getSelectedConversationKey);
}

export function useSelectedIsGroup() {
  return useSelector(getSelectedConversationIsGroup);
}

export function useSelectedIsPublic() {
  return useSelector(getSelectedConversationIsPublic);
}

export function useSelectedIsPrivate() {
  return useSelector(getIsSelectedPrivate);
}

export function useSelectedIsBlocked() {
  return useSelector(getIsSelectedBlocked);
}

export function useSelectedIsApproved() {
  return useSelector(getSelectedIsApproved);
}

export function useSelectedApprovedMe() {
  return useSelector(getSelectedApprovedMe);
}

/**
 * Returns true if the given arguments corresponds to a private contact which is approved both sides. i.e. a friend.
 */
export function isPrivateAndFriend({
  approvedMe,
  isApproved,
  isPrivate,
}: {
  isPrivate: boolean;
  isApproved: boolean;
  approvedMe: boolean;
}) {
  return isPrivate && isApproved && approvedMe;
}

/**
 * Returns true if the selected conversation is private and is approved both sides
 */
export function useSelectedIsPrivateFriend() {
  const isPrivate = useSelectedIsPrivate();
  const isApproved = useSelectedIsApproved();
  const approvedMe = useSelectedApprovedMe();
  return isPrivateAndFriend({ isPrivate, isApproved, approvedMe });
}

export function useSelectedIsActive() {
  return useSelector(getIsSelectedActive);
}

export function useSelectedisNoteToSelf() {
  return useSelector(getIsSelectedNoteToSelf);
}

export function useSelectedMembers() {
  return useSelector(getGroupMembers);
}

export function useSelectedSubscriberCount() {
  return useSelector(getSelectedSubscriberCount);
}

export function useSelectedNotificationSetting() {
  return useSelector(getCurrentNotificationSettingText);
}

export function useSelectedIsKickedFromGroup() {
  return useSelector(
    (state: StateType) => Boolean(getSelectedConversation(state)?.isKickedFromGroup) || false
  );
}

export function useSelectedIsLeft() {
  return useSelector((state: StateType) => Boolean(getSelectedConversation(state)?.left) || false);
}

export function useSelectedNickname() {
  return useSelector((state: StateType) => getSelectedConversation(state)?.nickname);
}

export function useSelectedDisplayNameInProfile() {
  return useSelector((state: StateType) => getSelectedConversation(state)?.displayNameInProfile);
}

/**
 * For a private chat, this returns the (xxxx...xxxx) shortened pubkey
 * If this is a private chat, but somehow, we have no pubkey, this returns the localized `anonymous` string
 * Otherwise, this returns the localized `unknown` string
 */
export function useSelectedShortenedPubkeyOrFallback() {
  const isPrivate = useSelectedIsPrivate();
  const selected = useSelectedConversationKey();
  if (isPrivate && selected) {
    return PubKey.shorten(selected);
  }
  if (isPrivate) {
    return window.i18n('anonymous');
  }
  return window.i18n('unknown');
}

/**
 * That's a very convoluted way to say "nickname or profile name or shortened pubkey or ("Anonymous" or "unknown" depending on the type of conversation).
 * This also returns the localized "Note to Self" if the conversation is the note to self.
 */
export function useSelectedNicknameOrProfileNameOrShortenedPubkey() {
  const nickname = useSelectedNickname();
  const profileName = useSelectedDisplayNameInProfile();
  const shortenedPubkey = useSelectedShortenedPubkeyOrFallback();
  const isMe = useSelectedisNoteToSelf();
  if (isMe) {
    return window.i18n('noteToSelf');
  }
  return nickname || profileName || shortenedPubkey;
}

export function useSelectedWeAreAdmin() {
  return useSelector((state: StateType) => getSelectedConversation(state)?.weAreAdmin || false);
}

<<<<<<< HEAD
export function useSelectedLastMessage() {
  return useSelector((state: StateType) => getSelectedConversation(state)?.lastMessage);
=======
/**
 * Only for communities.
 * @returns true if the selected convo is a community and we are one of the moderators
 */
export function useSelectedWeAreModerator() {
  // TODO might be something to memoize let's see
  const isPublic = useSelectedIsPublic();
  const selectedConvoKey = useSelectedConversationKey();
  const us = UserUtils.getOurPubKeyStrFromCache();
  const mods = useSelector((state: StateType) => getModerators(state, selectedConvoKey));

  const weAreModerator = mods.includes(us);
  return isPublic && isString(selectedConvoKey) && weAreModerator;
>>>>>>> 60de4beb
}<|MERGE_RESOLUTION|>--- conflicted
+++ resolved
@@ -255,10 +255,6 @@
   return useSelector((state: StateType) => getSelectedConversation(state)?.weAreAdmin || false);
 }
 
-<<<<<<< HEAD
-export function useSelectedLastMessage() {
-  return useSelector((state: StateType) => getSelectedConversation(state)?.lastMessage);
-=======
 /**
  * Only for communities.
  * @returns true if the selected convo is a community and we are one of the moderators
@@ -272,5 +268,8 @@
 
   const weAreModerator = mods.includes(us);
   return isPublic && isString(selectedConvoKey) && weAreModerator;
->>>>>>> 60de4beb
+}
+
+export function useSelectedLastMessage() {
+  return useSelector((state: StateType) => getSelectedConversation(state)?.lastMessage);
 }