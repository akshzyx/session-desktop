--- conflicted
+++ resolved
@@ -1,12 +1,9 @@
 import { createSlice, PayloadAction } from '@reduxjs/toolkit';
 import { SessionConfirmDialogProps } from '../../components/dialog/SessionConfirm';
 import { PasswordAction } from '../../components/dialog/SessionPasswordDialog';
-<<<<<<< HEAD
 import { EditProfilePictureModalProps } from '../../components/dialog/EditProfilePictureModal';
-=======
 import { Noop } from '../../types/Util';
 
->>>>>>> 61fbd236
 export type BanType = 'ban' | 'unban';
 
 export type ConfirmModalState = SessionConfirmDialogProps | null;
