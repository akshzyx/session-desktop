import { Constants } from '../../session';
import { createAsyncThunk, createSlice, PayloadAction } from '@reduxjs/toolkit';
import { getConversationController } from '../../session/conversations';
import { getFirstUnreadMessageIdInConversation, getMessagesByConversation } from '../../data/data';
import {
  ConversationNotificationSettingType,
  ConversationTypeEnum,
} from '../../models/conversation';
import {
  MessageDeliveryStatus,
  MessageModelType,
  PropsForDataExtractionNotification,
} from '../../models/messageType';
import { LightBoxOptions } from '../../components/session/conversation/SessionConversation';
import { ReplyingToMessageProps } from '../../components/session/conversation/SessionCompositionBox';
import { QuotedAttachmentType } from '../../components/conversation/Quote';
import { perfEnd, perfStart } from '../../session/utils/Performance';
import { omit } from 'lodash';

export type MessageModelPropsWithoutConvoProps = {
  propsForMessage: PropsForMessageWithoutConvoProps;
  propsForGroupInvitation?: PropsForGroupInvitation;
  propsForTimerNotification?: PropsForExpirationTimer;
  propsForDataExtractionNotification?: PropsForDataExtractionNotification;
  propsForGroupNotification?: PropsForGroupUpdate;
};

export type MessageModelPropsWithConvoProps = SortedMessageModelProps & {
  propsForMessage: PropsForMessageWithConvoProps;
};

export type ContactPropsMessageDetail = {
  status: string | undefined;
  pubkey: string;
  name?: string | null;
  profileName?: string | null;
  avatarPath?: string | null;
  isOutgoingKeyError: boolean;

  errors?: Array<Error>;
};

export type MessagePropsDetails = {
  sentAt: number;
  receivedAt: number;
  errors: Array<Error>;
  contacts: Array<ContactPropsMessageDetail>;
  convoId: string;
  messageId: string;
  direction: MessageModelType;
};

export type LastMessageStatusType = MessageDeliveryStatus | undefined;

export type FindAndFormatContactType = {
  pubkey: string;
  avatarPath: string | null;
  name: string | null;
  profileName: string | null;
  title: string | null;
  isMe: boolean;
};

export type PropsForExpirationTimer = {
  timespan: string;
  disabled: boolean;
  pubkey: string;
  avatarPath: string | null;
  name: string | null;
  profileName: string | null;
  title: string | null;
  type: 'fromMe' | 'fromSync' | 'fromOther';
  messageId: string;
  isUnread: boolean;
  receivedAt: number | undefined;
};

export type PropsForGroupUpdateGeneral = {
  type: 'general';
};

export type PropsForGroupUpdateAdd = {
  type: 'add';
  contacts?: Array<FindAndFormatContactType>;
};

export type PropsForGroupUpdateKicked = {
  type: 'kicked';
  isMe: boolean;
  contacts?: Array<FindAndFormatContactType>;
};

export type PropsForGroupUpdateRemove = {
  type: 'remove';
  isMe: boolean;
  contacts?: Array<FindAndFormatContactType>;
};

export type PropsForGroupUpdateName = {
  type: 'name';
  newName: string;
};

export type PropsForGroupUpdateType =
  | PropsForGroupUpdateGeneral
  | PropsForGroupUpdateAdd
  | PropsForGroupUpdateKicked
  | PropsForGroupUpdateName
  | PropsForGroupUpdateRemove;

export type PropsForGroupUpdateArray = Array<PropsForGroupUpdateType>;

export type PropsForGroupUpdate = {
  changes: PropsForGroupUpdateArray;
  messageId: string;
  receivedAt: number | undefined;
  isUnread: boolean;
};

export type PropsForGroupInvitation = {
  serverName: string;
  url: string;
  direction: MessageModelType;
  acceptUrl: string;
  messageId: string;
  receivedAt?: number;
  isUnread: boolean;
};

export type PropsForAttachment = {
  id: number;
  contentType: string;
  caption?: string;
  size: number;
  width?: number;
  height?: number;
  url: string;
  path: string;
  fileSize: string | null;
  isVoiceMessage: boolean;
  pending: boolean;
  fileName: string;
  screenshot: {
    contentType: string;
    width: number;
    height: number;
    url?: string;
    path?: string;
  } | null;
  thumbnail: {
    contentType: string;
    width: number;
    height: number;
    url?: string;
    path?: string;
  } | null;
};

export type PropsForMessageWithoutConvoProps = {
  id: string; // messageId
  direction: MessageModelType;
  timestamp: number;
  authorPhoneNumber: string; // this is the sender
  convoId: string; // this is the conversation in which this message was sent
  text?: string;

  receivedAt?: number;
  serverTimestamp?: number;
  serverId?: number;
  status?: LastMessageStatusType;
  attachments?: Array<PropsForAttachment>;
  previews?: Array<any>;
  quote?: {
    text?: string;
    attachment?: QuotedAttachmentType;
    isFromMe?: boolean;
    authorPhoneNumber: string;
    authorProfileName?: string;
    authorName?: string;
    messageId?: string;
    referencedMessageNotFound?: boolean;
  } | null;
<<<<<<< HEAD
=======
  messageHash?: string;
  isDeleted?: boolean;
>>>>>>> e3c27f10
  isUnread?: boolean;
  expirationLength?: number;
  expirationTimestamp?: number | null;
  isExpired?: boolean;
  isTrustedForAttachmentDownload?: boolean;
};

export type PropsForMessageWithConvoProps = PropsForMessageWithoutConvoProps & {
  authorName: string | null;
  authorProfileName: string | null;
  conversationType: ConversationTypeEnum;
  authorAvatarPath: string | null;
  isPublic: boolean;
  isOpenGroupV2: boolean;
  isKickedFromGroup: boolean;
  weAreAdmin: boolean;
  isSenderAdmin: boolean;
  isDeletable: boolean;
  isBlocked: boolean;
  isDeleted?: boolean;
};

export type LastMessageType = {
  status: LastMessageStatusType;
  text: string | null;
};

export interface ReduxConversationType {
  id: string;
  name?: string;
  profileName?: string;
  hasNickname?: boolean;

  activeAt?: number;
  lastMessage?: LastMessageType;
  type: ConversationTypeEnum;
  isMe?: boolean;
  isPublic?: boolean;
  isGroup?: boolean;
  isPrivate?: boolean;
  weAreAdmin?: boolean;
  unreadCount?: number;
  mentionedUs?: boolean;
  isSelected?: boolean;
  expireTimer?: number;

  isTyping?: boolean;
  isBlocked?: boolean;
  isKickedFromGroup?: boolean;
  subscriberCount?: number;
  left?: boolean;
  avatarPath?: string | null; // absolute filepath to the avatar
  groupAdmins?: Array<string>; // admins for closed groups and moderators for open groups
  members?: Array<string>; // members for closed groups only

  /**
   * If this is undefined, it means all notification are enabled
   */
  currentNotificationSetting?: ConversationNotificationSettingType;

  isPinned?: boolean;
}

export interface NotificationForConvoOption {
  name: string;
  value: ConversationNotificationSettingType;
}

export type ConversationLookupType = {
  [key: string]: ReduxConversationType;
};

export type ConversationsStateType = {
  conversationLookup: ConversationLookupType;
  selectedConversation?: string;
  messages: Array<MessageModelPropsWithoutConvoProps>;
  firstUnreadMessageId: string | undefined;
  messageDetailProps?: MessagePropsDetails;
  showRightPanel: boolean;
  selectedMessageIds: Array<string>;
  lightBox?: LightBoxOptions;
  quotedMessage?: ReplyingToMessageProps;
  areMoreMessagesBeingFetched: boolean;
  haveDoneFirstScroll: boolean;

  showScrollButton: boolean;
  animateQuotedMessageId?: string;
  nextMessageToPlayId?: string;
  mentionMembers: MentionsMembersType;
};

export type MentionsMembersType = Array<{
  id: string;
  authorPhoneNumber: string;
  authorProfileName: string;
}>;

async function getMessages(
  conversationKey: string,
  numMessagesToFetch: number
): Promise<Array<MessageModelPropsWithoutConvoProps>> {
  const conversation = getConversationController().get(conversationKey);
  if (!conversation) {
    // no valid conversation, early return
    window?.log?.error('Failed to get convo on reducer.');
    return [];
  }
  let msgCount = numMessagesToFetch;
  msgCount =
    msgCount > Constants.CONVERSATION.MAX_MESSAGE_FETCH_COUNT
      ? Constants.CONVERSATION.MAX_MESSAGE_FETCH_COUNT
      : msgCount;

  if (msgCount < Constants.CONVERSATION.DEFAULT_MESSAGE_FETCH_COUNT) {
    msgCount = Constants.CONVERSATION.DEFAULT_MESSAGE_FETCH_COUNT;
  }

  const messageSet = await getMessagesByConversation(conversationKey, {
    limit: msgCount,
  });

  const messageProps: Array<MessageModelPropsWithoutConvoProps> = messageSet.models.map(m =>
    m.getMessageModelProps()
  );
  return messageProps;
}

export type SortedMessageModelProps = MessageModelPropsWithoutConvoProps & {
  firstMessageOfSeries: boolean;
  lastMessageOfSeries: boolean;
};

type FetchedMessageResults = {
  conversationKey: string;
  messagesProps: Array<MessageModelPropsWithoutConvoProps>;
};

export const fetchMessagesForConversation = createAsyncThunk(
  'messages/fetchByConversationKey',
  async ({
    conversationKey,
    count,
  }: {
    conversationKey: string;
    count: number;
  }): Promise<FetchedMessageResults> => {
    const beforeTimestamp = Date.now();
    // tslint:disable-next-line: no-console
    perfStart('fetchMessagesForConversation');
    const messagesProps = await getMessages(conversationKey, count);
    const afterTimestamp = Date.now();
    // tslint:disable-next-line: no-console
    perfEnd('fetchMessagesForConversation', 'fetchMessagesForConversation');

    const time = afterTimestamp - beforeTimestamp;
    window?.log?.info(`Loading ${messagesProps.length} messages took ${time}ms to load.`);

    return {
      conversationKey,
      messagesProps,
    };
  }
);

// Reducer

export function getEmptyConversationState(): ConversationsStateType {
  return {
    conversationLookup: {},
    messages: [],
    messageDetailProps: undefined,
    showRightPanel: false,
    selectedMessageIds: [],
    areMoreMessagesBeingFetched: false,
    showScrollButton: false,
    mentionMembers: [],
    firstUnreadMessageId: undefined,
    haveDoneFirstScroll: false,
  };
}

function handleMessageAdded(
  state: ConversationsStateType,
  payload: {
    conversationKey: string;
    messageModelProps: MessageModelPropsWithoutConvoProps;
  }
) {
  const { messages } = state;
  const { conversationKey, messageModelProps: addedMessageProps } = payload;
  if (conversationKey === state.selectedConversation) {
    const messageInStoreIndex = state?.messages?.findIndex(
      m => m.propsForMessage.id === addedMessageProps.propsForMessage.id
    );
    if (messageInStoreIndex >= 0) {
      // we cannot edit the array directly, so slice the first part, insert our edited message, and slice the second part
      const editedMessages = [
        ...state.messages.slice(0, messageInStoreIndex),
        addedMessageProps,
        ...state.messages.slice(messageInStoreIndex + 1),
      ];

      return {
        ...state,
        messages: editedMessages,
      };
    }

    return {
      ...state,
      messages: [...messages, addedMessageProps], // sorting happens in the selector
    };
  }
  return state;
}

function handleMessageChanged(
  state: ConversationsStateType,
  changedMessage: MessageModelPropsWithoutConvoProps
) {
  const messageInStoreIndex = state?.messages?.findIndex(
    m => m.propsForMessage.id === changedMessage.propsForMessage.id
  );
  if (messageInStoreIndex >= 0) {
    // we cannot edit the array directly, so slice the first part, insert our edited message, and slice the second part
    const editedMessages = [
      ...state.messages.slice(0, messageInStoreIndex),
      changedMessage,
      ...state.messages.slice(messageInStoreIndex + 1),
    ];

    return {
      ...state,
      messages: editedMessages,
    };
  }

  return state;
}

function handleMessagesChanged(
  state: ConversationsStateType,
  payload: Array<MessageModelPropsWithoutConvoProps>
) {
  payload.forEach(element => {
    // tslint:disable-next-line: no-parameter-reassignment
    state = handleMessageChanged(state, element);
  });

  return state;
}

function handleMessageExpiredOrDeleted(
  state: ConversationsStateType,
  action: PayloadAction<{
    messageId: string;
    conversationKey: string;
  }>
): ConversationsStateType {
  const { conversationKey, messageId } = action.payload;
  if (conversationKey === state.selectedConversation) {
    // search if we find this message id.
    // we might have not loaded yet, so this case might not happen
    const messageInStoreIndex = state?.messages.findIndex(m => m.propsForMessage.id === messageId);
    if (messageInStoreIndex >= 0) {
      // we cannot edit the array directly, so slice the first part, and slice the second part,
      // keeping the index removed out
      const editedMessages = [
        ...state.messages.slice(0, messageInStoreIndex),
        ...state.messages.slice(messageInStoreIndex + 1),
      ];

      // FIXME two other thing we have to do:
      // * update the last message text if the message deleted was the last one
      // * update the unread count of the convo if the message was the one counted as an unread

      return {
        ...state,
        messages: editedMessages,
        firstUnreadMessageId:
          state.firstUnreadMessageId === messageId ? undefined : state.firstUnreadMessageId,
      };
    }

    return state;
  }
  return state;
}

function handleConversationReset(state: ConversationsStateType, action: PayloadAction<string>) {
  const conversationKey = action.payload;
  if (conversationKey === state.selectedConversation) {
    // just empty the list of messages
    return {
      ...state,
      messages: [],
    };
  }
  return state;
}

const conversationsSlice = createSlice({
  name: 'conversations',
  initialState: getEmptyConversationState(),
  reducers: {
    showMessageDetailsView(
      state: ConversationsStateType,
      action: PayloadAction<MessagePropsDetails>
    ) {
      // force the right panel to be hidden when showing message detail view
      return { ...state, messageDetailProps: action.payload, showRightPanel: false };
    },

    closeMessageDetailsView(state: ConversationsStateType) {
      return { ...state, messageDetailProps: undefined };
    },

    openRightPanel(state: ConversationsStateType) {
      return { ...state, showRightPanel: true };
    },
    closeRightPanel(state: ConversationsStateType) {
      return { ...state, showRightPanel: false };
    },
    addMessageIdToSelection(state: ConversationsStateType, action: PayloadAction<string>) {
      if (state.selectedMessageIds.some(id => id === action.payload)) {
        return state;
      }
      return { ...state, selectedMessageIds: [...state.selectedMessageIds, action.payload] };
    },
    removeMessageIdFromSelection(state: ConversationsStateType, action: PayloadAction<string>) {
      const index = state.selectedMessageIds.findIndex(id => id === action.payload);

      if (index === -1) {
        return state;
      }
      return { ...state, selectedMessageIds: state.selectedMessageIds.splice(index, 1) };
    },
    toggleSelectedMessageId(state: ConversationsStateType, action: PayloadAction<string>) {
      const index = state.selectedMessageIds.findIndex(id => id === action.payload);

      if (index === -1) {
        state.selectedMessageIds = [...state.selectedMessageIds, action.payload];
      } else {
        state.selectedMessageIds.splice(index, 1);
      }

      return state;
    },
    resetSelectedMessageIds(state: ConversationsStateType) {
      return { ...state, selectedMessageIds: [] };
    },

    conversationAdded(
      state: ConversationsStateType,
      action: PayloadAction<{
        id: string;
        data: ReduxConversationType;
      }>
    ) {
      const { conversationLookup } = state;

      return {
        ...state,
        conversationLookup: {
          ...conversationLookup,
          [action.payload.id]: action.payload.data,
        },
      };
    },
    conversationChanged(
      state: ConversationsStateType,
      action: PayloadAction<{
        id: string;
        data: ReduxConversationType;
      }>
    ) {
      const { payload } = action;
      const { id, data } = payload;
      const { conversationLookup, selectedConversation } = state;

      const existing = conversationLookup[id];
      // In the change case we only modify the lookup if we already had that conversation
      if (!existing) {
        return state;
      }

      return {
        ...state,
        selectedConversation,
        conversationLookup: {
          ...conversationLookup,
          [id]: data,
        },
      };
    },

    conversationRemoved(state: ConversationsStateType, action: PayloadAction<string>) {
      const { payload: conversationId } = action;
      const { conversationLookup, selectedConversation } = state;
      return {
        ...state,
        conversationLookup: omit(conversationLookup, [conversationId]),
        selectedConversation:
          selectedConversation === conversationId ? undefined : selectedConversation,
      };
    },

    removeAllConversations() {
      return getEmptyConversationState();
    },

    messageAdded(
      state: ConversationsStateType,
      action: PayloadAction<{
        conversationKey: string;
        messageModelProps: MessageModelPropsWithoutConvoProps;
      }>
    ) {
      return handleMessageAdded(state, action.payload);
    },
    messagesAdded(
      state: ConversationsStateType,
      action: PayloadAction<
        Array<{
          conversationKey: string;
          messageModelProps: MessageModelPropsWithoutConvoProps;
        }>
      >
    ) {
      perfStart('messagesAdded');
      action.payload.forEach(added => {
        // tslint:disable-next-line: no-parameter-reassignment
        state = handleMessageAdded(state, added);
      });
      perfEnd('messagesAdded', 'messagesAdded');

      return state;
    },

    messageChanged(
      state: ConversationsStateType,
      action: PayloadAction<MessageModelPropsWithoutConvoProps>
    ) {
      return handleMessageChanged(state, action.payload);
    },
    messagesChanged(
      state: ConversationsStateType,
      action: PayloadAction<Array<MessageModelPropsWithoutConvoProps>>
    ) {
      return handleMessagesChanged(state, action.payload);
    },

    messageExpired(
      state: ConversationsStateType,
      action: PayloadAction<{
        messageId: string;
        conversationKey: string;
      }>
    ) {
      return handleMessageExpiredOrDeleted(state, action);
    },

    messageDeleted(
      state: ConversationsStateType,
      action: PayloadAction<{
        messageId: string;
        conversationKey: string;
      }>
    ) {
      return handleMessageExpiredOrDeleted(state, action);
    },

    conversationReset(state: ConversationsStateType, action: PayloadAction<string>) {
      return handleConversationReset(state, action);
    },

    markConversationFullyRead(state: ConversationsStateType, action: PayloadAction<string>) {
      if (state.selectedConversation !== action.payload) {
        return state;
      }

      // keep the unread visible just like in other apps. It will be shown until the user changes convo
      return {
        ...state,
        firstUnreadMessageId: undefined,
      };
    },

    openConversationExternal(
      state: ConversationsStateType,
      action: PayloadAction<{
        id: string;
        firstUnreadIdOnOpen: string | undefined;
        initialMessages: Array<MessageModelPropsWithoutConvoProps>;
        messageId?: string;
      }>
    ) {
      if (state.selectedConversation === action.payload.id) {
        return state;
      }

      return {
        conversationLookup: state.conversationLookup,
        selectedConversation: action.payload.id,
        areMoreMessagesBeingFetched: false,
        messages: action.payload.initialMessages,
        showRightPanel: false,
        selectedMessageIds: [],
        lightBox: undefined,
        messageDetailProps: undefined,
        quotedMessage: undefined,

        nextMessageToPlay: undefined,
        showScrollButton: false,
        animateQuotedMessageId: undefined,
        mentionMembers: [],
        firstUnreadMessageId: action.payload.firstUnreadIdOnOpen,

        haveDoneFirstScroll: false,
      };
    },
    updateHaveDoneFirstScroll(state: ConversationsStateType) {
      state.haveDoneFirstScroll = true;
      return state;
    },
    showLightBox(
      state: ConversationsStateType,
      action: PayloadAction<LightBoxOptions | undefined>
    ) {
      state.lightBox = action.payload;
      return state;
    },
    showScrollToBottomButton(state: ConversationsStateType, action: PayloadAction<boolean>) {
      state.showScrollButton = action.payload;
      return state;
    },
    quoteMessage(
      state: ConversationsStateType,
      action: PayloadAction<ReplyingToMessageProps | undefined>
    ) {
      state.quotedMessage = action.payload;
      return state;
    },
    quotedMessageToAnimate(
      state: ConversationsStateType,
      action: PayloadAction<string | undefined>
    ) {
      state.animateQuotedMessageId = action.payload;
      return state;
    },
    setNextMessageToPlayId(
      state: ConversationsStateType,
      action: PayloadAction<string | undefined>
    ) {
      state.nextMessageToPlayId = action.payload;
      return state;
    },
    updateMentionsMembers(
      state: ConversationsStateType,
      action: PayloadAction<MentionsMembersType>
    ) {
      window?.log?.info('updating mentions input members length', action.payload?.length);
      state.mentionMembers = action.payload;
      return state;
    },
  },
  extraReducers: (builder: any) => {
    // Add reducers for additional action types here, and handle loading state as needed
    builder.addCase(
      fetchMessagesForConversation.fulfilled,
      (state: ConversationsStateType, action: PayloadAction<FetchedMessageResults>) => {
        // this is called once the messages are loaded from the db for the currently selected conversation
        const { messagesProps, conversationKey } = action.payload;
        // double check that this update is for the shown convo
        if (conversationKey === state.selectedConversation) {
          return {
            ...state,
            messages: messagesProps,
            areMoreMessagesBeingFetched: false,
          };
        }
        return state;
      }
    );
    builder.addCase(fetchMessagesForConversation.pending, (state: ConversationsStateType) => {
      state.areMoreMessagesBeingFetched = true;
    });
    builder.addCase(fetchMessagesForConversation.rejected, (state: ConversationsStateType) => {
      state.areMoreMessagesBeingFetched = false;
    });
  },
});

// destructures
export const { actions, reducer } = conversationsSlice;
export const {
  // conversation and messages list
  conversationAdded,
  conversationChanged,
  conversationRemoved,
  removeAllConversations,
  messageExpired,
  messageAdded,
  messagesAdded,
  messageDeleted,
  conversationReset,
  messageChanged,
  messagesChanged,
  updateHaveDoneFirstScroll,
  markConversationFullyRead,
  // layout stuff
  showMessageDetailsView,
  closeMessageDetailsView,
  openRightPanel,
  closeRightPanel,
  addMessageIdToSelection,
  resetSelectedMessageIds,
  toggleSelectedMessageId,
  showLightBox,
  quoteMessage,
  showScrollToBottomButton,
  quotedMessageToAnimate,
  setNextMessageToPlayId,
  updateMentionsMembers,
} = actions;

export async function openConversationWithMessages(args: {
  conversationKey: string;
  messageId?: string;
}) {
  const { conversationKey, messageId } = args;
  perfStart('getFirstUnreadMessageIdInConversation');
  const firstUnreadIdOnOpen = await getFirstUnreadMessageIdInConversation(conversationKey);
  perfEnd('getFirstUnreadMessageIdInConversation', 'getFirstUnreadMessageIdInConversation');

  // preload 30 messages
  perfStart('getMessages');

  const initialMessages = await getMessages(conversationKey, 30);
  perfEnd('getMessages', 'getMessages');

  window.inboxStore?.dispatch(
    actions.openConversationExternal({
      id: conversationKey,
      firstUnreadIdOnOpen,
      messageId,
      initialMessages,
    })
  );
}<|MERGE_RESOLUTION|>--- conflicted
+++ resolved
@@ -180,11 +180,8 @@
     messageId?: string;
     referencedMessageNotFound?: boolean;
   } | null;
-<<<<<<< HEAD
-=======
   messageHash?: string;
   isDeleted?: boolean;
->>>>>>> e3c27f10
   isUnread?: boolean;
   expirationLength?: number;
   expirationTimestamp?: number | null;
