import { createAsyncThunk, createSlice, PayloadAction } from '@reduxjs/toolkit';
import { omit } from 'lodash';
import { ReplyingToMessageProps } from '../../components/conversation/composition/CompositionBox';
import { QuotedAttachmentType } from '../../components/conversation/message/message-content/Quote';
import { LightBoxOptions } from '../../components/conversation/SessionConversation';
import { Data } from '../../data/data';
import {
  CONVERSATION_PRIORITIES,
  ConversationNotificationSettingType,
  ConversationTypeEnum,
} from '../../models/conversationAttributes';
import {
  MessageModelType,
  PropsForDataExtractionNotification,
  PropsForMessageRequestResponse,
} from '../../models/messageType';
import { getConversationController } from '../../session/conversations';
import { ReactionList } from '../../types/Reaction';
import {
  ConversationInteractionStatus,
  ConversationInteractionType,
} from '../../interactions/conversationInteractions';

export type CallNotificationType = 'missed-call' | 'started-call' | 'answered-a-call';
export type PropsForCallNotification = {
  notificationType: CallNotificationType;
  messageId: string;
  receivedAt: number;
  isUnread: boolean;
};

export type MessageModelPropsWithoutConvoProps = {
  propsForMessage: PropsForMessageWithoutConvoProps;
  propsForGroupInvitation?: PropsForGroupInvitation;
  propsForTimerNotification?: PropsForExpirationTimer;
  propsForDataExtractionNotification?: PropsForDataExtractionNotification;
  propsForGroupUpdateMessage?: PropsForGroupUpdate;
  propsForCallNotification?: PropsForCallNotification;
  propsForMessageRequestResponse?: PropsForMessageRequestResponse;
  propsForInteractionNotification?: PropsForInteractionNotification;
};

export type MessageModelPropsWithConvoProps = SortedMessageModelProps & {
  propsForMessage: PropsForMessageWithConvoProps;
};

export type ContactPropsMessageDetail = {
  status: string | undefined;
  pubkey: string;
  name?: string | null;
  profileName?: string | null;
  avatarPath?: string | null;
  errors?: Array<Error>;
};

export type MessagePropsDetails = {
  sentAt: number;
  receivedAt: number;
  errors: Array<Error>;
  contacts: Array<ContactPropsMessageDetail>;
  convoId: string;
  messageId: string;
  direction: MessageModelType;
};

export type LastMessageStatusType = 'sending' | 'sent' | 'read' | 'error' | undefined;

export type FindAndFormatContactType = {
  pubkey: string;
  avatarPath: string | null;
  name: string | null;
  profileName: string | null;
  title: string | null;
  isMe: boolean;
};

export type PropsForExpirationTimer = {
  timespan: string;
  disabled: boolean;
  pubkey: string;
  avatarPath: string | null;
  name: string | null;
  profileName: string | null;
  title: string | null;
  type: 'fromMe' | 'fromSync' | 'fromOther';
  messageId: string;
  isUnread: boolean;
  receivedAt: number | undefined;
};

export type PropsForGroupUpdateGeneral = {
  type: 'general';
};

export type PropsForGroupUpdateAdd = {
  type: 'add';
  added: Array<string>;
};

export type PropsForGroupUpdateKicked = {
  type: 'kicked';
  kicked: Array<string>;
};

export type PropsForGroupUpdateLeft = {
  type: 'left';
  left: Array<string>;
};

export type PropsForGroupUpdateName = {
  type: 'name';
  newName: string;
};

export type PropsForGroupUpdateType =
  | PropsForGroupUpdateGeneral
  | PropsForGroupUpdateAdd
  | PropsForGroupUpdateKicked
  | PropsForGroupUpdateName
  | PropsForGroupUpdateLeft;

export type PropsForGroupUpdate = {
  change: PropsForGroupUpdateType;
  messageId: string;
  receivedAt: number | undefined;
  isUnread: boolean;
};

export type PropsForGroupInvitation = {
  serverName: string;
  url: string;
  direction: MessageModelType;
  acceptUrl: string;
  messageId: string;
  receivedAt?: number;
  isUnread: boolean;
};

export type PropsForAttachment = {
  id: number;
  contentType: string;
  caption?: string;
  size: number;
  width?: number;
  height?: number;
  url: string;
  path: string;
  fileSize: string | null;
  isVoiceMessage: boolean;
  pending: boolean;
  fileName: string;
  error?: number; // if the download somhehow failed, this will be set to true and be 0-1 once saved in the db
  screenshot: {
    contentType: string;
    width: number;
    height: number;
    url?: string;
    path?: string;
  } | null;
  thumbnail: {
    contentType: string;
    width: number;
    height: number;
    url?: string;
    path?: string;
  } | null;
};

<<<<<<< HEAD
export type PropsForInteractionNotification = {
  notificationType: InteractionNotificationType;
  convoId: string;
  messageId: string;
  receivedAt: number;
  isUnread: boolean;
};
=======
export type ReduxQuoteType = {
  text?: string;
  attachment?: QuotedAttachmentType;
  isFromMe?: boolean;
  sender: string;
  authorProfileName?: string;
  authorName?: string;
  messageId?: string;
  referencedMessageNotFound?: boolean;
} | null;
>>>>>>> 60de4beb

export type PropsForMessageWithoutConvoProps = {
  id: string; // messageId
  direction: MessageModelType;
  timestamp: number;
  sender: string; // this is the sender
  convoId: string; // this is the conversation in which this message was sent
  text?: string;

  receivedAt?: number;
  serverTimestamp?: number;
  serverId?: number;
  status?: LastMessageStatusType;
  attachments?: Array<PropsForAttachment>;
  reacts?: ReactionList;
  reactsIndex?: number;
  previews?: Array<any>;
  quote?: ReduxQuoteType;
  messageHash?: string;
  isDeleted?: boolean;
  isUnread?: boolean;
  expirationLength?: number;
  expirationTimestamp?: number | null;
  isExpired?: boolean;
  isTrustedForAttachmentDownload?: boolean;
};

export type PropsForMessageWithConvoProps = PropsForMessageWithoutConvoProps & {
  conversationType: ConversationTypeEnum;
  isPublic: boolean;
  isKickedFromGroup: boolean;
  weAreAdmin: boolean;
  isSenderAdmin: boolean;
  isDeletable: boolean;
  isDeletableForEveryone: boolean;
  isBlocked: boolean;
  isDeleted?: boolean;
};

export type LastMessageType = {
  status: LastMessageStatusType;
  text: string | null;
  interactionType: ConversationInteractionType | null;
  interactionStatus: ConversationInteractionStatus | null;
};

export type InteractionNotificationType = {
  interactionType: ConversationInteractionType;
  interactionStatus: ConversationInteractionStatus;
};

/**
 * This closely matches ConversationAttributes except making a lot of fields optional.
 * The size of the redux store is an issue considering the number of conversations we have, so having optional fields here
 * allows us to not have them set if they have their default values.
 */
export interface ReduxConversationType {
  id: string;
  /**
   * This must hold the real session username of the user for a private chat (not the nickname), and the real name of the group/closed group otherwise
   */
  displayNameInProfile?: string;
  nickname?: string;

  activeAt?: number;
  lastMessage?: LastMessageType;
  type: ConversationTypeEnum;
  isMe?: boolean;
  isPublic?: boolean;
  isPrivate?: boolean; // !isPrivate means isGroup (group or community)
  weAreAdmin?: boolean;
  unreadCount?: number;
  mentionedUs?: boolean;
  expireTimer?: number;

  isTyping?: boolean;
  isBlocked?: boolean;
  isKickedFromGroup?: boolean;
  left?: boolean;
  avatarPath?: string | null; // absolute filepath to the avatar
  groupAdmins?: Array<string>; // admins for closed groups and admins for open groups
  members?: Array<string>; // members for closed groups only
  zombies?: Array<string>; // members for closed groups only

  /**
   * If this is undefined, it means all notification are enabled
   */
  currentNotificationSetting?: ConversationNotificationSettingType;

  priority?: number; // undefined means 0
  isInitialFetchingInProgress?: boolean;
  isApproved?: boolean;
  didApproveMe?: boolean;

  isMarkedUnread?: boolean;
}

export interface NotificationForConvoOption {
  name: string;
  value: ConversationNotificationSettingType;
}

export type ConversationLookupType = {
  [key: string]: ReduxConversationType;
};

export type ConversationsStateType = {
  conversationLookup: ConversationLookupType;
  selectedConversation?: string;
  messages: Array<MessageModelPropsWithoutConvoProps>;
  firstUnreadMessageId: string | undefined;
  messageDetailProps?: MessagePropsDetails;
  showRightPanel: boolean;
  selectedMessageIds: Array<string>;
  lightBox?: LightBoxOptions;
  quotedMessage?: ReplyingToMessageProps;
  areMoreMessagesBeingFetched: boolean;

  /**
   * oldTopMessageId should only be set when, as the user scroll up we trigger a load of more top messages.
   * Saving it here, make it possible to restore the position of the user before the refresh by pointing
   * at that same messageId and aligning the list to the top.
   *
   * Once the view scrolled, this value is reset by resetOldTopMessageId
   */

  oldTopMessageId: string | null;
  /**
   * oldBottomMessageId should only be set when, as the user scroll down we trigger a load of more bottom messages.
   * Saving it here, make it possible to restore the position of the user before the refresh by pointing
   * at that same messageId and aligning the list to the bottom.
   *
   * Once the view scrolled, this value is reset by resetOldBottomMessageId
   */
  oldBottomMessageId: string | null;

  /**
   * Contains the most recent message id for this conversation.
   * This is the one at the bottom, if the most recent page of the conversation was loaded.
   * But this might also be a message not visible (like if the user scrolled up, the most recent message is not rendered)
   */
  mostRecentMessageId: string | null;

  showScrollButton: boolean;
  animateQuotedMessageId?: string;
  shouldHighlightMessage: boolean;
  nextMessageToPlayId?: string;
  mentionMembers: MentionsMembersType;
};

export type MentionsMembersType = Array<{
  id: string;
  authorProfileName: string;
}>;

async function getMessages({
  conversationKey,
  messageId,
}: {
  conversationKey: string;
  messageId: string | null;
}): Promise<Array<MessageModelPropsWithoutConvoProps>> {
  const beforeTimestamp = Date.now();

  const conversation = getConversationController().get(conversationKey);
  if (!conversation) {
    // no valid conversation, early return
    window?.log?.error('Failed to get convo on reducer.');
    return [];
  }

  const messageSet = await Data.getMessagesByConversation(conversationKey, {
    messageId,
  });

  const messageProps: Array<MessageModelPropsWithoutConvoProps> = messageSet.models.map(m =>
    m.getMessageModelProps()
  );
  const time = Date.now() - beforeTimestamp;
  window?.log?.info(`Loading ${messageProps.length} messages took ${time}ms to load.`);
  return messageProps;
}

export type SortedMessageModelProps = MessageModelPropsWithoutConvoProps & {
  firstMessageOfSeries: boolean;
  lastMessageOfSeries: boolean;
};

type FetchedTopMessageResults = {
  conversationKey: string;
  messagesProps: Array<MessageModelPropsWithoutConvoProps>;
  oldTopMessageId: string | null;
  newMostRecentMessageIdInConversation: string | null;
} | null;

export const fetchTopMessagesForConversation = createAsyncThunk(
  'messages/fetchTopByConversationKey',
  async ({
    conversationKey,
    oldTopMessageId,
  }: {
    conversationKey: string;
    oldTopMessageId: string | null;
  }): Promise<FetchedTopMessageResults> => {
    // no need to load more top if we are already at the top
    const oldestMessage = await Data.getOldestMessageInConversation(conversationKey);
    const mostRecentMessage = await Data.getLastMessageInConversation(conversationKey);

    if (!oldestMessage || oldestMessage.id === oldTopMessageId) {
      // window.log.debug('fetchTopMessagesForConversation: we are already at the top');
      return null;
    }
    const messagesProps = await getMessages({
      conversationKey,
      messageId: oldTopMessageId,
    });

    return {
      conversationKey,
      messagesProps,
      oldTopMessageId,
      newMostRecentMessageIdInConversation: mostRecentMessage?.id || null,
    };
  }
);

type FetchedBottomMessageResults = {
  conversationKey: string;
  messagesProps: Array<MessageModelPropsWithoutConvoProps>;
  oldBottomMessageId: string | null;
  newMostRecentMessageIdInConversation: string | null;
} | null;

export const fetchBottomMessagesForConversation = createAsyncThunk(
  'messages/fetchBottomByConversationKey',
  async ({
    conversationKey,
    oldBottomMessageId,
  }: {
    conversationKey: string;
    oldBottomMessageId: string | null;
  }): Promise<FetchedBottomMessageResults> => {
    // no need to load more bottom if we are already at the bottom
    const mostRecentMessage = await Data.getLastMessageInConversation(conversationKey);

    if (!mostRecentMessage || mostRecentMessage.id === oldBottomMessageId) {
      // window.log.debug('fetchBottomMessagesForConversation: we are already at the bottom');
      return null;
    }
    const messagesProps = await getMessages({
      conversationKey,
      messageId: oldBottomMessageId,
    });

    return {
      conversationKey,
      messagesProps,
      oldBottomMessageId,
      newMostRecentMessageIdInConversation: mostRecentMessage.id,
    };
  }
);

// Reducer

export function getEmptyConversationState(): ConversationsStateType {
  return {
    conversationLookup: {},
    messages: [],
    messageDetailProps: undefined,
    showRightPanel: false,
    selectedMessageIds: [],
    areMoreMessagesBeingFetched: false, // top or bottom
    showScrollButton: false,
    mentionMembers: [],
    firstUnreadMessageId: undefined,
    oldTopMessageId: null,
    oldBottomMessageId: null,
    shouldHighlightMessage: false,
    mostRecentMessageId: null,
  };
}

function handleMessageChangedOrAdded(
  state: ConversationsStateType,
  changedOrAddedMessageProps: MessageModelPropsWithoutConvoProps
) {
  if (changedOrAddedMessageProps.propsForMessage.convoId !== state.selectedConversation) {
    return state;
  }

  const messageInStoreIndex = state.messages.findIndex(
    m => m.propsForMessage.id === changedOrAddedMessageProps.propsForMessage.id
  );
  if (messageInStoreIndex >= 0) {
    state.messages[messageInStoreIndex] = changedOrAddedMessageProps;

    return state;
  }

  // this message was not present before in the state, and we assume it was added at the bottom.
  // as showScrollButton is set, it means we are not scrolled down, hence, that message is not visible
  // this is to avoid adding messages at the bottom when we are scrolled up looking at old messages. The new message which just came in is not going to at his right place by adding it at the end here.
  if (state.showScrollButton) {
    return state;
  }
  // sorting happens in the selector

  state.messages.push(changedOrAddedMessageProps);
  return state;
}

function handleMessagesChangedOrAdded(
  state: ConversationsStateType,
  payload: Array<MessageModelPropsWithoutConvoProps>
) {
  payload.forEach(element => {
    // tslint:disable-next-line: no-parameter-reassignment
    state = handleMessageChangedOrAdded(state, element);
  });

  return state;
}

function handleMessageExpiredOrDeleted(
  state: ConversationsStateType,
  payload: {
    messageId: string;
    conversationKey: string;
  }
) {
  const { conversationKey, messageId } = payload;
  if (conversationKey === state.selectedConversation) {
    // search if we find this message id.
    // we might have not loaded yet, so this case might not happen
    const messageInStoreIndex = state?.messages.findIndex(m => m.propsForMessage.id === messageId);
    if (messageInStoreIndex >= 0) {
      // we cannot edit the array directly, so slice the first part, and slice the second part,
      // keeping the index removed out
      const editedMessages = [
        ...state.messages.slice(0, messageInStoreIndex),
        ...state.messages.slice(messageInStoreIndex + 1),
      ];

      return {
        ...state,
        messages: editedMessages,
        firstUnreadMessageId:
          state.firstUnreadMessageId === messageId ? undefined : state.firstUnreadMessageId,
      };
    }

    return state;
  }
  return state;
}

function handleMessagesExpiredOrDeleted(
  state: ConversationsStateType,
  action: PayloadAction<
    Array<{
      messageId: string;
      conversationKey: string;
    }>
  >
): ConversationsStateType {
  action.payload.forEach(element => {
    // tslint:disable-next-line: no-parameter-reassignment
    state = handleMessageExpiredOrDeleted(state, element);
  });

  return state;
}

function handleConversationReset(state: ConversationsStateType, action: PayloadAction<string>) {
  const conversationKey = action.payload;
  if (conversationKey === state.selectedConversation) {
    // just empty the list of messages
    return {
      ...state,
      messages: [],
    };
  }
  return state;
}

const conversationsSlice = createSlice({
  name: 'conversations',
  initialState: getEmptyConversationState(),
  reducers: {
    showMessageDetailsView(
      state: ConversationsStateType,
      action: PayloadAction<MessagePropsDetails>
    ) {
      // force the right panel to be hidden when showing message detail view
      return { ...state, messageDetailProps: action.payload, showRightPanel: false };
    },

    closeMessageDetailsView(state: ConversationsStateType) {
      return { ...state, messageDetailProps: undefined };
    },

    openRightPanel(state: ConversationsStateType) {
      if (
        state.selectedConversation === undefined ||
        !state.conversationLookup[state.selectedConversation]
      ) {
        return state;
      }
      const selected = state.conversationLookup[state.selectedConversation];

      // we can open the right panel always for non private chats. and also when the chat is private, and we are friends with the other person
      if (!selected.isPrivate || (selected.isApproved && selected.didApproveMe)) {
        return { ...state, showRightPanel: true };
      }

      return state;
    },
    closeRightPanel(state: ConversationsStateType) {
      return { ...state, showRightPanel: false };
    },
    addMessageIdToSelection(state: ConversationsStateType, action: PayloadAction<string>) {
      if (state.selectedMessageIds.some(id => id === action.payload)) {
        return state;
      }
      return { ...state, selectedMessageIds: [...state.selectedMessageIds, action.payload] };
    },
    removeMessageIdFromSelection(state: ConversationsStateType, action: PayloadAction<string>) {
      const index = state.selectedMessageIds.findIndex(id => id === action.payload);

      if (index === -1) {
        return state;
      }
      return { ...state, selectedMessageIds: state.selectedMessageIds.splice(index, 1) };
    },
    toggleSelectedMessageId(state: ConversationsStateType, action: PayloadAction<string>) {
      const index = state.selectedMessageIds.findIndex(id => id === action.payload);

      if (index === -1) {
        state.selectedMessageIds = [...state.selectedMessageIds, action.payload];
      } else {
        state.selectedMessageIds.splice(index, 1);
      }

      return state;
    },
    resetSelectedMessageIds(state: ConversationsStateType) {
      return { ...state, selectedMessageIds: [] };
    },

    conversationAdded(
      state: ConversationsStateType,
      action: PayloadAction<{
        id: string;
        data: ReduxConversationType;
      }>
    ) {
      const { conversationLookup } = state;

      return {
        ...state,
        conversationLookup: {
          ...conversationLookup,
          [action.payload.id]: action.payload.data,
        },
      };
    },

    conversationsChanged(
      state: ConversationsStateType,
      action: PayloadAction<Array<ReduxConversationType>>
    ) {
      const { payload } = action;

      let updatedState = state;
      if (payload.length) {
        updatedState = applyConversationsChanged(updatedState, payload);
      }

      return updatedState;
    },

    conversationRemoved(state: ConversationsStateType, action: PayloadAction<string>) {
      const { payload: conversationId } = action;
      const { conversationLookup, selectedConversation } = state;
      return {
        ...state,
        conversationLookup: omit(conversationLookup, [conversationId]),
        selectedConversation:
          selectedConversation === conversationId ? undefined : selectedConversation,
      };
    },

    removeAllConversations() {
      return getEmptyConversationState();
    },

    messagesChanged(
      state: ConversationsStateType,
      action: PayloadAction<Array<MessageModelPropsWithoutConvoProps>>
    ) {
      return handleMessagesChangedOrAdded(state, action.payload);
    },

    messagesExpired(
      state: ConversationsStateType,
      action: PayloadAction<
        Array<{
          messageId: string;
          conversationKey: string;
        }>
      >
    ) {
      return handleMessagesExpiredOrDeleted(state, action);
    },

    messagesDeleted(
      state: ConversationsStateType,
      action: PayloadAction<
        Array<{
          messageId: string;
          conversationKey: string;
        }>
      >
    ) {
      return handleMessagesExpiredOrDeleted(state, action);
    },

    conversationReset(state: ConversationsStateType, action: PayloadAction<string>) {
      return handleConversationReset(state, action);
    },

    markConversationFullyRead(state: ConversationsStateType, action: PayloadAction<string>) {
      if (state.selectedConversation !== action.payload) {
        return state;
      }

      let updatedMessages = state.messages;

      // if some are unread, mark them as read
      if (state.messages.some(m => m.propsForMessage.isUnread)) {
        updatedMessages = state.messages.map(m => ({
          ...m,
          propsForMessage: { ...m.propsForMessage, isUnread: false },
        }));
      }

      // keep the unread visible just like in other apps. It will be shown until the user changes convo
      return {
        ...state,
        shouldHighlightMessage: false,
        firstUnreadMessageId: undefined,

        messages: updatedMessages,
      };
    },
    /**
     * Closes any existing conversation and returns state to the placeholder screen
     */
    resetConversationExternal(state: ConversationsStateType) {
      return { ...getEmptyConversationState(), conversationLookup: state.conversationLookup };
    },
    openConversationExternal(
      state: ConversationsStateType,
      action: PayloadAction<{
        conversationKey: string;
        firstUnreadIdOnOpen: string | undefined;
        mostRecentMessageIdOnOpen: string | null;
        initialMessages: Array<MessageModelPropsWithoutConvoProps>;
      }>
    ) {
      // this is quite hacky, but we don't want to show the showScrollButton if we have only a small amount of messages,
      // or if the first unread message is not far from the most recent one.
      // this is because when a new message get added, we do not add it to redux depending on the showScrollButton state.
      const messagesToConsiderForShowingUnreadBanner = 10;

      let showScrollButton = Boolean(action.payload.firstUnreadIdOnOpen);

      if (
        action.payload.initialMessages?.length <= messagesToConsiderForShowingUnreadBanner ||
        action.payload.initialMessages
          ?.slice(0, messagesToConsiderForShowingUnreadBanner)
          .some(n => n.propsForMessage.id === action.payload.firstUnreadIdOnOpen)
      ) {
        showScrollButton = false;
      }
      return {
        conversationLookup: state.conversationLookup,
        mostRecentMessageId: action.payload.mostRecentMessageIdOnOpen,
        selectedConversation: action.payload.conversationKey,
        firstUnreadMessageId: action.payload.firstUnreadIdOnOpen,
        messages: action.payload.initialMessages,

        areMoreMessagesBeingFetched: false,
        showRightPanel: false,
        selectedMessageIds: [],

        lightBox: undefined,
        messageDetailProps: undefined,
        quotedMessage: undefined,

        nextMessageToPlay: undefined,
        showScrollButton,
        animateQuotedMessageId: undefined,
        shouldHighlightMessage: false,
        oldTopMessageId: null,
        oldBottomMessageId: null,
        mentionMembers: [],
      };
    },
    openConversationToSpecificMessage(
      state: ConversationsStateType,
      action: PayloadAction<{
        conversationKey: string;
        messageIdToNavigateTo: string;
        shouldHighlightMessage: boolean;
        mostRecentMessageIdOnOpen: string | null;

        initialMessages: Array<MessageModelPropsWithoutConvoProps>;
      }>
    ) {
      return {
        ...state,
        selectedConversation: action.payload.conversationKey,
        mostRecentMessageIdOnOpen: action.payload.mostRecentMessageIdOnOpen,
        areMoreMessagesBeingFetched: false,
        messages: action.payload.initialMessages,
        showScrollButton: Boolean(
          action.payload.messageIdToNavigateTo !== action.payload.mostRecentMessageIdOnOpen
        ),
        animateQuotedMessageId: action.payload.messageIdToNavigateTo,
        shouldHighlightMessage: action.payload.shouldHighlightMessage,
        oldTopMessageId: null,
        oldBottomMessageId: null,
      };
    },
    resetOldTopMessageId(state: ConversationsStateType) {
      state.oldTopMessageId = null;
      return state;
    },
    resetOldBottomMessageId(state: ConversationsStateType) {
      state.oldBottomMessageId = null;
      return state;
    },
    showLightBox(
      state: ConversationsStateType,
      action: PayloadAction<LightBoxOptions | undefined>
    ) {
      state.lightBox = action.payload;
      return state;
    },
    showScrollToBottomButton(state: ConversationsStateType, action: PayloadAction<boolean>) {
      state.showScrollButton = action.payload;
      return state;
    },
    quoteMessage(
      state: ConversationsStateType,
      action: PayloadAction<ReplyingToMessageProps | undefined>
    ) {
      state.quotedMessage = action.payload;
      return state;
    },
    quotedMessageToAnimate(
      state: ConversationsStateType,
      action: PayloadAction<string | undefined>
    ) {
      state.animateQuotedMessageId = action.payload;
      state.shouldHighlightMessage = Boolean(state.animateQuotedMessageId);
      return state;
    },
    setNextMessageToPlayId(
      state: ConversationsStateType,
      action: PayloadAction<string | undefined>
    ) {
      state.nextMessageToPlayId = action.payload;
      return state;
    },
    updateMentionsMembers(
      state: ConversationsStateType,
      action: PayloadAction<MentionsMembersType>
    ) {
      window?.log?.info('updating mentions input members length', action.payload?.length);
      state.mentionMembers = action.payload;
      return state;
    },
    markConversationInitialLoadingInProgress(
      state: ConversationsStateType,
      action: PayloadAction<{ conversationKey: string; isInitialFetchingInProgress: boolean }>
    ) {
      window?.log?.info(
        `mark conversation initialLoading ${action.payload.conversationKey}: ${action.payload.isInitialFetchingInProgress}`
      );
      if (state.conversationLookup[action.payload.conversationKey]) {
        state.conversationLookup[action.payload.conversationKey].isInitialFetchingInProgress =
          action.payload.isInitialFetchingInProgress;
      }

      return state;
    },
  },
  extraReducers: (builder: any) => {
    // Add reducers for additional action types here, and handle loading state as needed
    builder.addCase(
      fetchTopMessagesForConversation.fulfilled,
      (
        state: ConversationsStateType,
        action: PayloadAction<FetchedTopMessageResults>
      ): ConversationsStateType => {
        if (!action.payload) {
          return { ...state, areMoreMessagesBeingFetched: false };
        }
        // this is called once the messages are loaded from the db for the currently selected conversation
        const {
          messagesProps,
          conversationKey,
          oldTopMessageId,
          newMostRecentMessageIdInConversation,
        } = action.payload;
        // double check that this update is for the shown convo
        if (conversationKey === state.selectedConversation) {
          return {
            ...state,
            oldTopMessageId,
            messages: messagesProps,
            areMoreMessagesBeingFetched: false,
            mostRecentMessageId: newMostRecentMessageIdInConversation,
          };
        }
        return state;
      }
    );
    builder.addCase(
      fetchTopMessagesForConversation.pending,
      (state: ConversationsStateType): ConversationsStateType => {
        state.areMoreMessagesBeingFetched = true;
        return state;
      }
    );
    builder.addCase(
      fetchTopMessagesForConversation.rejected,
      (state: ConversationsStateType): ConversationsStateType => {
        state.areMoreMessagesBeingFetched = false;
        return state;
      }
    );
    builder.addCase(
      fetchBottomMessagesForConversation.fulfilled,
      (
        state: ConversationsStateType,
        action: PayloadAction<FetchedBottomMessageResults>
      ): ConversationsStateType => {
        if (!action.payload) {
          return { ...state, areMoreMessagesBeingFetched: false };
        }
        // this is called once the messages are loaded from the db for the currently selected conversation
        const {
          messagesProps,
          conversationKey,
          oldBottomMessageId,
          newMostRecentMessageIdInConversation,
        } = action.payload;
        // double check that this update is for the shown convo
        if (conversationKey === state.selectedConversation) {
          return {
            ...state,
            oldBottomMessageId,
            messages: messagesProps,
            areMoreMessagesBeingFetched: false,
            mostRecentMessageId: newMostRecentMessageIdInConversation,
          };
        }
        return state;
      }
    );
    builder.addCase(
      fetchBottomMessagesForConversation.pending,
      (state: ConversationsStateType): ConversationsStateType => {
        state.areMoreMessagesBeingFetched = true;
        return state;
      }
    );
    builder.addCase(
      fetchBottomMessagesForConversation.rejected,
      (state: ConversationsStateType): ConversationsStateType => {
        state.areMoreMessagesBeingFetched = false;
        return state;
      }
    );
  },
});

function applyConversationsChanged(
  state: ConversationsStateType,
  payload: Array<ReduxConversationType>
) {
  const { conversationLookup, selectedConversation } = state;

  for (let index = 0; index < payload.length; index++) {
    const convoProps = payload[index];
    const { id } = convoProps;
    // In the `change` case we only modify the lookup if we already had that conversation
    const existing = conversationLookup[id];

    if (!existing) {
      continue;
    }

    if (
      state.selectedConversation &&
      convoProps.isPrivate &&
      convoProps.id === selectedConversation &&
      convoProps.priority &&
      convoProps.priority < CONVERSATION_PRIORITIES.default
    ) {
      // A private conversation hidden cannot be a selected.
      // When opening a hidden conversation, we unhide it so it can be selected again.
      state.selectedConversation = undefined;
    }

    state.conversationLookup[id] = {
      ...convoProps,
      isInitialFetchingInProgress: existing.isInitialFetchingInProgress,
    };
  }

  return state;
}

export const { actions, reducer } = conversationsSlice;
export const {
  // conversation and messages list
  conversationAdded,
  conversationsChanged,
  conversationRemoved,
  removeAllConversations,
  messagesExpired,
  messagesDeleted,
  conversationReset,
  messagesChanged,
  resetOldTopMessageId,
  resetOldBottomMessageId,
  markConversationFullyRead,
  // layout stuff
  showMessageDetailsView,
  closeMessageDetailsView,
  openRightPanel,
  closeRightPanel,
  addMessageIdToSelection,
  resetSelectedMessageIds,
  toggleSelectedMessageId,
  showLightBox,
  quoteMessage,
  showScrollToBottomButton,
  quotedMessageToAnimate,
  setNextMessageToPlayId,
  updateMentionsMembers,
  resetConversationExternal,
  markConversationInitialLoadingInProgress,
} = actions;

async function unmarkAsForcedUnread(convoId: string) {
  const convo = getConversationController().get(convoId);
  if (convo && convo.isMarkedUnread()) {
    // we just opened it and it was forced "Unread", so we reset the unread state here
    await convo.markAsUnread(false, true);
  }
}

export async function openConversationWithMessages(args: {
  conversationKey: string;
  messageId: string | null;
}) {
  const { conversationKey, messageId } = args;

  await unmarkAsForcedUnread(conversationKey);

  const firstUnreadIdOnOpen = await Data.getFirstUnreadMessageIdInConversation(conversationKey);
  const mostRecentMessageIdOnOpen = await Data.getLastMessageIdInConversation(conversationKey);

  const initialMessages = await getMessages({
    conversationKey,
    messageId: messageId || null,
  });

  window.inboxStore?.dispatch(
    actions.openConversationExternal({
      conversationKey,
      firstUnreadIdOnOpen,
      mostRecentMessageIdOnOpen,
      initialMessages,
    })
  );
}

export async function openConversationToSpecificMessage(args: {
  conversationKey: string;
  messageIdToNavigateTo: string;
  shouldHighlightMessage: boolean;
}) {
  const { conversationKey, messageIdToNavigateTo, shouldHighlightMessage } = args;
  await unmarkAsForcedUnread(conversationKey);

  const messagesAroundThisMessage = await getMessages({
    conversationKey,
    messageId: messageIdToNavigateTo,
  });

  const mostRecentMessageIdOnOpen = await Data.getLastMessageIdInConversation(conversationKey);

  // we do not care about the firstunread message id when opening to a specific message
  window.inboxStore?.dispatch(
    actions.openConversationToSpecificMessage({
      conversationKey,
      messageIdToNavigateTo,
      mostRecentMessageIdOnOpen,
      shouldHighlightMessage,
      initialMessages: messagesAroundThisMessage,
    })
  );
}<|MERGE_RESOLUTION|>--- conflicted
+++ resolved
@@ -166,15 +166,6 @@
   } | null;
 };
 
-<<<<<<< HEAD
-export type PropsForInteractionNotification = {
-  notificationType: InteractionNotificationType;
-  convoId: string;
-  messageId: string;
-  receivedAt: number;
-  isUnread: boolean;
-};
-=======
 export type ReduxQuoteType = {
   text?: string;
   attachment?: QuotedAttachmentType;
@@ -185,7 +176,14 @@
   messageId?: string;
   referencedMessageNotFound?: boolean;
 } | null;
->>>>>>> 60de4beb
+
+export type PropsForInteractionNotification = {
+  notificationType: InteractionNotificationType;
+  convoId: string;
+  messageId: string;
+  receivedAt: number;
+  isUnread: boolean;
+};
 
 export type PropsForMessageWithoutConvoProps = {
   id: string; // messageId
