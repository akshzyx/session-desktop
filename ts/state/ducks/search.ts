--- conflicted
+++ resolved
@@ -77,14 +77,7 @@
   updateSearchTerm,
 };
 
-<<<<<<< HEAD
-export function search(
-  query: string,
-  options: SearchOptions
-): SearchResultsKickoffActionType {
-=======
 export function search(query: string, options: SearchOptions): SearchResultsKickoffActionType {
->>>>>>> ecbd3b2c
   return {
     type: 'SEARCH_RESULTS',
     payload: doSearch(query, options),
