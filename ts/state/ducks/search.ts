import { AdvancedSearchOptions, SearchOptions } from '../../types/Search';
import { cleanSearchTerm } from '../../util/cleanSearchTerm';
import { searchConversations, searchMessages } from '../../../ts/data/data';

import { ReduxConversationType } from './conversations';
import { PubKey } from '../../session/types';
import { ConversationTypeEnum } from '../../models/conversation';

// State

export type SearchStateType = {
  query: string;
  normalizedPhoneNumber?: string;
  // We need to store messages here, because they aren't anywhere else in state
  selectedMessage?: string;
  // For conversations we store just the id, and pull conversation props in the selector
  conversations: Array<string>;
  contacts: Array<string>;
<<<<<<< HEAD

=======
>>>>>>> 975f1172
  messages?: Array<any>;
  messagesLookup?: any;
};

// Actions
type SearchResultsPayloadType = {
  query: string;
  normalizedPhoneNumber?: string;
  conversations: Array<string>;
  contacts: Array<string>;
  messages?: Array<any>;
};

type SearchResultsKickoffActionType = {
  type: 'SEARCH_RESULTS';
  payload: Promise<SearchResultsPayloadType>;
};
type SearchResultsFulfilledActionType = {
  type: 'SEARCH_RESULTS_FULFILLED';
  payload: SearchResultsPayloadType;
};
type UpdateSearchTermActionType = {
  type: 'SEARCH_UPDATE';
  payload: {
    query: string;
  };
};
type ClearSearchActionType = {
  type: 'SEARCH_CLEAR';
  payload: null;
};

export type SEARCH_TYPES =
  | SearchResultsFulfilledActionType
  | UpdateSearchTermActionType
  | ClearSearchActionType;

// Action Creators

export const actions = {
  search,
  clearSearch,
  updateSearchTerm,
};

export function search(query: string, options: SearchOptions): SearchResultsKickoffActionType {
  return {
    type: 'SEARCH_RESULTS',
    payload: doSearch(query, options), // this uses redux-promise-middleware
  };
}

async function doSearch(query: string, options: SearchOptions): Promise<SearchResultsPayloadType> {
  const advancedSearchOptions = getAdvancedSearchOptionsFromQuery(query);
  const processedQuery = advancedSearchOptions.query;
  const isAdvancedQuery = query !== processedQuery;

  const [discussions, messages] = await Promise.all([
    queryConversationsAndContacts(processedQuery, options),
    queryMessages(processedQuery),
  ]);
  const { conversations, contacts } = discussions;
  let filteredMessages = messages.filter(message => message !== undefined);

  if (isAdvancedQuery) {
    let senderFilter: Array<string> = [];
    if (advancedSearchOptions.from && advancedSearchOptions.from.length > 0) {
      const senderFilterQuery = await queryConversationsAndContacts(
        advancedSearchOptions.from,
        options
      );
      senderFilter = senderFilterQuery.contacts;
    }
    filteredMessages = filterMessages(filteredMessages, advancedSearchOptions, senderFilter);
  }

  return {
    query,
    normalizedPhoneNumber: PubKey.normalize(query),
    conversations,
    contacts,
    messages: filteredMessages,
  };
}
export function clearSearch(): ClearSearchActionType {
  return {
    type: 'SEARCH_CLEAR',
    payload: null,
  };
}
export function updateSearchTerm(query: string): UpdateSearchTermActionType {
  return {
    type: 'SEARCH_UPDATE',
    payload: {
      query,
    },
  };
}

// Helper functions for search

function filterMessages(
  messages: Array<any>,
  filters: AdvancedSearchOptions,
  contacts: Array<string>
) {
  let filteredMessages = messages;
  if (filters.from && filters.from.length > 0) {
    if (filters.from === '@me') {
      filteredMessages = filteredMessages.filter(message => message.sent);
    } else {
      filteredMessages = [];
      for (const contact of contacts) {
        for (const message of messages) {
          if (message.source === contact) {
            filteredMessages.push(message);
          }
        }
      }
    }
  }
  if (filters.before > 0) {
    filteredMessages = filteredMessages.filter(message => message.received_at < filters.before);
  }
  if (filters.after > 0) {
    filteredMessages = filteredMessages.filter(message => message.received_at > filters.after);
  }

  return filteredMessages;
}

function getUnixMillisecondsTimestamp(timestamp: string): number {
  const timestampInt = parseInt(timestamp, 10);
  if (!isNaN(timestampInt)) {
    try {
      if (timestampInt > 10000) {
        return new Date(timestampInt).getTime();
      }

      return new Date(timestamp).getTime();
    } catch (error) {
      window?.log?.warn('Advanced Search: ', error);

      return 0;
    }
  }

  return 0;
}

function getAdvancedSearchOptionsFromQuery(query: string): AdvancedSearchOptions {
  const filterSeperator = ':';
  const filters: any = {
    query: null,
    from: null,
    before: null,
    after: null,
  };

  let newQuery = query;
  const splitQuery = query.toLowerCase().split(' ');
  const filtersList = Object.keys(filters);
  for (const queryPart of splitQuery) {
    for (const filter of filtersList) {
      const filterMatcher = filter + filterSeperator;
      if (queryPart.startsWith(filterMatcher)) {
        filters[filter] = queryPart.replace(filterMatcher, '');
        newQuery = newQuery.replace(queryPart, '').trim();
      }
    }
  }

  filters.before = getUnixMillisecondsTimestamp(filters.before);
  filters.after = getUnixMillisecondsTimestamp(filters.after);
  filters.query = newQuery;

  return filters;
}

async function queryMessages(query: string) {
  try {
    const normalized = cleanSearchTerm(query);

    return searchMessages(normalized);
  } catch (e) {
    return [];
  }
}

async function queryConversationsAndContacts(providedQuery: string, options: SearchOptions) {
  const { ourNumber, noteToSelf } = options;
  const query = providedQuery.replace(/[+-.()]*/g, '');

  const searchResults: Array<ReduxConversationType> = await searchConversations(query);

  // Split into two groups - active conversations and items just from address book
  let conversations: Array<string> = [];
  let contacts: Array<string> = [];
  const max = searchResults.length;
  for (let i = 0; i < max; i += 1) {
    const conversation = searchResults[i];
    const primaryDevice = searchResults[i].id;

    if (primaryDevice) {
      if (primaryDevice === ourNumber) {
        conversations.push(ourNumber);
      } else {
        conversations.push(primaryDevice);
      }
    } else if (conversation.type === ConversationTypeEnum.PRIVATE) {
      contacts.push(conversation.id);
    } else if (conversation.type !== ConversationTypeEnum.GROUP) {
      contacts.push(conversation.id);
    } else {
      conversations.push(conversation.id);
    }
  }
  // Inject synthetic Note to Self entry if query matches localized 'Note to Self'
  if (noteToSelf.indexOf(providedQuery.toLowerCase()) !== -1) {
    // ensure that we don't have duplicates in our results
    contacts = contacts.filter(id => id !== ourNumber);
    conversations = conversations.filter(id => id !== ourNumber);

    contacts.unshift(ourNumber);
  }

  return { conversations, contacts };
}

// Reducer

export const initialSearchState: SearchStateType = {
  query: '',
  conversations: [],
  contacts: [],
  messages: [],
  messagesLookup: {},
};

function getEmptyState(): SearchStateType {
  return initialSearchState;
}

export function reducer(state: SearchStateType | undefined, action: SEARCH_TYPES): SearchStateType {
  if (!state) {
    return getEmptyState();
  }

  if (action.type === 'SEARCH_CLEAR') {
    return getEmptyState();
  }

  if (action.type === 'SEARCH_UPDATE') {
    const { payload } = action;
    const { query } = payload;

    return {
      ...state,
      query,
    };
  }

  if (action.type === 'SEARCH_RESULTS_FULFILLED') {
    const { payload } = action;
    const { query, normalizedPhoneNumber, conversations, contacts, messages } = payload;
<<<<<<< HEAD

=======
>>>>>>> 975f1172
    // Reject if the associated query is not the most recent user-provided query
    if (state.query !== query) {
      return state;
    }

    return {
      ...state,
      query,
      normalizedPhoneNumber,
      conversations,
      contacts,
      messages,
    };
  }

  // if (action.type === 'CONVERSATIONS_REMOVE_ALL') {
  //   return getEmptyState();
  // }

  // if (action.type === openConversationExternal.name) {
  //   const { payload } = action;
  //   const { messageId } = payload;

  //   if (!messageId) {
  //     return state;
  //   }

  //   return {
  //     ...state,
  //     selectedMessage: messageId,
  //   };
  // }

  // if (action.type === 'MESSAGE_EXPIRED') {
  //   const { messages, messageLookup } = state;
  //   if (!messages.length) {
  //     return state;
  //   }

  //   const { payload } = action;
  //   const { messageId } = payload;

  //   return {
  //     ...state,
  //     messages: reject(messages, message => messageId === message.id),
  //     messageLookup: omit(messageLookup, ['id']),
  //   };
  // }

  return state;
}<|MERGE_RESOLUTION|>--- conflicted
+++ resolved
@@ -16,10 +16,6 @@
   // For conversations we store just the id, and pull conversation props in the selector
   conversations: Array<string>;
   contacts: Array<string>;
-<<<<<<< HEAD
-
-=======
->>>>>>> 975f1172
   messages?: Array<any>;
   messagesLookup?: any;
 };
@@ -285,10 +281,6 @@
   if (action.type === 'SEARCH_RESULTS_FULFILLED') {
     const { payload } = action;
     const { query, normalizedPhoneNumber, conversations, contacts, messages } = payload;
-<<<<<<< HEAD
-
-=======
->>>>>>> 975f1172
     // Reject if the associated query is not the most recent user-provided query
     if (state.query !== query) {
       return state;
