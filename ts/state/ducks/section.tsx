--- conflicted
+++ resolved
@@ -92,10 +92,7 @@
 
 export const initialSectionState: SectionStateType = {
   focusedSection: SectionType.Message,
-<<<<<<< HEAD
-=======
   focusedSettingsSection: undefined,
->>>>>>> 3ffc470c
   isAppFocused: false,
   overlayMode: undefined,
 };
