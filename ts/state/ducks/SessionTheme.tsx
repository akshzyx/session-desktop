import React from 'react';
// tslint:disable-next-line: no-import-side-effect no-submodule-imports
// import 'reset-css/reset.css';

import { DefaultTheme, ThemeProvider } from 'styled-components';

const white = '#ffffff';
const black = '#000000';
const warning = '#e7b100';
const destructive = '#ff453a';
const accentLightTheme = '#00e97b';
const accentDarkTheme = '#00f782';
<<<<<<< HEAD
const borderLightThemeColor = '#f1f1f1';
const borderDarkThemeColor = '#ffffff0F';
const borderHighContrastLightTheme = '#afafaf';
const borderHighContrastDarkTheme = '#484848';
const borderAvatarColor = '#00000059';
=======
const borderLightTheme = '#f1f1f1';
const borderDarkTheme = '#ffffff0F';
>>>>>>> a3edb995

const common = {
  fonts: {
    sessionFontDefault: 'Roboto',
    sessionFontAccent: 'Loor',
    sessionFontMono: 'SpaceMono',
    xs: '11px',
    sm: '13px',
    md: '15px',
    lg: '18px',
    xl: '24px',
  },
  margins: {
    xs: '5px',
    sm: '10px',
    md: '15px',
    lg: '20px',
  },
  animations: {
    defaultDuration: '0.25s',
  },
};

export const lightTheme: DefaultTheme = {
  common,
  colors: {
    accent: accentLightTheme,
    accentButton: black,
    warning: warning,
    destructive: destructive,
    cellBackground: '#fcfcfc',
    modalBackground: '#fcfcfc',
    fakeChatBubbleBackground: '#f5f5f5',
    // input
    inputBackground: '#8E8E93331F',
    // text
    textColor: black,
    textColorSubtle: `${black}99`,
    textColorSubtleNoOpacity: '#52514f',
    textColorOpposite: white,
    textHighlight: `${black}33`,
    textAccent: '#00c769',
    // inbox
    inboxBackground: white,
    // buttons
    backgroundPrimary: '#272726',
    foregroundPrimary: white,
    buttonGreen: '#272726',
    // conversation view
    composeViewBackground: '#fcfcfc',
    composeViewTextFieldBackground: '#ededed',
    receivedMessageBackground: '#f5f5f5',
    sentMessageBackground: accentLightTheme,
    receivedMessageText: black,
    sentMessageText: black,
    sessionShadow: `0 0 4px 0 ${black}5E`,
    sessionShadowColor: `${black}5E`,
    // left pane
    conversationList: white,
    conversationItemHasUnread: '#fcfcfc',
    conversationItemSelected: '#f0f0f0',
    clickableHovered: '#dfdfdf',
    sessionBorder: `1px solid ${borderLightThemeColor}`,
    sessionBorderColor: borderLightThemeColor,
    sessionBorderHighContrast: `1px solid ${borderHighContrastLightTheme}`,
    sessionUnreadBorder: `4px solid ${accentLightTheme}`,
    leftpaneOverlayBackground: white,
    recoveryPhraseBannerBackground: white,
    // scrollbars
    scrollBarTrack: '#fcfcfc',
    scrollBarThumb: '#474646',
    // pill divider:
    pillDividerColor: `${black}1A`,
    pillDividerTextColor: '#555555',
    // context menu
    contextMenuBackground: '#f5f5f5',
    filterSessionText: 'brightness(0) saturate(100%)',
    lastSeenIndicatorColor: '#62656a',
    lastSeenIndicatorTextColor: '#070c14',
    quoteBottomBarBackground: '#f0f0f0',
  },
};

export const darkTheme = {
  common,
  colors: {
    accent: accentDarkTheme,
    accentButton: accentDarkTheme,
    warning: warning,
    destructive: destructive,
    cellBackground: '#1b1b1b',
    modalBackground: '#101011',
    fakeChatBubbleBackground: '#212121',
    // input
    inputBackground: '#8e8e931F',
    // text
    textColor: white,
    textColorSubtle: `${white}99`,
    textColorSubtleNoOpacity: '#7f7d7d',
    textColorOpposite: black,
    textHighlight: `${accentDarkTheme}99`,
    textAccent: accentDarkTheme,
    // inbox
    inboxBackground: 'linear-gradient(180deg, #171717 0%, #121212 100%)',
    // buttons
    backgroundPrimary: '#474646',
    foregroundPrimary: white,
    buttonGreen: accentDarkTheme,
    // conversation view
    composeViewBackground: '#1b1b1b',
    composeViewTextFieldBackground: '#141414',
    receivedMessageBackground: '#222325',
    sentMessageBackground: '#3f4146',
    receivedMessageText: white,
    sentMessageText: white,
    sessionShadow: `0 0 4px 0 ${white}33`,
    sessionShadowColor: `${white}33`,
    // left pane
    conversationList: '#1b1b1b',
    conversationItemHasUnread: '#2c2c2c',
    conversationItemSelected: '#404040',
    clickableHovered: '#414347',
    sessionBorder: `1px solid ${borderDarkThemeColor}`,
    sessionBorderColor: borderDarkThemeColor,
    sessionBorderHighContrast: `1px solid ${borderHighContrastDarkTheme}`,
    sessionUnreadBorder: `4px solid ${accentDarkTheme}`,
    leftpaneOverlayBackground: 'linear-gradient(180deg, #171717 0%, #121212 100%)',
    recoveryPhraseBannerBackground: '#1f1f1f',
    // scrollbars
    scrollBarTrack: '#1b1b1b',
    scrollBarThumb: '#474646',
    // pill divider:
    pillDividerColor: '#353535',
    pillDividerTextColor: '#a0a0a0',
    // context menu
    contextMenuBackground: '#212121',
    filterSessionText: 'none',
    lastSeenIndicatorColor: '#353535',
    lastSeenIndicatorTextColor: '#a8a9aa',
    quoteBottomBarBackground: '#404040',
  },
};

export const inversedTheme = (theme: DefaultTheme): DefaultTheme => {
  return {
    colors: {
      ...theme.colors,
      textColor: theme.colors.textColorOpposite,
      textColorOpposite: theme.colors.textColor,
    },
    common: theme.common,
  };
};

export const SessionTheme = ({ children, theme }: { children: any; theme: DefaultTheme }) => (
  <ThemeProvider theme={theme}>{children}</ThemeProvider>
);<|MERGE_RESOLUTION|>--- conflicted
+++ resolved
@@ -10,16 +10,13 @@
 const destructive = '#ff453a';
 const accentLightTheme = '#00e97b';
 const accentDarkTheme = '#00f782';
-<<<<<<< HEAD
 const borderLightThemeColor = '#f1f1f1';
 const borderDarkThemeColor = '#ffffff0F';
 const borderHighContrastLightTheme = '#afafaf';
 const borderHighContrastDarkTheme = '#484848';
 const borderAvatarColor = '#00000059';
-=======
 const borderLightTheme = '#f1f1f1';
 const borderDarkTheme = '#ffffff0F';
->>>>>>> a3edb995
 
 const common = {
   fonts: {
