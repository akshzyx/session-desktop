--- conflicted
+++ resolved
@@ -32,14 +32,10 @@
   toSqliteBoolean,
 } from '../database_utility';
 
-<<<<<<< HEAD
 import { getIdentityKeys, sqlNode } from '../sql';
+import { FEATURE_RELEASE_TIMESTAMPS } from '../../session/constants';
 
 const hasDebugEnvVariable = Boolean(process.env.SESSION_DEBUG);
-=======
-import { sqlNode } from '../sql';
-import { FEATURE_RELEASE_TIMESTAMPS } from '../../session/constants';
->>>>>>> 992d3d34
 
 // tslint:disable: no-console quotemark one-variable-per-declaration no-unused-expression
 
@@ -104,10 +100,8 @@
   updateToSessionSchemaVersion28,
   updateToSessionSchemaVersion29,
   updateToSessionSchemaVersion30,
-<<<<<<< HEAD
   updateToSessionSchemaVersion31,
-=======
->>>>>>> 992d3d34
+  updateToSessionSchemaVersion32,
 ];
 
 function updateToSessionSchemaVersion1(currentVersion: number, db: BetterSqlite3.Database) {
@@ -1219,7 +1213,6 @@
   console.log(`updateToSessionSchemaVersion${targetVersion}: success!`);
 }
 
-<<<<<<< HEAD
 function insertContactIntoContactWrapper(
   contact: any,
   blockedNumbers: Array<string>,
@@ -1464,8 +1457,6 @@
   }
 }
 
-=======
->>>>>>> 992d3d34
 function updateToSessionSchemaVersion30(currentVersion: number, db: BetterSqlite3.Database) {
   const targetVersion = 30;
   if (currentVersion >= targetVersion) {
@@ -1473,7 +1464,6 @@
   }
 
   console.log(`updateToSessionSchemaVersion${targetVersion}: starting...`);
-<<<<<<< HEAD
   /**
    * Make all the changes required to the database structure to handle the user configs, in the next migration.
    * I made two migrations because it was easier to separate
@@ -1844,11 +1834,13 @@
   })();
 }
 
-export function printTableColumns(table: string, db: BetterSqlite3.Database) {
-  console.info(db.pragma(`table_info('${table}');`));
-}
-=======
-
+function updateToSessionSchemaVersion32(currentVersion: number, db: BetterSqlite3.Database) {
+  const targetVersion = 32;
+  if (currentVersion >= targetVersion) {
+    return;
+  }
+
+  console.log(`updateToSessionSchemaVersion${targetVersion}: starting...`);
   db.transaction(() => {
     // Conversation changes
     db.prepare(
@@ -1896,17 +1888,9 @@
     //  db.exec(
     //    `ALTER TABLE ${MESSAGES_TABLE} RENAME COLUMN expireTimer TO expirationTimer;`
     //  );
-
-    writeSessionSchemaVersion(targetVersion, db);
-  })();
-
-  console.log(`updateToSessionSchemaVersion${targetVersion}: success!`);
-}
-
-// function printTableColumns(table: string, db: BetterSqlite3.Database) {
-//   console.info(db.pragma(`table_info('${table}');`));
-// }
->>>>>>> 992d3d34
+    writeSessionSchemaVersion(targetVersion, db);
+  })();
+}
 
 function writeSessionSchemaVersion(newVersion: number, db: BetterSqlite3.Database) {
   db.prepare(
