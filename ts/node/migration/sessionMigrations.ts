/* eslint-disable no-unused-expressions */
import * as BetterSqlite3 from '@signalapp/better-sqlite3';
import {
  ContactsConfigWrapperNode,
  ConvoInfoVolatileWrapperNode,
  UserConfigWrapperNode,
  UserGroupsWrapperNode,
} from 'libsession_util_nodejs';
import { compact, isArray, isEmpty, isNil, isString, map, pick } from 'lodash';
import {
  CONVERSATION_PRIORITIES,
  ConversationAttributes,
} from '../../models/conversationAttributes';
import { fromHexToArray } from '../../session/utils/String';
<<<<<<< HEAD
import {
  CONFIG_DUMP_TABLE,
  ConfigDumpRow,
  getCommunityInfoFromDBValues,
  getContactInfoFromDBValues,
  getLegacyGroupInfoFromDBValues,
  toFixedUint8ArrayOfLength,
} from '../../types/sqlSharedTypes';
=======
import { CONFIG_DUMP_TABLE } from '../../types/sqlSharedTypes';
>>>>>>> 5f53a44f
import {
  CLOSED_GROUP_V2_KEY_PAIRS_TABLE,
  CONVERSATIONS_TABLE,
  GUARD_NODE_TABLE,
  LAST_HASHES_TABLE,
  MESSAGES_TABLE,
  NODES_FOR_PUBKEY_TABLE,
  OPEN_GROUP_ROOMS_V2_TABLE,
  dropFtsAndTriggers,
  objectToJSON,
  rebuildFtsTable,
} from '../database_utility';

import { SettingsKey } from '../../data/settings-key';
import { sleepFor } from '../../session/utils/Promise';
<<<<<<< HEAD
import { getIdentityKeys, sqlNode } from '../sql';

const hasDebugEnvVariable = Boolean(process.env.SESSION_DEBUG);
=======
import { sqlNode } from '../sql';
import MIGRATION_HELPERS from './helpers';
import {
  getBlockedNumbersDuringMigration,
  getLoggedInUserConvoDuringMigration,
  hasDebugEnvVariable,
} from './utils';
>>>>>>> 5f53a44f

// eslint:disable: quotemark one-variable-per-declaration no-unused-expression

function getSessionSchemaVersion(db: BetterSqlite3.Database) {
  const result = db
    .prepare(
      `
      SELECT MAX(version) as version FROM loki_schema;
      `
    )
    .get();
  if (!result || !result.version) {
    return 0;
  }
  return result.version;
}

function createSessionSchemaTable(db: BetterSqlite3.Database) {
  db.transaction(() => {
    db.exec(`
      CREATE TABLE loki_schema(
        id INTEGER NOT NULL PRIMARY KEY AUTOINCREMENT,
        version INTEGER
      );
      INSERT INTO loki_schema (
        version
      ) values (
        0
      );
      `);
  })();
}

const LOKI_SCHEMA_VERSIONS = [
  updateToSessionSchemaVersion1,
  updateToSessionSchemaVersion2,
  updateToSessionSchemaVersion3,
  updateToSessionSchemaVersion4,
  updateToSessionSchemaVersion5,
  updateToSessionSchemaVersion6,
  updateToSessionSchemaVersion7,
  updateToSessionSchemaVersion8,
  updateToSessionSchemaVersion9,
  updateToSessionSchemaVersion10,
  updateToSessionSchemaVersion11,
  updateToSessionSchemaVersion12,
  updateToSessionSchemaVersion13,
  updateToSessionSchemaVersion14,
  updateToSessionSchemaVersion15,
  updateToSessionSchemaVersion16,
  updateToSessionSchemaVersion17,
  updateToSessionSchemaVersion18,
  updateToSessionSchemaVersion19,
  updateToSessionSchemaVersion20,
  updateToSessionSchemaVersion21,
  updateToSessionSchemaVersion22,
  updateToSessionSchemaVersion23,
  updateToSessionSchemaVersion24,
  updateToSessionSchemaVersion25,
  updateToSessionSchemaVersion26,
  updateToSessionSchemaVersion27,
  updateToSessionSchemaVersion28,
  updateToSessionSchemaVersion29,
  updateToSessionSchemaVersion30,
  updateToSessionSchemaVersion31,
  updateToSessionSchemaVersion32,
  updateToSessionSchemaVersion33,
  updateToSessionSchemaVersion34,
];

function updateToSessionSchemaVersion1(currentVersion: number, db: BetterSqlite3.Database) {
  const targetVersion = 1;
  if (currentVersion >= targetVersion) {
    return;
  }
  console.log(`updateToSessionSchemaVersion${targetVersion}: starting...`);
  db.transaction(() => {
    db.exec(`
      ALTER TABLE ${MESSAGES_TABLE}
      ADD COLUMN serverId INTEGER;

      CREATE TABLE servers(
        serverUrl STRING PRIMARY KEY ASC,
        token TEXT
      );
      `);
    writeSessionSchemaVersion(targetVersion, db);
  })();

  console.log(`updateToSessionSchemaVersion${targetVersion}: success!`);
}

function updateToSessionSchemaVersion2(currentVersion: number, db: BetterSqlite3.Database) {
  const targetVersion = 2;

  if (currentVersion >= targetVersion) {
    return;
  }
  console.log(`updateToSessionSchemaVersion${targetVersion}: starting...`);

  db.transaction(() => {
    db.exec(`
      CREATE TABLE pairingAuthorisations(
        id INTEGER NOT NULL PRIMARY KEY AUTOINCREMENT,
        primaryDevicePubKey VARCHAR(255),
        secondaryDevicePubKey VARCHAR(255),
        isGranted BOOLEAN,
        json TEXT,
        UNIQUE(primaryDevicePubKey, secondaryDevicePubKey)
      );
      `);
    writeSessionSchemaVersion(targetVersion, db);
  })();
  console.log(`updateToSessionSchemaVersion${targetVersion}: success!`);
}

function updateToSessionSchemaVersion3(currentVersion: number, db: BetterSqlite3.Database) {
  const targetVersion = 3;

  if (currentVersion >= targetVersion) {
    return;
  }

  console.log(`updateToSessionSchemaVersion${targetVersion}: starting...`);

  db.transaction(() => {
    db.exec(`
      CREATE TABLE ${GUARD_NODE_TABLE}(
        id INTEGER NOT NULL PRIMARY KEY AUTOINCREMENT,
        ed25519PubKey VARCHAR(64)
      );
      `);
    writeSessionSchemaVersion(targetVersion, db);
  })();

  console.log(`updateToSessionSchemaVersion${targetVersion}: success!`);
}

function updateToSessionSchemaVersion4(currentVersion: number, db: BetterSqlite3.Database) {
  const targetVersion = 4;
  if (currentVersion >= targetVersion) {
    return;
  }

  console.log(`updateToSessionSchemaVersion${targetVersion}: starting...`);

  db.transaction(() => {
    db.exec(`
      DROP TABLE ${LAST_HASHES_TABLE};
      CREATE TABLE ${LAST_HASHES_TABLE}(
        id TEXT,
        snode TEXT,
        hash TEXT,
        expiresAt INTEGER,
        PRIMARY KEY (id, snode)
      );
      -- Add senderIdentity field to unprocessed needed for medium size groups
      ALTER TABLE unprocessed ADD senderIdentity TEXT;
      `);
    writeSessionSchemaVersion(targetVersion, db);
  })();
  console.log(`updateToSessionSchemaVersion${targetVersion}: success!`);
}

function updateToSessionSchemaVersion5(currentVersion: number, db: BetterSqlite3.Database) {
  const targetVersion = 5;
  if (currentVersion >= targetVersion) {
    return;
  }

  console.log(`updateToSessionSchemaVersion${targetVersion}: starting...`);

  db.transaction(() => {
    db.exec(`
      CREATE TABLE ${NODES_FOR_PUBKEY_TABLE} (
        pubkey TEXT PRIMARY KEY,
        json TEXT
      );

      `);
    writeSessionSchemaVersion(targetVersion, db);
  })();
  console.log(`updateToSessionSchemaVersion${targetVersion}: success!`);
}

function updateToSessionSchemaVersion6(currentVersion: number, db: BetterSqlite3.Database) {
  const targetVersion = 6;
  if (currentVersion >= targetVersion) {
    return;
  }

  console.log(`updateToSessionSchemaVersion${targetVersion}: starting...`);

  db.transaction(() => {
    db.exec(`
      -- Remove RSS Feed conversations
      DELETE FROM ${CONVERSATIONS_TABLE} WHERE
      type = 'group' AND
      id LIKE 'rss://%';

      `);
    writeSessionSchemaVersion(targetVersion, db);
  })();
  console.log(`updateToSessionSchemaVersion${targetVersion}: success!`);
}

function updateToSessionSchemaVersion7(currentVersion: number, db: BetterSqlite3.Database) {
  const targetVersion = 7;
  if (currentVersion >= targetVersion) {
    return;
  }

  console.log(`updateToSessionSchemaVersion${targetVersion}: starting...`);

  db.transaction(() => {
    db.exec(`
      -- Remove multi device data

      DELETE FROM pairingAuthorisations;
      `);
    writeSessionSchemaVersion(targetVersion, db);
  })();
  console.log(`updateToSessionSchemaVersion${targetVersion}: success!`);
}

function updateToSessionSchemaVersion8(currentVersion: number, db: BetterSqlite3.Database) {
  const targetVersion = 8;
  if (currentVersion >= targetVersion) {
    return;
  }
  console.log(`updateToSessionSchemaVersion${targetVersion}: starting...`);

  db.transaction(() => {
    db.exec(`

      ALTER TABLE ${MESSAGES_TABLE}
      ADD COLUMN serverTimestamp INTEGER;
      `);
    writeSessionSchemaVersion(targetVersion, db);
  })();
  console.log(`updateToSessionSchemaVersion${targetVersion}: success!`);
}

function updateToSessionSchemaVersion9(currentVersion: number, db: BetterSqlite3.Database) {
  const targetVersion = 9;
  if (currentVersion >= targetVersion) {
    return;
  }

  console.log(`updateToSessionSchemaVersion${targetVersion}: starting...`);
  db.transaction(() => {
    const rows = db
      .prepare(
        `SELECT * FROM ${CONVERSATIONS_TABLE} WHERE
        type = 'group' AND
        id LIKE '__textsecure_group__!%';
      `
      )
      .all();

    const conversationIdRows = db
      .prepare(`SELECT id FROM ${CONVERSATIONS_TABLE} ORDER BY id ASC;`)
      .all();

    const allOldConversationIds = map(conversationIdRows, row => row.id);
    rows.forEach(o => {
      const oldId = o.id;
      const newId = oldId.replace('__textsecure_group__!', '');
      console.log(`migrating conversation, ${oldId} to ${newId}`);

      if (allOldConversationIds.includes(newId)) {
        console.log(
          'Found a duplicate conversation after prefix removing. We need to take care of it'
        );
        // We have another conversation with the same future name.
        // We decided to keep only the conversation with the higher number of messages
        const countMessagesOld = sqlNode.getMessagesCountByConversation(oldId, db);
        const countMessagesNew = sqlNode.getMessagesCountByConversation(newId, db);

        console.log(`countMessagesOld: ${countMessagesOld}, countMessagesNew: ${countMessagesNew}`);

        const deleteId = countMessagesOld > countMessagesNew ? newId : oldId;
        db.prepare(`DELETE FROM ${CONVERSATIONS_TABLE} WHERE id = $deleteId;`).run({ deleteId });
      }

      const morphedObject = {
        ...o,
        id: newId,
      };

      db.prepare(
        `UPDATE ${CONVERSATIONS_TABLE} SET
          id = $newId,
          json = $json
          WHERE id = $oldId;`
      ).run({
        newId,
        json: objectToJSON(morphedObject),
        oldId,
      });
    });

    writeSessionSchemaVersion(targetVersion, db);
  })();

  console.log(`updateToSessionSchemaVersion${targetVersion}: success!`);
}

function updateToSessionSchemaVersion10(currentVersion: number, db: BetterSqlite3.Database) {
  const targetVersion = 10;
  if (currentVersion >= targetVersion) {
    return;
  }
  console.log(`updateToSessionSchemaVersion${targetVersion}: starting...`);

  db.transaction(() => {
    db.exec(`
      CREATE TABLE ${CLOSED_GROUP_V2_KEY_PAIRS_TABLE} (
        id INTEGER NOT NULL PRIMARY KEY AUTOINCREMENT,
        groupPublicKey TEXT,
        timestamp NUMBER,
        json TEXT
      );

      `);
    writeSessionSchemaVersion(targetVersion, db);
  })();
  console.log(`updateToSessionSchemaVersion${targetVersion}: success!`);
}

function updateToSessionSchemaVersion11(currentVersion: number, db: BetterSqlite3.Database) {
  const targetVersion = 11;
  if (currentVersion >= targetVersion) {
    return;
  }
  console.log(`updateToSessionSchemaVersion${targetVersion}: starting...`);

  function remove05PrefixFromStringIfNeeded(str: string) {
    if (str.length === 66 && str.startsWith('05')) {
      return str.substr(2);
    }
    return str;
  }

  db.transaction(() => {
    // the migration is called only once, so all current groups not being open groups are v1 closed group.
    const allClosedGroupV1Ids = db
      .prepare(
        `SELECT id FROM ${CONVERSATIONS_TABLE} WHERE
        type = 'group' AND
        id NOT LIKE 'publicChat:%';`
      )
      .all()
      .map(m => m.id) as Array<string>;

    allClosedGroupV1Ids.forEach(groupV1Id => {
      try {
        console.log('Migrating closed group v1 to v2: pubkey', groupV1Id);
        const groupV1IdentityKey = sqlNode.getIdentityKeyById(groupV1Id, db);
        if (!groupV1IdentityKey) {
          return;
        }
        const encryptionPubKeyWithoutPrefix = remove05PrefixFromStringIfNeeded(
          groupV1IdentityKey.id
        );

        // Note:
        // this is what we get from getIdentityKeyById:
        //   {
        //     id: string;
        //     secretKey?: string;
        //   }

        // and this is what we want saved in db:
        //   {
        //    publicHex: string; // without prefix
        //    privateHex: string;
        //   }
        const keyPair = {
          publicHex: encryptionPubKeyWithoutPrefix,
          privateHex: groupV1IdentityKey.secretKey,
        };
        sqlNode.addClosedGroupEncryptionKeyPair(groupV1Id, keyPair, db);
      } catch (e) {
        console.error(e);
      }
    });
    writeSessionSchemaVersion(targetVersion, db);
  })();
  console.log(`updateToSessionSchemaVersion${targetVersion}: success!`);
}

function updateToSessionSchemaVersion12(currentVersion: number, db: BetterSqlite3.Database) {
  const targetVersion = 12;
  if (currentVersion >= targetVersion) {
    return;
  }
  console.log(`updateToSessionSchemaVersion${targetVersion}: starting...`);

  db.transaction(() => {
    db.exec(`
      CREATE TABLE ${OPEN_GROUP_ROOMS_V2_TABLE} (
        serverUrl TEXT NOT NULL,
        roomId TEXT NOT NULL,
        conversationId TEXT,
        json TEXT,
        PRIMARY KEY (serverUrl, roomId)
      );

      `);
    writeSessionSchemaVersion(targetVersion, db);
  })();
  console.log(`updateToSessionSchemaVersion${targetVersion}: success!`);
}

function updateToSessionSchemaVersion13(currentVersion: number, db: BetterSqlite3.Database) {
  const targetVersion = 13;
  if (currentVersion >= targetVersion) {
    return;
  }
  console.log(`updateToSessionSchemaVersion${targetVersion}: starting...`);

  // Clear any already deleted db entries.
  // secure_delete = ON will make sure next deleted entries are overwritten with 0 right away
  db.transaction(() => {
    db.pragma('secure_delete = ON');
    writeSessionSchemaVersion(targetVersion, db);
  })();
  console.log(`updateToSessionSchemaVersion${targetVersion}: success!`);
}

function updateToSessionSchemaVersion14(currentVersion: number, db: BetterSqlite3.Database) {
  const targetVersion = 14;
  if (currentVersion >= targetVersion) {
    return;
  }
  console.log(`updateToSessionSchemaVersion${targetVersion}: starting...`);

  db.transaction(() => {
    db.exec(`
      DROP TABLE IF EXISTS servers;
      DROP TABLE IF EXISTS sessions;
      DROP TABLE IF EXISTS preKeys;
      DROP TABLE IF EXISTS contactPreKeys;
      DROP TABLE IF EXISTS contactSignedPreKeys;
      DROP TABLE IF EXISTS signedPreKeys;
      DROP TABLE IF EXISTS senderKeys;
      `);
    writeSessionSchemaVersion(targetVersion, db);
  })();
  console.log(`updateToSessionSchemaVersion${targetVersion}: success!`);
}

function updateToSessionSchemaVersion15(currentVersion: number, db: BetterSqlite3.Database) {
  const targetVersion = 15;
  if (currentVersion >= targetVersion) {
    return;
  }
  console.log(`updateToSessionSchemaVersion${targetVersion}: starting...`);

  db.transaction(() => {
    db.exec(`
        DROP TABLE pairingAuthorisations;
        DROP TRIGGER IF EXISTS messages_on_delete;
        DROP TRIGGER IF EXISTS messages_on_update;
      `);

    writeSessionSchemaVersion(targetVersion, db);
  })();
  console.log(`updateToSessionSchemaVersion${targetVersion}: success!`);
}

function updateToSessionSchemaVersion16(currentVersion: number, db: BetterSqlite3.Database) {
  const targetVersion = 16;
  if (currentVersion >= targetVersion) {
    return;
  }
  console.log(`updateToSessionSchemaVersion${targetVersion}: starting...`);

  db.transaction(() => {
    db.exec(`
        ALTER TABLE ${MESSAGES_TABLE} ADD COLUMN serverHash TEXT;
        ALTER TABLE ${MESSAGES_TABLE} ADD COLUMN isDeleted BOOLEAN;

        CREATE INDEX messages_serverHash ON ${MESSAGES_TABLE} (
          serverHash
        ) WHERE serverHash IS NOT NULL;

        CREATE INDEX messages_isDeleted ON ${MESSAGES_TABLE} (
          isDeleted
        ) WHERE isDeleted IS NOT NULL;

        ALTER TABLE unprocessed ADD serverHash TEXT;
        CREATE INDEX messages_messageHash ON unprocessed (
          serverHash
        ) WHERE serverHash IS NOT NULL;
      `);

    writeSessionSchemaVersion(targetVersion, db);
  })();
  console.log(`updateToSessionSchemaVersion${targetVersion}: success!`);
}

function updateToSessionSchemaVersion17(currentVersion: number, db: BetterSqlite3.Database) {
  const targetVersion = 17;
  if (currentVersion >= targetVersion) {
    return;
  }
  console.log(`updateToSessionSchemaVersion${targetVersion}: starting...`);

  db.transaction(() => {
    db.exec(`
        UPDATE ${CONVERSATIONS_TABLE} SET
        json = json_set(json, '$.isApproved', 1)
      `);
    // remove the moderators field. As it was only used for opengroups a long time ago and whatever is there is probably unused
    db.exec(`
        UPDATE ${CONVERSATIONS_TABLE} SET
        json = json_remove(json, '$.moderators', '$.dataMessage', '$.accessKey', '$.profileSharing', '$.sessionRestoreSeen')
      `);
    writeSessionSchemaVersion(targetVersion, db);
  })();
  console.log(`updateToSessionSchemaVersion${targetVersion}: success!`);
}

function updateToSessionSchemaVersion18(currentVersion: number, db: BetterSqlite3.Database) {
  const targetVersion = 18;
  if (currentVersion >= targetVersion) {
    return;
  }
  console.log(`updateToSessionSchemaVersion${targetVersion}: starting...`);

  // Dropping all pre-existing schema relating to message searching.
  // Recreating the full text search and related triggers

  db.transaction(() => {
    dropFtsAndTriggers(db);
    rebuildFtsTable(db);
    writeSessionSchemaVersion(targetVersion, db);
  })();
  console.log(`updateToSessionSchemaVersion${targetVersion}: success!`);
}

function updateToSessionSchemaVersion19(currentVersion: number, db: BetterSqlite3.Database) {
  const targetVersion = 19;
  if (currentVersion >= targetVersion) {
    return;
  }
  console.log(`updateToSessionSchemaVersion${targetVersion}: starting...`);

  db.transaction(() => {
    db.exec(`
        DROP INDEX messages_schemaVersion;
        ALTER TABLE ${MESSAGES_TABLE} DROP COLUMN schemaVersion;
      `);
    writeSessionSchemaVersion(targetVersion, db);
  })();

  console.log(`updateToSessionSchemaVersion${targetVersion}: success!`);
}

function updateToSessionSchemaVersion20(currentVersion: number, db: BetterSqlite3.Database) {
  const targetVersion = 20;
  if (currentVersion >= targetVersion) {
    return;
  }
  console.log(`updateToSessionSchemaVersion${targetVersion}: starting...`);

  db.transaction(() => {
    // First we want to drop the column friendRequestStatus if it is there, otherwise the transaction fails
    const rows = db.pragma(`table_info(${CONVERSATIONS_TABLE});`);
    if (rows.some((m: any) => m.name === 'friendRequestStatus')) {
      console.info('found column friendRequestStatus. Dropping it');
      db.exec(`ALTER TABLE ${CONVERSATIONS_TABLE} DROP COLUMN friendRequestStatus;`);
    }
    // disable those updates as sqlNode.saveConversation will break if called without the right type of arguments.
    // and when called during a migration we won't have the expected arguments. Plus, this migration is almost a year old already

    // looking for all private conversations, with a nickname set
    // const rowsToUpdate = db
    //   .prepare(
    //     `SELECT * FROM ${CONVERSATIONS_TABLE} WHERE type = 'private' AND (name IS NULL or name = '') AND json_extract(json, '$.nickname') <> '';`
    //   )
    //   .all();

    // (rowsToUpdate || []).forEach(r => {
    //   const obj = jsonToObject(r.json);

    //   // obj.profile.displayName is the display as this user set it.
    //   if (obj?.nickname?.length && obj?.profile?.displayName?.length) {
    //     // this one has a nickname set, but name is unset, set it to the displayName in the lokiProfile if it's exisitng
    //     obj.name = obj.profile.displayName;
    //     sqlNode.saveConversation(obj as ConversationAttributes, db);
    //   }
    // });
    writeSessionSchemaVersion(targetVersion, db);
  });
  console.log(`updateToSessionSchemaVersion${targetVersion}: success!`);
}

function updateToSessionSchemaVersion21(currentVersion: number, db: BetterSqlite3.Database) {
  const targetVersion = 21;
  if (currentVersion >= targetVersion) {
    return;
  }
  console.log(`updateToSessionSchemaVersion${targetVersion}: starting...`);

  db.transaction(() => {
    db.exec(`
          UPDATE ${CONVERSATIONS_TABLE} SET
          json = json_set(json, '$.didApproveMe', 1, '$.isApproved', 1)
          WHERE type = 'private';
        `);

    writeSessionSchemaVersion(targetVersion, db);
  })();
  console.log(`updateToSessionSchemaVersion${targetVersion}: success!`);
}

function updateToSessionSchemaVersion22(currentVersion: number, db: BetterSqlite3.Database) {
  const targetVersion = 22;
  if (currentVersion >= targetVersion) {
    return;
  }
  console.log(`updateToSessionSchemaVersion${targetVersion}: starting...`);

  db.transaction(() => {
    db.exec(`DROP INDEX messages_duplicate_check;`);

    db.exec(`
      ALTER TABLE ${MESSAGES_TABLE} DROP sourceDevice;
      `);
    db.exec(`
      ALTER TABLE unprocessed DROP sourceDevice;
      `);
    db.exec(`
      CREATE INDEX messages_duplicate_check ON ${MESSAGES_TABLE} (
        source,
        sent_at
      );
      `);

    dropFtsAndTriggers(db);
    // we also want to remove the read_by it could have 20 times the same value set in the array
    // we do this once, and updated the code to not allow multiple entries in read_by as we do not care about multiple entries
    // (read_by is only used in private chats)
    db.exec(`
          UPDATE ${MESSAGES_TABLE} SET
          json = json_remove(json, '$.schemaVersion', '$.recipients', '$.decrypted_at', '$.sourceDevice', '$.read_by')
        `);
    rebuildFtsTable(db);
    writeSessionSchemaVersion(targetVersion, db);
  })();
  console.log(`updateToSessionSchemaVersion${targetVersion}: success!`);
}

function updateToSessionSchemaVersion23(currentVersion: number, db: BetterSqlite3.Database) {
  const targetVersion = 23;
  if (currentVersion >= targetVersion) {
    return;
  }
  console.log(`updateToSessionSchemaVersion${targetVersion}: starting...`);

  db.transaction(() => {
    db.exec(
      `
        ALTER TABLE ${LAST_HASHES_TABLE} RENAME TO ${LAST_HASHES_TABLE}_old;
        CREATE TABLE ${LAST_HASHES_TABLE}(
          id TEXT,
          snode TEXT,
          hash TEXT,
          expiresAt INTEGER,
          namespace INTEGER NOT NULL DEFAULT 0,
          PRIMARY KEY (id, snode, namespace)
        );`
    );

    db.exec(
      `INSERT INTO ${LAST_HASHES_TABLE}(id, snode, hash, expiresAt) SELECT id, snode, hash, expiresAt FROM ${LAST_HASHES_TABLE}_old;`
    );
    db.exec(`DROP TABLE ${LAST_HASHES_TABLE}_old;`);

    writeSessionSchemaVersion(targetVersion, db);
  })();
  console.log(`updateToSessionSchemaVersion${targetVersion}: success!`);
}

function updateToSessionSchemaVersion24(currentVersion: number, db: BetterSqlite3.Database) {
  const targetVersion = 24;
  if (currentVersion >= targetVersion) {
    return;
  }
  console.log(`updateToSessionSchemaVersion${targetVersion}: starting...`);

  db.transaction(() => {
    // it's unlikely there is still a publicChat v1 convo in the db, but run this in a migration to be 100% sure (previously, run on app start instead)
    db.prepare(
      `DELETE FROM ${CONVERSATIONS_TABLE} WHERE
        type = 'group' AND
        id LIKE 'publicChat:1@%';`
    ).run();

    db.exec(`
         ALTER TABLE ${CONVERSATIONS_TABLE} ADD COLUMN zombies TEXT DEFAULT "[]";
         ALTER TABLE ${CONVERSATIONS_TABLE} ADD COLUMN left INTEGER;
         ALTER TABLE ${CONVERSATIONS_TABLE} ADD COLUMN expireTimer INTEGER;
         ALTER TABLE ${CONVERSATIONS_TABLE} ADD COLUMN mentionedUs INTEGER;
         ALTER TABLE ${CONVERSATIONS_TABLE} ADD COLUMN unreadCount INTEGER;
         ALTER TABLE ${CONVERSATIONS_TABLE} ADD COLUMN lastMessageStatus TEXT;
         ALTER TABLE ${CONVERSATIONS_TABLE} ADD COLUMN lastMessage TEXT;
         ALTER TABLE ${CONVERSATIONS_TABLE} ADD COLUMN lastJoinedTimestamp INTEGER;
         ALTER TABLE ${CONVERSATIONS_TABLE} ADD COLUMN groupAdmins TEXT DEFAULT "[]";
         ALTER TABLE ${CONVERSATIONS_TABLE} ADD COLUMN isKickedFromGroup INTEGER;
         ALTER TABLE ${CONVERSATIONS_TABLE} ADD COLUMN subscriberCount INTEGER;
         ALTER TABLE ${CONVERSATIONS_TABLE} ADD COLUMN is_medium_group INTEGER;

         ALTER TABLE ${CONVERSATIONS_TABLE} ADD COLUMN avatarPointer TEXT; -- this is the url of the avatar for that conversation
         ALTER TABLE ${CONVERSATIONS_TABLE} ADD COLUMN avatarHash TEXT; -- only used for opengroup avatar.
         ALTER TABLE ${CONVERSATIONS_TABLE} ADD COLUMN nickname TEXT;
         ALTER TABLE ${CONVERSATIONS_TABLE} ADD COLUMN profileKey TEXT;
         ALTER TABLE ${CONVERSATIONS_TABLE} ADD COLUMN triggerNotificationsFor TEXT DEFAULT "all";
         ALTER TABLE ${CONVERSATIONS_TABLE} ADD COLUMN isTrustedForAttachmentDownload INTEGER DEFAULT "FALSE";
         ALTER TABLE ${CONVERSATIONS_TABLE} ADD COLUMN isPinned INTEGER DEFAULT "FALSE";
         ALTER TABLE ${CONVERSATIONS_TABLE} ADD COLUMN isApproved INTEGER DEFAULT "FALSE";
         ALTER TABLE ${CONVERSATIONS_TABLE} ADD COLUMN didApproveMe INTEGER DEFAULT "FALSE";
         ALTER TABLE ${CONVERSATIONS_TABLE} ADD COLUMN avatarInProfile TEXT;
         ALTER TABLE ${CONVERSATIONS_TABLE} ADD COLUMN avatarPathInAvatar TEXT; -- this is very temporary, removed right below
         ALTER TABLE ${CONVERSATIONS_TABLE} ADD COLUMN displayNameInProfile TEXT;

         UPDATE ${CONVERSATIONS_TABLE} SET
          zombies = json_extract(json, '$.zombies'),
          members = json_extract(json, '$.members'),
          left = json_extract(json, '$.left'),
          expireTimer = json_extract(json, '$.expireTimer'),
          mentionedUs = json_extract(json, '$.mentionedUs'),
          unreadCount = json_extract(json, '$.unreadCount'),
          lastMessageStatus = json_extract(json, '$.lastMessageStatus'),
          lastMessage = json_extract(json, '$.lastMessage'),
          lastJoinedTimestamp = json_extract(json, '$.lastJoinedTimestamp'),
          groupAdmins = json_extract(json, '$.groupAdmins'),
          isKickedFromGroup = json_extract(json, '$.isKickedFromGroup'),
          subscriberCount = json_extract(json, '$.subscriberCount'),
          is_medium_group = json_extract(json, '$.is_medium_group'),
          avatarPointer = json_extract(json, '$.avatarPointer'),
          avatarHash = json_extract(json, '$.avatarHash'),
          nickname = json_extract(json, '$.nickname'),
          profileKey = json_extract(json, '$.profileKey'),
          triggerNotificationsFor = json_extract(json, '$.triggerNotificationsFor'),
          isTrustedForAttachmentDownload = json_extract(json, '$.isTrustedForAttachmentDownload'),
          isPinned = json_extract(json, '$.isPinned'),
          isApproved = json_extract(json, '$.isApproved'),
          didApproveMe = json_extract(json, '$.didApproveMe'),
          avatarInProfile = json_extract(json, '$.profile.avatar'),-- profile.avatar is no longer used. We rely on avatarInProfile only (for private chats and opengroups )
          avatarPathInAvatar = json_extract(json, '$.avatar.path'),-- this is very temporary
          displayNameInProfile =  json_extract(json, '$.profile.displayName');

          UPDATE ${CONVERSATIONS_TABLE} SET json = json_remove(json,
              '$.zombies',
              '$.members',
              '$.left',
              '$.expireTimer',
              '$.mentionedUs',
              '$.unreadCount',
              '$.lastMessageStatus',
              '$.lastJoinedTimestamp',
              '$.lastMessage',
              '$.groupAdmins',
              '$.isKickedFromGroup',
              '$.subscriberCount',
              '$.is_medium_group',
              '$.avatarPointer',
              '$.avatarHash',
              '$.nickname',
              '$.profileKey',
              '$.triggerNotificationsFor',
              '$.isTrustedForAttachmentDownload',
              '$.isPinned',
              '$.isApproved',
              '$.type',
              '$.version',
              '$.isMe',
              '$.didApproveMe',
              '$.active_at',
              '$.id',
              '$.moderators',
              '$.sessionRestoreSeen',
              '$.profileName',
              '$.timestamp',
              '$.profile',
              '$.name',
              '$.profileAvatar',
              '$.avatarPath
          ');

          ALTER TABLE ${CONVERSATIONS_TABLE} DROP COLUMN json;
          UPDATE ${CONVERSATIONS_TABLE} SET displayNameInProfile = name WHERE
          type = 'group' AND
          id NOT LIKE 'publicChat:%';

          ALTER TABLE ${CONVERSATIONS_TABLE} DROP COLUMN profileName;
          ALTER TABLE ${CONVERSATIONS_TABLE} DROP COLUMN name;

          -- we want to rely on avatarInProfile only, but it can be set either in avatarInProfile or in avatarPathInAvatar.
          -- make sure to override avatarInProfile with the value from avatarPathInAvatar if avatarInProfile is unset
          UPDATE ${CONVERSATIONS_TABLE} SET avatarInProfile = avatarPathInAvatar WHERE avatarInProfile IS NULL;
          ALTER TABLE ${CONVERSATIONS_TABLE} DROP COLUMN avatarPathInAvatar;

          CREATE INDEX conversation_nickname ON ${CONVERSATIONS_TABLE} (
            nickname
          );
          CREATE INDEX conversation_displayNameInProfile ON ${CONVERSATIONS_TABLE} (
            displayNameInProfile
          );

         `);

    writeSessionSchemaVersion(targetVersion, db);
  })();

  console.log(`updateToSessionSchemaVersion${targetVersion}: success!`);
}

function updateToSessionSchemaVersion25(currentVersion: number, db: BetterSqlite3.Database) {
  const targetVersion = 25;
  if (currentVersion >= targetVersion) {
    return;
  }
  console.log(`updateToSessionSchemaVersion${targetVersion}: starting...`);

  db.transaction(() => {
    // mark all conversation as read/write/upload capability to be true on migration.
    // the next batch poll will update them if needed
    db.exec(`
          ALTER TABLE ${CONVERSATIONS_TABLE} ADD COLUMN readCapability INTEGER DEFAULT 1;
          ALTER TABLE ${CONVERSATIONS_TABLE} ADD COLUMN writeCapability INTEGER DEFAULT 1;
          ALTER TABLE ${CONVERSATIONS_TABLE} ADD COLUMN uploadCapability INTEGER DEFAULT 1;
          ALTER TABLE ${CONVERSATIONS_TABLE} ADD COLUMN conversationIdOrigin TEXT;
          ALTER TABLE ${CONVERSATIONS_TABLE} DROP COLUMN avatarHash;
          ALTER TABLE ${CONVERSATIONS_TABLE} ADD COLUMN avatarImageId INTEGER;

          CREATE INDEX messages_convo_serverID ON ${MESSAGES_TABLE} (
            serverId,
            conversationId
          );
         `);

    writeSessionSchemaVersion(targetVersion, db);
  })();

  console.log(`updateToSessionSchemaVersion${targetVersion}: success!`);
}

function updateToSessionSchemaVersion26(currentVersion: number, db: BetterSqlite3.Database) {
  const targetVersion = 26;
  if (currentVersion >= targetVersion) {
    return;
  }
  console.log(`updateToSessionSchemaVersion${targetVersion}: starting...`);

  db.transaction(() => {
    db.exec(`
         ALTER TABLE ${CONVERSATIONS_TABLE} ADD COLUMN groupModerators TEXT DEFAULT "[]"; -- those are for sogs only (for closed groups we only need the groupAdmins)
         `);

    writeSessionSchemaVersion(targetVersion, db);
  })();

  console.log(`updateToSessionSchemaVersion${targetVersion}: success!`);
}

function updateToSessionSchemaVersion27(currentVersion: number, db: BetterSqlite3.Database) {
  const targetVersion = 27;
  if (currentVersion >= targetVersion) {
    return;
  }
  console.log(`updateToSessionSchemaVersion${targetVersion}: starting...`);
  const domainNameToUse = 'open.getsession.org';
  const urlToUse = `https://${domainNameToUse}`;

  const ipToRemove = '116.203.70.33';

  // defining these functions here as this is very specific to this migration and used in a few places
  function getNewConvoId(oldConvoId?: string) {
    if (!oldConvoId) {
      return null;
    }
    return oldConvoId
      ?.replace(`https://${ipToRemove}`, urlToUse)

      ?.replace(`http://${ipToRemove}`, urlToUse)
      ?.replace(ipToRemove, urlToUse);
  }

  function getAllOpenGroupV2Conversations(instance: BetterSqlite3.Database) {
    // first _ matches all opengroupv1 (they are completely removed in a migration now),
    // second _ force a second char to be there, so it can only be opengroupv2 convos

    const rows = instance
      .prepare(
        `SELECT * FROM ${CONVERSATIONS_TABLE} WHERE
        type = 'group' AND
        id LIKE 'publicChat:__%@%'
       ORDER BY id ASC;`
      )
      .all();

    return rows || [];
  }

  function getRoomIdFromConversationAttributes(attributes?: ConversationAttributes | null) {
    if (!attributes) {
      return null;
    }
    const indexSemiColon = attributes.id.indexOf(':');
    const indexAt = attributes.id.indexOf('@');
    if (indexSemiColon < 0 || indexAt < 0 || indexSemiColon >= indexAt) {
      return null;
    }
    const roomId = attributes.id.substring(indexSemiColon, indexAt);
    if (roomId.length <= 0) {
      return null;
    }
    return roomId;
  }

  db.transaction(() => {
    // First we want to drop the column friendRequestStatus if it is there, otherwise the transaction fails
    const rows = db.pragma(`table_info(${CONVERSATIONS_TABLE});`);
    if (rows.some((m: any) => m.name === 'friendRequestStatus')) {
      console.info('found column friendRequestStatus. Dropping it');
      db.exec(`ALTER TABLE ${CONVERSATIONS_TABLE} DROP COLUMN friendRequestStatus;`);
    }

    // We want to replace all the occurrences of the sogs server ip url (116.203.70.33 || http://116.203.70.33 || https://116.203.70.33) by its hostname: https://open.getsession.org
    // This includes change the conversationTable, the openGroupRooms tables and every single message associated with them.
    // Because the conversationId is used to link messages to conversation includes the ip/url in it...

    /**
     * First, remove duplicates for the v2 opengroup table, and replace the one without duplicates with their dns name syntax
     */

    // rooms to rename are: crypto, lokinet, oxen, session, session-updates
    const allSessionV2RoomsIp = sqlNode
      .getAllV2OpenGroupRooms(db)
      .filter(m => m.serverUrl.includes(ipToRemove));
    const allSessionV2RoomsDns = sqlNode
      .getAllV2OpenGroupRooms(db)
      .filter(m => m.serverUrl.includes(domainNameToUse));

    const duplicatesRoomsIpAndDns = allSessionV2RoomsIp.filter(ip =>
      allSessionV2RoomsDns.some(dns => dns.roomId === ip.roomId)
    );

    const withIpButNotDuplicateRoom = allSessionV2RoomsIp.filter(ip => {
      return !duplicatesRoomsIpAndDns.some(dns => dns.roomId === ip.roomId);
    });

    console.info(
      'allSessionV2RoomsIp',
      allSessionV2RoomsIp.map(m => pick(m, ['serverUrl', 'roomId']))
    );
    console.info(
      'allSessionV2RoomsDns',
      allSessionV2RoomsDns.map(m => pick(m, ['serverUrl', 'roomId']))
    );
    console.info(
      'duplicatesRoomsIpAndDns',
      duplicatesRoomsIpAndDns.map(m => pick(m, ['serverUrl', 'roomId']))
    );
    console.info(
      'withIpButNotDuplicateRoom',
      withIpButNotDuplicateRoom.map(m => pick(m, ['serverUrl', 'roomId']))
    );
    console.info(
      '========> before room update:',
      sqlNode
        .getAllV2OpenGroupRooms(db)
        .filter(m => m.serverUrl.includes(domainNameToUse) || m.serverUrl.includes(ipToRemove))
        .map(m => pick(m, ['conversationId', 'serverUrl', 'roomId']))
    );

    // for those with duplicates, delete the one with the IP as we want to rely on the one with the DNS only now
    // remove the ip ones completely which are duplicated.
    // Note: this also removes the ones not duplicated, but we are recreating them just below with `saveV2OpenGroupRoom`
    db.exec(`DELETE FROM ${OPEN_GROUP_ROOMS_V2_TABLE} WHERE serverUrl LIKE '%${ipToRemove}%';`);

    // for those without duplicates, override the value with the Domain Name
    withIpButNotDuplicateRoom.forEach(r => {
      const newConvoId = getNewConvoId(r.conversationId);
      if (!newConvoId) {
        return;
      }
      console.info(
        `withIpButNotDuplicateRoom: renaming room old:${r.conversationId} with saveV2OpenGroupRoom() new- conversationId:${newConvoId}: serverUrl:${urlToUse}`
      );
      sqlNode.saveV2OpenGroupRoom(
        {
          ...r,
          serverUrl: urlToUse,
          conversationId: newConvoId,
        },
        db
      );
    });

    console.info(
      '<======== after room update:',
      sqlNode
        .getAllV2OpenGroupRooms(db)
        .filter(m => m.serverUrl.includes(domainNameToUse) || m.serverUrl.includes(ipToRemove))
        .map(m => pick(m, ['conversationId', 'serverUrl', 'roomId']))
    );

    /**
     * Then, update the conversations table by doing the same thing
     */
    const allSessionV2ConvosIp = compact(
      getAllOpenGroupV2Conversations(db).filter(m => m?.id.includes(ipToRemove))
    );
    const allSessionV2ConvosDns = compact(
      getAllOpenGroupV2Conversations(db).filter(m => m?.id.includes(domainNameToUse))
    );

    const withIpButNotDuplicateConvo = allSessionV2ConvosIp.filter(ip => {
      const roomId = getRoomIdFromConversationAttributes(ip);
      if (!roomId) {
        return false;
      }

      return !allSessionV2ConvosDns.some(dns => {
        return getRoomIdFromConversationAttributes(dns) === roomId;
      });
    });

    // for those with duplicates, delete the one with the IP as we want to rely on the one with the DNS only now
    // remove the ip ones completely which are duplicated.
    // Note: this also removes the ones not duplicated, but we are recreating them just below with `saveConversation`
    db.exec(`DELETE FROM ${CONVERSATIONS_TABLE} WHERE id LIKE '%${ipToRemove}%';`);

    // for those without duplicates, override the value with the DNS
    const convoIdsToMigrateFromIpToDns: Map<string, string> = new Map();
    withIpButNotDuplicateConvo.forEach(r => {
      if (!r) {
        return;
      }
      const newConvoId = getNewConvoId(r.id);
      if (!newConvoId) {
        return;
      }
      console.info(
        `withIpButNotDuplicateConvo: renaming convo old:${r.id} with saveConversation() new- conversationId:${newConvoId}`
      );
      convoIdsToMigrateFromIpToDns.set(r.id, newConvoId);
      // commenting this as saveConversation should not be called during migration.
      // I actually suspect that this code was not working at all.
      // sqlNode.saveConversation(
      //   {
      //     ...r,
      //     id: newConvoId,
      //   },
      //   db
      // );
    });

    /**
     * Lastly, we need to take care of messages.
     * For duplicated rooms, we drop all the messages from the IP one. (Otherwise we
     * would need to compare each message id to not break the PRIMARY_KEY on the messageID and those are just sogs messages).
     * For non duplicated rooms which got renamed to their dns ID, we override the stored conversationId in the message with the new conversationID
     */
    dropFtsAndTriggers(db);

    // let's start with the non duplicateD ones, as doing so will make the duplicated one process easier
    console.info('convoIdsToMigrateFromIpToDns', [...convoIdsToMigrateFromIpToDns.entries()]);
    [...convoIdsToMigrateFromIpToDns.keys()].forEach(oldConvoId => {
      const newConvoId = convoIdsToMigrateFromIpToDns.get(oldConvoId);
      if (!newConvoId) {
        return;
      }
      console.info(`About to migrate messages of ${oldConvoId} to ${newConvoId}`);

      db.prepare(
        `UPDATE ${MESSAGES_TABLE} SET
          conversationId = $newConvoId,
          json = json_set(json,'$.conversationId', $newConvoId)
          WHERE conversationId = $oldConvoId;`
      ).run({ oldConvoId, newConvoId });
    });
    // now, the duplicated ones. We just need to move every message with a convoId matching that ip, because we already took care of the one to migrate to the dns before
    console.log(
      'Count of messages to be migrated: ',
      db
        .prepare(
          `SELECT COUNT(*) FROM ${MESSAGES_TABLE} WHERE conversationId LIKE '%${ipToRemove}%';`
        )
        .get()
    );

    const messageWithIdsToUpdate = db
      .prepare(
        `SELECT DISTINCT conversationId FROM ${MESSAGES_TABLE} WHERE conversationID LIKE '%${ipToRemove}%'`
      )
      .all();
    console.info('messageWithConversationIdsToUpdate', messageWithIdsToUpdate);
    messageWithIdsToUpdate.forEach(oldConvo => {
      const newConvoId = getNewConvoId(oldConvo.conversationId);
      if (!newConvoId) {
        return;
      }
      console.info('oldConvo.conversationId', oldConvo.conversationId, newConvoId);
      db.prepare(
        `UPDATE ${MESSAGES_TABLE} SET
          conversationId = $newConvoId,
          json = json_set(json,'$.conversationId', $newConvoId)
          WHERE conversationId = $oldConvoId;`
      ).run({ oldConvoId: oldConvo.conversationId, newConvoId });
    });

    rebuildFtsTable(db);

    console.info(
      'removing lastMessageDeletedServerID & lastMessageFetchedServerID from rooms table'
    );
    db.exec(
      `UPDATE ${OPEN_GROUP_ROOMS_V2_TABLE} SET
        json = json_remove(json, '$.lastMessageDeletedServerID', '$.lastMessageFetchedServerID', '$.token' );`
    );
    console.info(
      'removing lastMessageDeletedServerID & lastMessageFetchedServerID from rooms table. done'
    );

    writeSessionSchemaVersion(targetVersion, db);
    console.log('... done');
  })();

  console.log(`updateToSessionSchemaVersion${targetVersion}: success!`);
}

function updateToSessionSchemaVersion28(currentVersion: number, db: BetterSqlite3.Database) {
  const targetVersion = 28;
  if (currentVersion >= targetVersion) {
    return;
  }

  console.log(`updateToSessionSchemaVersion${targetVersion}: starting...`);

  db.transaction(() => {
    // Keeping this empty migration because some people updated to this already, even if it is not needed anymore
    writeSessionSchemaVersion(targetVersion, db);
  })();

  console.log(`updateToSessionSchemaVersion${targetVersion}: success!`);
}

function updateToSessionSchemaVersion29(currentVersion: number, db: BetterSqlite3.Database) {
  const targetVersion = 29;
  if (currentVersion >= targetVersion) {
    return;
  }

  console.log(`updateToSessionSchemaVersion${targetVersion}: starting...`);

  db.transaction(() => {
    dropFtsAndTriggers(db);
    db.exec(`CREATE INDEX messages_unread_by_conversation ON ${MESSAGES_TABLE} (
      unread,
      conversationId
    );`);
    rebuildFtsTable(db);
    writeSessionSchemaVersion(targetVersion, db);
  })();

  console.log(`updateToSessionSchemaVersion${targetVersion}: success!`);
}

function updateToSessionSchemaVersion30(currentVersion: number, db: BetterSqlite3.Database) {
  const targetVersion = 30;
  if (currentVersion >= targetVersion) {
    return;
  }

  console.log(`updateToSessionSchemaVersion${targetVersion}: starting...`);
  /**
   * Make all the changes required to the database structure to handle the user configs, in the next migration.
   * I made two migrations because it was easier to separate
   *  - the part needed a user to be logged in (creating the user dumps needs a private ed25519 key)
   *  - from the part not requiring a change of user, but which absolutely needed to be happening nevertheless (database structure changes)
   *
   */
  db.transaction(() => {
    // drop unused readCapability & uploadCapability columns. Also move `writeCapability` to memory only value.
    db.exec(`
      ALTER TABLE ${CONVERSATIONS_TABLE} DROP COLUMN readCapability; -- stored in a redux slice now
      ALTER TABLE ${CONVERSATIONS_TABLE} DROP COLUMN writeCapability; -- stored in a redux slice now
      ALTER TABLE ${CONVERSATIONS_TABLE} DROP COLUMN uploadCapability; -- stored in a redux slice now
      ALTER TABLE ${CONVERSATIONS_TABLE} DROP COLUMN subscriberCount; -- stored in a redux slice now
      ALTER TABLE ${CONVERSATIONS_TABLE} DROP COLUMN groupModerators; -- stored in a redux slice now

      ALTER TABLE ${CONVERSATIONS_TABLE} RENAME COLUMN isPinned TO priority; -- isPinned was 0 for false and 1 for true, which matches our way of handling the priority
      ALTER TABLE ${CONVERSATIONS_TABLE} DROP COLUMN is_medium_group; -- a medium group starts with 05 and has a type of group. We cache everything renderer side so there is no need for that field
      `);

    // Didn't find any reference to this serverTimestamp in the unprocessed table needed, so let's clean it up
    db.exec(`
      ALTER TABLE unprocessed DROP COLUMN serverTimestamp;
      `);

    // for manually flagging conversations as unread"
    db.exec(`ALTER TABLE ${CONVERSATIONS_TABLE} ADD COLUMN markedAsUnread BOOLEAN;`);

    // after the rename of isPinned to priority, we also need to hide any private conversation that is not active at all.
    // as they might be contacts, we did delete from the app already.

    // The release of message requests from other platforms (17 april 2022) created a bunch of active, but not "real contacts" conversation.
    // This `UPDATE` command makes sure to make any private conversation which have was inactive since the 1st may 2022 as inactive
    db.prepare(
      `UPDATE ${CONVERSATIONS_TABLE} SET
            active_at = 0
            WHERE type = 'private' AND active_at > 0 AND active_at < ${1000 * 1651363200};` // 1st may 2022 GMT
    ).run({});

    db.prepare(
      `UPDATE ${CONVERSATIONS_TABLE} SET
        priority = ${CONVERSATION_PRIORITIES.hidden}
        WHERE type = 'private' AND (active_at IS NULL OR active_at = 0 );`
    ).run({});

    // create the table which is going to handle the wrappers, without any content in this migration.
    db.exec(`CREATE TABLE ${CONFIG_DUMP_TABLE}(
          variant TEXT NOT NULL,
          publicKey TEXT NOT NULL,
          data BLOB,
          PRIMARY KEY (publicKey, variant)
          );
          `);

    /**
     * Remove the `publicChat` prefix from the communities, instead keep the full url+room in it, with the corresponding http or https prefix.
     * This is easier to handle with the libsession wrappers
     */
    const allOpengroupsConvo = db
      .prepare(
        `SELECT id FROM ${CONVERSATIONS_TABLE} WHERE
      type = 'group' AND
      id LIKE 'publicChat:%'
     ORDER BY id ASC;`
      )
      .all();

    const allValidOpengroupsDetails = allOpengroupsConvo
      .filter(m => isString(m.id) && m.id.indexOf('@') > 0)
      .map(row => {
        const roomNameStart = (row.id.indexOf(':') as number) + 1;
        const roomNameEnd = row.id.indexOf('@');
        const roomName = row.id.substring(roomNameStart, roomNameEnd);
        const baseUrl = row.id.substring((roomNameEnd as number) + 1);

        return { roomName, baseUrl, oldConvoId: row.id };
      });

    allValidOpengroupsDetails.forEach(convoDetails => {
      const newId = `${convoDetails.baseUrl}/${convoDetails.roomName}`;
      db.prepare(
        `UPDATE ${CONVERSATIONS_TABLE} SET
          id = $newId
          WHERE id = $oldId;`
      ).run({
        newId,
        oldId: convoDetails.oldConvoId,
      });
      // do the same for messages

      db.prepare(
        `UPDATE ${MESSAGES_TABLE} SET
          conversationId = $newId,
          json = json_set(json,'$.conversationId', $newId)
          WHERE conversationId = $oldConvoId;`
      ).run({ oldConvoId: convoDetails.oldConvoId, newId });

      db.prepare(
        `UPDATE ${OPEN_GROUP_ROOMS_V2_TABLE} SET
          conversationId = $newId,
          json = json_set(json, '$.conversationId', $newId)
          WHERE conversationId = $oldConvoId;`
      ).run({ newId, oldConvoId: convoDetails.oldConvoId });
    });

    // priority was isPinned before. Make sure that it was set to something, rather than allowing null values.
    db.prepare(
      `UPDATE ${CONVERSATIONS_TABLE} SET
        priority = ${CONVERSATION_PRIORITIES.default}
        WHERE priority IS NULL;`
    ).run({});

    writeSessionSchemaVersion(targetVersion, db);
  })();

  console.log(`updateToSessionSchemaVersion${targetVersion}: success!`);
}

function updateToSessionSchemaVersion31(currentVersion: number, db: BetterSqlite3.Database) {
  const targetVersion = 31;
  if (currentVersion >= targetVersion) {
    return;
  }

  console.log(`updateToSessionSchemaVersion${targetVersion}: starting...`);
  db.transaction(() => {
    // In the migration 30, we made all the changes which didn't require the user to be logged in yet.
    // in this one, we check if a user is logged in, and if yes we build and save the config dumps for the current state of the database.
    try {
      const loggedInUser = getLoggedInUserConvoDuringMigration(db);

      if (!loggedInUser || !loggedInUser.ourKeys) {
        throw new Error('privateEd25519 was empty. Considering no users are logged in');
      }
      const blockedNumbers = getBlockedNumbersDuringMigration(db);
      const { privateEd25519, publicKeyHex } = loggedInUser.ourKeys;
      const userProfileWrapper = new UserConfigWrapperNode(privateEd25519, null);
      const contactsConfigWrapper = new ContactsConfigWrapperNode(privateEd25519, null);
      const userGroupsConfigWrapper = new UserGroupsWrapperNode(privateEd25519, null);
      const volatileInfoConfigWrapper = new ConvoInfoVolatileWrapperNode(privateEd25519, null);

      /**
       * Setup up the User profile wrapper with what is stored in our own conversation
       */

      const { ourConversation } = loggedInUser;

      if (!ourConversation) {
        throw new Error('Failed to find our logged in conversation while migrating');
      }

      // Insert the user profile into the userWrapper
      const ourDbName = ourConversation.displayNameInProfile || '';
      const ourDbProfileUrl = ourConversation.avatarPointer || '';
      const ourDbProfileKey = fromHexToArray(ourConversation.profileKey || '');
      const ourConvoPriority = ourConversation.priority;

      if (ourDbProfileUrl && !isEmpty(ourDbProfileKey)) {
<<<<<<< HEAD
        if (ourDbProfileKey.length === 32) {
          const ourKeyFixedLen = toFixedUint8ArrayOfLength(ourDbProfileKey, 32);
          userProfileWrapper.setUserInfo(
            ourDbName,
            ourConvoPriority,
            {
              url: ourDbProfileUrl,
              key: ourKeyFixedLen.buffer, // TODO make this use the fixed length array
            }
            // ourConvoExpire,
          );
        }
=======
        userProfileWrapper.setUserInfo(ourDbName, ourConvoPriority, {
          url: ourDbProfileUrl,
          key: ourDbProfileKey,
        });
>>>>>>> 5f53a44f
      }

      MIGRATION_HELPERS.V31.insertContactIntoContactWrapper(
        ourConversation,
        blockedNumbers,
        null,
        volatileInfoConfigWrapper,
        db,
        targetVersion
      );

      // dump the user wrapper content and save it to the DB
      const userDump = userProfileWrapper.dump();

      db.prepare(
        `INSERT OR REPLACE INTO ${CONFIG_DUMP_TABLE} (
              publicKey,
              variant,
              data
          ) values (
            $publicKey,
            $variant,
            $data
          );`
      ).run({
        publicKey: publicKeyHex,
        variant: 'UserConfig',
        data: userDump,
      });

      /**
       * Setup up the Contacts Wrapper with all the contact details which needs to be stored in it.
       */

      // this filter is based on the `isContactToStoreInWrapper` function. Note, blocked contacts won't be added to the wrapper at first, but will on the first start
      const contactsToWriteInWrapper = db
        .prepare(
          `SELECT * FROM ${CONVERSATIONS_TABLE} WHERE type = 'private' AND active_at > 0 AND priority <> ${CONVERSATION_PRIORITIES.hidden} AND (didApproveMe OR isApproved) AND id <> '$us' AND id NOT LIKE '15%' AND id NOT LIKE '25%' ;`
        )
        .all({
          us: publicKeyHex,
        });

      if (isArray(contactsToWriteInWrapper) && contactsToWriteInWrapper.length) {
        console.info(
          `===================== Starting contact inserting into wrapper ${contactsToWriteInWrapper?.length} =======================`
        );

        contactsToWriteInWrapper.forEach(contact => {
          MIGRATION_HELPERS.V31.insertContactIntoContactWrapper(
            contact,
            blockedNumbers,
            contactsConfigWrapper,
            volatileInfoConfigWrapper,
            db,
            targetVersion
          );
        });

        console.info('===================== Done with contact inserting =======================');
      }
      const contactsDump = contactsConfigWrapper.dump();

      db.prepare(
        `INSERT OR REPLACE INTO ${CONFIG_DUMP_TABLE} (
              publicKey,
              variant,
              data
          ) values (
            $publicKey,
            $variant,
            $data
          );`
      ).run({
        publicKey: publicKeyHex,
        variant: 'ContactsConfig',
        data: contactsDump,
      });

      /**
       * Setup up the UserGroups Wrapper with all the comunities details which needs to be stored in it.
       */

      // this filter is based on the `isCommunityToStoreInWrapper` function.
      const communitiesToWriteInWrapper = db
        .prepare(
          `SELECT * FROM ${CONVERSATIONS_TABLE} WHERE type = 'group' AND active_at > 0 AND id LIKE 'http%' ;`
        )
        .all({});

      if (isArray(communitiesToWriteInWrapper) && communitiesToWriteInWrapper.length) {
        console.info(
          `===================== Starting communities inserting into wrapper ${communitiesToWriteInWrapper?.length} =======================`
        );

        communitiesToWriteInWrapper.forEach(community => {
          try {
            MIGRATION_HELPERS.V31.insertCommunityIntoWrapper(
              community,
              userGroupsConfigWrapper,
              volatileInfoConfigWrapper,
              db,
              targetVersion
            );
          } catch (e) {
            console.info(`failed to insert community with ${e.message}`, community);
          }
        });

        console.info(
          '===================== Done with communinities inserting ======================='
        );
      }

      // this filter is based on the `isLegacyGroupToStoreInWrapper` function.
      const legacyGroupsToWriteInWrapper = db
        .prepare(
          `SELECT * FROM ${CONVERSATIONS_TABLE} WHERE type = 'group' AND active_at > 0 AND id LIKE '05%' AND NOT isKickedFromGroup AND NOT left ;`
        )
        .all({});

      if (isArray(legacyGroupsToWriteInWrapper) && legacyGroupsToWriteInWrapper.length) {
        console.info(
          `===================== Starting legacy group inserting into wrapper length: ${legacyGroupsToWriteInWrapper?.length} =======================`
        );

        legacyGroupsToWriteInWrapper.forEach(legacyGroup => {
          try {
            hasDebugEnvVariable &&
              console.info('Writing legacy group: ', JSON.stringify(legacyGroup));

            MIGRATION_HELPERS.V31.insertLegacyGroupIntoWrapper(
              legacyGroup,
              userGroupsConfigWrapper,
              volatileInfoConfigWrapper,
              db,
              targetVersion
            );
          } catch (e) {
            console.info(`failed to insert legacy group with ${e.message}`, legacyGroup);
          }
        });

        console.info(
          '===================== Done with legacy group inserting ======================='
        );
      }

      const userGroupsDump = userGroupsConfigWrapper.dump();

      db.prepare(
        `INSERT OR REPLACE INTO ${CONFIG_DUMP_TABLE} (
              publicKey,
              variant,
              data
          ) values (
            $publicKey,
            $variant,
            $data
          );`
      ).run({
        publicKey: publicKeyHex,
        variant: 'UserGroupsConfig',
        data: userGroupsDump,
      });

      const convoVolatileDump = volatileInfoConfigWrapper.dump();

      db.prepare(
        `INSERT OR REPLACE INTO ${CONFIG_DUMP_TABLE} (
              publicKey,
              variant,
              data
          ) values (
            $publicKey,
            $variant,
            $data
          );`
      ).run({
        publicKey: publicKeyHex,
        variant: 'ConvoInfoVolatileConfig',
        data: convoVolatileDump,
      });

      // we've just created the initial dumps. A ConfSyncJob is run when the app starts after 20 seconds
    } catch (e) {
      console.error(
        `failed to create initial wrapper. Might just not have a logged in user yet? `,
        e.message,
        e.stack,
        e
      );
      // if we get an exception here, most likely no users are logged in yet. We can just continue the transaction and the wrappers will be created when a user creates a new account.
    }

    // still, we update the schema version
    writeSessionSchemaVersion(targetVersion, db);
  })();
}

function updateToSessionSchemaVersion32(currentVersion: number, db: BetterSqlite3.Database) {
  const targetVersion = 32;
  if (currentVersion >= targetVersion) {
    return;
  }

  console.log(`updateToSessionSchemaVersion${targetVersion}: starting...`);

  db.transaction(() => {
    db.exec(`CREATE INDEX messages_conversationId ON ${MESSAGES_TABLE} (
      conversationId
    );`);
    dropFtsAndTriggers(db);
    rebuildFtsTable(db);
    writeSessionSchemaVersion(targetVersion, db);
  })();

  console.log(`updateToSessionSchemaVersion${targetVersion}: success!`);
}

function updateToSessionSchemaVersion33(currentVersion: number, db: BetterSqlite3.Database) {
  const targetVersion = 33;
  if (currentVersion >= targetVersion) {
    return;
  }

  console.log(`updateToSessionSchemaVersion${targetVersion}: starting...`);
  db.transaction(() => {
    db.exec(`ALTER TABLE ${CONVERSATIONS_TABLE} ADD COLUMN blocksSogsMsgReqsTimestamp INTEGER;`);

    const loggedInUser = getLoggedInUserConvoDuringMigration(db);

    if (!loggedInUser?.ourKeys) {
      // no user loggedin was empty. Considering no users are logged in
      writeSessionSchemaVersion(targetVersion, db);
      return;
    }
    // a user is logged in, we want to enable the 'inbox' polling for sogs, only if the current userwrapper for that field is undefined
    const { privateEd25519, publicKeyHex } = loggedInUser.ourKeys;

    // Get existing config wrapper dump and update it
    const userConfigWrapperDump = MIGRATION_HELPERS.V33.fetchUserConfigDump(
      db,
      targetVersion,
      publicKeyHex
    );

    if (!userConfigWrapperDump) {
      writeSessionSchemaVersion(targetVersion, db);
      return;
    }
    const userConfigData = userConfigWrapperDump.data;
    const userProfileWrapper = new UserConfigWrapperNode(privateEd25519, userConfigData);

    let blindedReqEnabled = userProfileWrapper.getEnableBlindedMsgRequest();

    // if the value stored in the wrapper is undefined, we want to have blinded request enabled
    if (isNil(blindedReqEnabled)) {
      // this change will be part of the next ConfSyncJob (one is always made on app startup)
      userProfileWrapper.setEnableBlindedMsgRequest(true);
      MIGRATION_HELPERS.V33.writeUserConfigDump(
        db,
        targetVersion,
        publicKeyHex,
        userProfileWrapper.dump()
      );
    }
    blindedReqEnabled = userProfileWrapper.getEnableBlindedMsgRequest();

    // update the item stored in the DB with that value too
    sqlNode.createOrUpdateItem(
      { id: SettingsKey.hasBlindedMsgRequestsEnabled, value: blindedReqEnabled },
      db
    );

    writeSessionSchemaVersion(targetVersion, db);
  })();
}

function updateToSessionSchemaVersion34(currentVersion: number, db: BetterSqlite3.Database) {
  const targetVersion = 34;
  if (currentVersion >= targetVersion) {
    return;
  }

  console.log(`updateToSessionSchemaVersion${targetVersion}: starting...`);
  db.transaction(() => {
    try {
      // #region v34 Disappearing Messages Database Model Changes
      // Conversation changes
      db.prepare(
        `ALTER TABLE ${CONVERSATIONS_TABLE} ADD COLUMN expirationMode TEXT DEFAULT "off";`
      ).run();

      db.prepare(`ALTER TABLE ${CONVERSATIONS_TABLE} ADD COLUMN hasOutdatedClient TEXT;`).run();

      // Message changes
      db.prepare(`ALTER TABLE ${MESSAGES_TABLE} ADD COLUMN expirationType TEXT;`).run();
      db.prepare(`ALTER TABLE ${MESSAGES_TABLE} ADD COLUMN flags INTEGER;`).run();
      db.prepare(`UPDATE ${MESSAGES_TABLE} SET flags = json_extract(json, '$.flags');`);

      // #endregion

      const loggedInUser = getLoggedInUserConvoDuringMigration(db);

      if (!loggedInUser || !loggedInUser.ourKeys) {
        throw new Error('privateEd25519 was empty. Considering no users are logged in');
      }

      const { privateEd25519, publicKeyHex } = loggedInUser.ourKeys;

      // #region v34 Disappearing Messages Note to Self
      const noteToSelfInfo = db
        .prepare(
          `UPDATE ${CONVERSATIONS_TABLE} SET
      expirationMode = $expirationMode
      WHERE id = $id AND type = 'private' AND expireTimer > 0;`
        )
        .run({ expirationMode: 'deleteAfterSend', id: publicKeyHex });

      if (noteToSelfInfo.changes) {
        const ourConversation = db
          .prepare(`SELECT * FROM ${CONVERSATIONS_TABLE} WHERE id = $id`)
          .get({ id: publicKeyHex });

        const expirySeconds = ourConversation.expireTimer || 0;

        // Get existing config wrapper dump and update it
        const userConfigWrapperDump = MIGRATION_HELPERS.V34.fetchConfigDumps(
          db,
          targetVersion,
          publicKeyHex,
          'UserConfig'
        );

        if (userConfigWrapperDump) {
          const userConfigData = userConfigWrapperDump.data;
          const userProfileWrapper = new UserConfigWrapperNode(privateEd25519, userConfigData);

          userProfileWrapper.setNoteToSelfExpiry(expirySeconds);

          // dump the user wrapper content and save it to the DB
          MIGRATION_HELPERS.V34.writeConfigDumps(
            db,
            targetVersion,
            publicKeyHex,
            'UserConfig',
            userProfileWrapper.dump()
          );

          console.log(
            '===================== user config wrapper dump updated ======================='
          );
        } else {
          console.log(
            '===================== user config wrapper dump not found ======================='
          );
        }
      }

      // #endregion

      // #region v34 Disappearing Messages Private Conversations
      const privateConversationsInfo = db
        .prepare(
          `UPDATE ${CONVERSATIONS_TABLE} SET
      expirationMode = $expirationMode
      WHERE type = 'private' AND expirationMode = 'off' AND expireTimer > 0;`
        )
        .run({ expirationMode: 'deleteAfterRead' });

      if (privateConversationsInfo.changes) {
        // this filter is based on the `isContactToStoreInWrapper` function. Note, it has been expanded to check if disappearing messages is on
        const contactsToUpdateInWrapper = db
          .prepare(
            `SELECT * FROM ${CONVERSATIONS_TABLE} WHERE type = 'private' AND active_at > 0 AND priority <> ${CONVERSATION_PRIORITIES.hidden} AND (didApproveMe OR isApproved) AND id <> '$us' AND id NOT LIKE '15%' AND id NOT LIKE '25%' AND expirationMode = 'deleteAfterRead' AND expireTimer > 0;`
          )
          .all({
            us: publicKeyHex,
          });

        if (isArray(contactsToUpdateInWrapper) && contactsToUpdateInWrapper.length) {
          const blockedNumbers = getBlockedNumbersDuringMigration(db);

          // Get existing config wrapper dumps and update them
          const contactsWrapperDump = MIGRATION_HELPERS.V34.fetchConfigDumps(
            db,
            targetVersion,
            publicKeyHex,
            'ContactsConfig'
          );

          if (contactsWrapperDump) {
            const contactsData = contactsWrapperDump.data;
            const contactsConfigWrapper = new ContactsConfigWrapperNode(
              privateEd25519,
              contactsData
            );

            console.info(
              `===================== Starting contact update into wrapper ${contactsToUpdateInWrapper?.length} =======================`
            );

            contactsToUpdateInWrapper.forEach(contact => {
              MIGRATION_HELPERS.V34.updateContactInContactWrapper(
                contact,
                blockedNumbers,
                contactsConfigWrapper,
                targetVersion
              );
            });

            console.info(
              '===================== Done with contact updating ======================='
            );

            // dump the wrapper content and save it to the DB
            MIGRATION_HELPERS.V34.writeConfigDumps(
              db,
              targetVersion,
              publicKeyHex,
              'ContactsConfig',
              contactsConfigWrapper.dump()
            );

            console.log(
              '===================== contacts config wrapper dump updated ======================='
            );
          } else {
            console.log(
              '===================== contacts config wrapper dump not found ======================='
            );
          }
        }
      }

      // #endregion

      // #region v34 Disappearing Messages Groups
      const groupConversationsInfo = db
        .prepare(
          `UPDATE ${CONVERSATIONS_TABLE} SET
      expirationMode = $expirationMode
      WHERE type = 'group' AND id LIKE '05%' AND expirationMode = 'off' AND expireTimer > 0;`
        )
        .run({ expirationMode: 'deleteAfterSend' });

      if (groupConversationsInfo.changes) {
        // this filter is based on the `isLegacyGroupToStoreInWrapper` function. Note, it has been expanded to check if disappearing messages is on
        const legacyGroupsToWriteInWrapper = db
          .prepare(
            `SELECT * FROM ${CONVERSATIONS_TABLE} WHERE type = 'group' AND active_at > 0 AND id LIKE '05%' AND NOT isKickedFromGroup AND NOT left AND expirationMode = 'deleteAfterSend' AND expireTimer > 0;`
          )
          .all({});

        if (isArray(legacyGroupsToWriteInWrapper) && legacyGroupsToWriteInWrapper.length) {
          // Get existing config wrapper dumps and update them
          const userGroupsConfigWrapperDump = MIGRATION_HELPERS.V34.fetchConfigDumps(
            db,
            targetVersion,
            publicKeyHex,
            'UserGroupsConfig'
          );

          if (userGroupsConfigWrapperDump) {
            const userGroupsConfigData = userGroupsConfigWrapperDump.data;
            const userGroupsConfigWrapper = new UserGroupsWrapperNode(
              privateEd25519,
              userGroupsConfigData
            );

            console.info(
              `===================== Starting legacy group wrapper update length: ${legacyGroupsToWriteInWrapper?.length} =======================`
            );

            legacyGroupsToWriteInWrapper.forEach(legacyGroup => {
              try {
                hasDebugEnvVariable &&
                  console.info('Updating legacy group: ', JSON.stringify(legacyGroup));

                MIGRATION_HELPERS.V34.updateLegacyGroupInWrapper(
                  legacyGroup,
                  userGroupsConfigWrapper,
                  db,
                  targetVersion
                );
              } catch (e) {
                console.info(`failed to insert legacy group with ${e.message}`, legacyGroup);
              }
            });

            // dump the wrapper content and save it to the DB
            MIGRATION_HELPERS.V34.writeConfigDumps(
              db,
              targetVersion,
              publicKeyHex,
              'UserGroupsConfig',
              userGroupsConfigWrapper.dump()
            );
            console.info(
              '===================== Done with legacy group inserting ======================='
            );
          } else {
            console.log(
              '===================== user groups config wrapper dump found ======================='
            );
          }
        }
      }

      // #endregion
    } catch (e) {
      console.error(
        `Failed to migrate to disappearing messages v2. Might just not have a logged in user yet? `,
        e.message,
        e.stack,
        e
      );
      // if we get an exception here, most likely no users are logged in yet. We can just continue the transaction and the wrappers will be created when a user creates a new account.
    }

    writeSessionSchemaVersion(targetVersion, db);
  })();

  console.log(`updateToSessionSchemaVersion${targetVersion}: success!`);
}

export function printTableColumns(table: string, db: BetterSqlite3.Database) {
  console.info(db.pragma(`table_info('${table}');`));
}

function writeSessionSchemaVersion(newVersion: number, db: BetterSqlite3.Database) {
  db.prepare(
    `INSERT INTO loki_schema(
        version
      ) values (
        $newVersion
      )`
  ).run({ newVersion });
}

export async function updateSessionSchema(db: BetterSqlite3.Database) {
  const result = db
    .prepare(`SELECT name FROM sqlite_master WHERE type = 'table' AND name='loki_schema';`)
    .get();

  if (!result) {
    createSessionSchemaTable(db);
  }
  const lokiSchemaVersion = getSessionSchemaVersion(db);
  console.log(
    'updateSessionSchema:',
    `Current loki schema version: ${lokiSchemaVersion};`,
    `Most recent schema version: ${LOKI_SCHEMA_VERSIONS.length};`
  );
  for (let index = 0, max = LOKI_SCHEMA_VERSIONS.length; index < max; index += 1) {
    const runSchemaUpdate = LOKI_SCHEMA_VERSIONS[index];
    runSchemaUpdate(lokiSchemaVersion, db);
    if (index > lokiSchemaVersion && index - lokiSchemaVersion <= 3) {
      /** When running migrations, we block the node process.
       * This causes the app to be in a Not responding state when we have a lot of data.
       * To avoid this, we add a `sleep` between the run of the last 3 migrations.
       * This "only for the last 3 migrations" serves 2 purposes:
       * - we don't wait for `200ms * total number of migrations` when starting from schemaVersion 0
       * - we do have some time between the last 3 migrations, at most.
       *
       * This means that this sleepFor will only sleep for at most 600ms, even if we need to run 30 migrations.
       */
      // eslint-disable-next-line no-await-in-loop
      await sleepFor(200); // give some time for the UI to not freeze between 2 migrations
    }
  }
}<|MERGE_RESOLUTION|>--- conflicted
+++ resolved
@@ -12,18 +12,7 @@
   ConversationAttributes,
 } from '../../models/conversationAttributes';
 import { fromHexToArray } from '../../session/utils/String';
-<<<<<<< HEAD
-import {
-  CONFIG_DUMP_TABLE,
-  ConfigDumpRow,
-  getCommunityInfoFromDBValues,
-  getContactInfoFromDBValues,
-  getLegacyGroupInfoFromDBValues,
-  toFixedUint8ArrayOfLength,
-} from '../../types/sqlSharedTypes';
-=======
-import { CONFIG_DUMP_TABLE } from '../../types/sqlSharedTypes';
->>>>>>> 5f53a44f
+import { CONFIG_DUMP_TABLE, toFixedUint8ArrayOfLength } from '../../types/sqlSharedTypes';
 import {
   CLOSED_GROUP_V2_KEY_PAIRS_TABLE,
   CONVERSATIONS_TABLE,
@@ -39,11 +28,6 @@
 
 import { SettingsKey } from '../../data/settings-key';
 import { sleepFor } from '../../session/utils/Promise';
-<<<<<<< HEAD
-import { getIdentityKeys, sqlNode } from '../sql';
-
-const hasDebugEnvVariable = Boolean(process.env.SESSION_DEBUG);
-=======
 import { sqlNode } from '../sql';
 import MIGRATION_HELPERS from './helpers';
 import {
@@ -51,7 +35,6 @@
   getLoggedInUserConvoDuringMigration,
   hasDebugEnvVariable,
 } from './utils';
->>>>>>> 5f53a44f
 
 // eslint:disable: quotemark one-variable-per-declaration no-unused-expression
 
@@ -1392,25 +1375,13 @@
       const ourConvoPriority = ourConversation.priority;
 
       if (ourDbProfileUrl && !isEmpty(ourDbProfileKey)) {
-<<<<<<< HEAD
         if (ourDbProfileKey.length === 32) {
           const ourKeyFixedLen = toFixedUint8ArrayOfLength(ourDbProfileKey, 32);
-          userProfileWrapper.setUserInfo(
-            ourDbName,
-            ourConvoPriority,
-            {
-              url: ourDbProfileUrl,
-              key: ourKeyFixedLen.buffer, // TODO make this use the fixed length array
-            }
-            // ourConvoExpire,
-          );
+          userProfileWrapper.setUserInfo(ourDbName, ourConvoPriority, {
+            url: ourDbProfileUrl,
+            key: ourKeyFixedLen.buffer, // TODO make this use the fixed length array
+          });
         }
-=======
-        userProfileWrapper.setUserInfo(ourDbName, ourConvoPriority, {
-          url: ourDbProfileUrl,
-          key: ourDbProfileKey,
-        });
->>>>>>> 5f53a44f
       }
 
       MIGRATION_HELPERS.V31.insertContactIntoContactWrapper(
