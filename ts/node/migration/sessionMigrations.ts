--- conflicted
+++ resolved
@@ -102,10 +102,8 @@
   updateToSessionSchemaVersion31,
   updateToSessionSchemaVersion32,
   updateToSessionSchemaVersion33,
-<<<<<<< HEAD
   updateToSessionSchemaVersion34,
-=======
->>>>>>> ed2a372c
+  updateToSessionSchemaVersion35,
 ];
 
 function updateToSessionSchemaVersion1(currentVersion: number, db: BetterSqlite3.Database) {
@@ -1609,7 +1607,6 @@
   }
 
   console.log(`updateToSessionSchemaVersion${targetVersion}: starting...`);
-<<<<<<< HEAD
   db.transaction(() => {
     db.exec(`ALTER TABLE ${CONVERSATIONS_TABLE} ADD COLUMN blocksSogsMsgReqsTimestamp INTEGER;`);
 
@@ -1903,8 +1900,20 @@
       );
       // if we get an exception here, most likely no users are logged in yet. We can just continue the transaction and the wrappers will be created when a user creates a new account.
     }
-=======
-
+
+    writeSessionSchemaVersion(targetVersion, db);
+  })();
+
+  console.log(`updateToSessionSchemaVersion${targetVersion}: success!`);
+}
+
+function updateToSessionSchemaVersion35(currentVersion: number, db: BetterSqlite3.Database) {
+  const targetVersion = 35;
+  if (currentVersion >= targetVersion) {
+    return;
+  }
+
+  console.log(`updateToSessionSchemaVersion${targetVersion}: starting...`);
   db.transaction(() => {
     db.prepare(
       `ALTER TABLE ${CONVERSATIONS_TABLE} ADD COLUMN lastMessageInteractionType TEXT;`
@@ -1913,8 +1922,6 @@
     db.prepare(
       `ALTER TABLE ${CONVERSATIONS_TABLE} ADD COLUMN lastMessageInteractionStatus TEXT;`
     ).run();
->>>>>>> ed2a372c
-
     writeSessionSchemaVersion(targetVersion, db);
   })();
 
