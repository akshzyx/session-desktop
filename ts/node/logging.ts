// NOTE: Temporarily allow `then` until we convert the entire file to `async` / `await`:
/* eslint-disable more/no-then */

import fs from 'fs';
import path from 'path';

import Logger from 'bunyan';
<<<<<<< HEAD
// eslint-disable-next-line import/order
import { app, ipcMain as ipc } from 'electron';
import firstline from 'firstline';
import _ from 'lodash';
import { readLastLinesEnc } from 'read-last-lines-ts';
=======
import _ from 'lodash';
>>>>>>> a92dbfe5
import rimraf from 'rimraf';

import { readFile } from 'fs-extra';
import { redactAll } from '../util/privacy';

const LEVELS = ['fatal', 'error', 'warn', 'info', 'debug', 'trace'];
let logger: Logger | undefined;

let loggerFilePath: string | undefined;

export type ConsoleCustom = typeof console & {
  _log: (...args: any) => void;
  _warn: (...args: any) => void;
  _error: (...args: any) => void;
};

export async function initializeLogger() {
  if (logger) {
    throw new Error('Already called initialize!');
  }

  const basePath = app.getPath('userData');
  const logFolder = path.join(basePath, 'logs');
  const logFile = path.join(logFolder, 'log.log');
  loggerFilePath = logFile;

  fs.mkdirSync(logFolder, { recursive: true });

  await cleanupLogs(logFile, logFolder);

  console.warn('[log] filepath', logFile);

  logger = Logger.createLogger({
    name: 'log',
    level: 'debug',
    streams: [
      {
        stream: process.stdout,
      },
      {
        path: logFile,
      },
    ],
  });

  logger.level('debug');
  // eslint-disable-next-line dot-notation
  (logger as any)['warn']('app start: logger created'); // keep this so we always have restart indications in the app

  LEVELS.forEach(level => {
    ipc.on(`log-${level}`, (_first, ...rest) => {
      (logger as any)[level](...rest);
    });
  });

  ipc.on('fetch-log', event => {
    if (!fs.existsSync(logFolder)) {
      fs.mkdirSync(logFolder, { recursive: true });
    }

    console.info('[log] fetching logs from', logFile);

    fetchLogFile(logFile).then(
      data => {
        event.sender.send('fetched-log', data);
      },
      error => {
        logger?.error(`[log] Problem loading log from disk: ${error.stack}`);
      }
    );
  });

  // eslint-disable-next-line @typescript-eslint/no-misused-promises
  ipc.on('delete-all-logs', async event => {
    try {
      await deleteAllLogs(logFile);
    } catch (error) {
      logger?.error(`[log] Problem deleting all logs: ${error.stack}`);
    }

    event.sender.send('delete-all-logs-complete');
  });
}

export function getLoggerFilePath() {
  return loggerFilePath;
}

async function deleteAllLogs(logFile: string) {
  return new Promise((resolve, reject) => {
    rimraf(
      logFile,
      {
        disableGlob: true,
      },
      error => {
        if (error) {
          reject(error);
          return;
        }

        resolve(undefined);
      }
    );
  });
}

async function cleanupLogs(logFile: string, logFolder: string) {
  const now = new Date();
  const earliestDate = new Date(
    Date.UTC(now.getUTCFullYear(), now.getUTCMonth(), now.getUTCDate() - 2) // we keep 2 days worth of logs when we start the app and delete the rest
  );

  try {
    await eliminateOldEntries(logFile, earliestDate);
  } catch (error) {
    console.error(
      '[log] Error cleaning logs; deleting and starting over from scratch.',
      error.stack
    );
    fs.mkdirSync(logFolder, { recursive: true });
  }
}

async function eliminateOldEntries(logFile: string, date: Date) {
  const earliest = date.getTime();

  if (!fs.existsSync(logFile)) {
    return;
  }

  const lines = await fetchLog(logFile);

  const recent = _.filter(lines, line => new Date(line.time).getTime() >= earliest);
  const text = _.map(recent, line => JSON.stringify(line)).join('\n');

  fs.writeFileSync(logFile, `${text}\n`);
}

export function getLogger() {
  if (!logger) {
    throw new Error("Logger hasn't been initialized yet!");
  }

  return logger;
}

type LogEntry = { level: number; time: string; msg: string };

async function fetchLog(logFile: string): Promise<Array<LogEntry>> {
  const text = await readFile(logFile, { encoding: 'utf8' });

  const lines = _.compact(text.split('\n'));
  const data = _.compact(
    lines.map(line => {
      try {
        return _.pick(JSON.parse(line), ['level', 'time', 'msg']);
      } catch (e) {
        return null;
      }
    })
  );

  return data;
}

async function fetchLogFile(logFile: string) {
  // Check that the file exists locally
  if (!fs.existsSync(logFile)) {
    throw new Error('Log folder not found while fetching its content');
  }

  // creating a manual log entry for the final log result
  const now = new Date();
  const fileListEntry = {
    level: 30, // INFO
    time: now.toJSON(),
    msg: `Loaded this from logfile: "${logFile}"`,
  };

  const read = await fetchLog(logFile);
  const data = _.flatten(read);

  data.push(fileListEntry);

  return _.sortBy(data, 'time');
}

function logAtLevel(level: string, ...args: any) {
  if (logger) {
    // To avoid [Object object] in our log since console.log handles non-strings smoothly
    const str = args.map((item: any) => {
      if (typeof item !== 'string') {
        try {
          return JSON.stringify(item);
        } catch (e) {
          return item;
        }
      }

      return item;
    });
    (logger as any)[level](redactAll(str.join(' ')));
  } else {
    (console as ConsoleCustom)._log(...args);
  }
}

// This blows up using mocha --watch, so we ensure it is run just once
if (!(console as ConsoleCustom)._log) {
  (console as ConsoleCustom)._log = console.log;
  console.log = _.partial(logAtLevel, 'info');
  (console as ConsoleCustom)._error = console.error;
  console.error = _.partial(logAtLevel, 'error');
  (console as ConsoleCustom)._warn = console.warn;
  console.warn = _.partial(logAtLevel, 'warn');
}<|MERGE_RESOLUTION|>--- conflicted
+++ resolved
@@ -5,15 +5,9 @@
 import path from 'path';
 
 import Logger from 'bunyan';
-<<<<<<< HEAD
 // eslint-disable-next-line import/order
 import { app, ipcMain as ipc } from 'electron';
-import firstline from 'firstline';
 import _ from 'lodash';
-import { readLastLinesEnc } from 'read-last-lines-ts';
-=======
-import _ from 'lodash';
->>>>>>> a92dbfe5
 import rimraf from 'rimraf';
 
 import { readFile } from 'fs-extra';
@@ -191,7 +185,7 @@
   const fileListEntry = {
     level: 30, // INFO
     time: now.toJSON(),
-    msg: `Loaded this from logfile: "${logFile}"`,
+    msg: `Loaded this from log file: "${logFile}"`,
   };
 
   const read = await fetchLog(logFile);
