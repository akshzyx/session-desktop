import * as BetterSqlite3 from '@signalapp/better-sqlite3';
import { app, clipboard, dialog, Notification } from 'electron';
import fs from 'fs';
import path from 'path';
import rimraf from 'rimraf';

import { base64_variants, from_base64, to_hex } from 'libsodium-wrappers-sumo';
import {
  chunk,
  compact,
  difference,
  differenceBy,
  forEach,
  fromPairs,
  isArray,
  isEmpty,
  isNumber,
  isObject,
  isString,
  last,
  map,
  omit,
  uniq,
} from 'lodash';

import { ConversationAttributes } from '../models/conversationAttributes';
import { PubKey } from '../session/types/PubKey'; // checked - only node
import { redactAll } from '../util/privacy'; // checked - only node
import {
  arrayStrToJson,
  assertValidConversationAttributes,
  ATTACHMENT_DOWNLOADS_TABLE,
  CLOSED_GROUP_V2_KEY_PAIRS_TABLE,
  CONVERSATIONS_TABLE,
  formatRowOfConversation,
  GUARD_NODE_TABLE,
  HEX_KEY,
  IDENTITY_KEYS_TABLE,
  ITEMS_TABLE,
  jsonToObject,
  LAST_HASHES_TABLE,
  MESSAGES_FTS_TABLE,
  MESSAGES_TABLE,
  NODES_FOR_PUBKEY_TABLE,
  objectToJSON,
  OPEN_GROUP_ROOMS_V2_TABLE,
  toSqliteBoolean,
} from './database_utility';
import { LocaleMessagesType } from './locale'; // checked - only node
import { StorageItem } from './storage_item'; // checked - only node

import { OpenGroupV2Room } from '../data/opengroups';
import {
  CONFIG_DUMP_TABLE,
  MsgDuplicateSearchOpenGroup,
  roomHasBlindEnabled,
  SaveConversationReturn,
  UnprocessedDataNode,
  UnprocessedParameter,
  UpdateLastHashType,
} from '../types/sqlSharedTypes';

import { KNOWN_BLINDED_KEYS_ITEM, SettingsKey } from '../data/settings-key';
import { MessageAttributes } from '../models/messageType';
import { SignalService } from '../protobuf';
import { Quote } from '../receiver/types';
import {
  getSQLCipherIntegrityCheck,
  openAndMigrateDatabase,
  updateSchema,
} from './migration/signalMigrations';
import { configDumpData } from './sql_calls/config_dump';
import {
  assertGlobalInstance,
  assertGlobalInstanceOrInstance,
  closeDbInstance,
  initDbInstanceWith,
  isInstanceInitialized,
} from './sqlInstance';

// eslint:disable: function-name non-literal-fs-path

const MAX_PUBKEYS_MEMBERS = 300;

function getSQLIntegrityCheck(db: BetterSqlite3.Database) {
  const checkResult = db.pragma('quick_check', { simple: true });
  if (checkResult !== 'ok') {
    return checkResult;
  }

  return undefined;
}

function openAndSetUpSQLCipher(filePath: string, { key }: { key: string }) {
  return openAndMigrateDatabase(filePath, key);
}

function setSQLPassword(password: string) {
  if (!assertGlobalInstance()) {
    throw new Error('setSQLPassword: db is not initialized');
  }

  // If the password isn't hex then we need to derive a key from it
  const deriveKey = HEX_KEY.test(password);
  const value = deriveKey ? `'${password}'` : `"x'${password}'"`;
  assertGlobalInstance().pragma(`rekey = ${value}`);
}

function vacuumDatabase(db: BetterSqlite3.Database) {
  if (!db) {
    throw new Error('vacuum: db is not initialized');
  }
  const start = Date.now();
  console.info('Vacuuming DB. This might take a while.');
  db.exec('VACUUM;');
  console.info(`Vacuuming DB Finished in ${Date.now() - start}ms.`);
}

let databaseFilePath: string | undefined;

function _initializePaths(configDir: string) {
  const dbDir = path.join(configDir, 'sql');
  fs.mkdirSync(dbDir, { recursive: true });
  console.info('Made sure db folder exists at:', dbDir);
  databaseFilePath = path.join(dbDir, 'db.sqlite');
}

function showFailedToStart() {
  const notification = new Notification({
    title: 'Session failed to start',
    body: 'Please start from terminal and open a github issue',
  });
  notification.show();
}

async function initializeSql({
  configDir,
  key,
  messages,
  passwordAttempt,
}: {
  configDir: string;
  key: string;
  messages: LocaleMessagesType;
  passwordAttempt: boolean;
}) {
  console.info('initializeSql sqlnode');
  if (isInstanceInitialized()) {
    throw new Error('Cannot initialize more than once!');
  }

  if (!isString(configDir)) {
    throw new Error('initialize: configDir is required!');
  }
  if (!isString(key)) {
    throw new Error('initialize: key is required!');
  }
  if (!isObject(messages)) {
    throw new Error('initialize: message is required!');
  }

  _initializePaths(configDir);

  let db;
  try {
    if (!databaseFilePath) {
      throw new Error('databaseFilePath is not set');
    }
    db = openAndSetUpSQLCipher(databaseFilePath, { key });
    if (!db) {
      throw new Error('db is not set');
    }
    await updateSchema(db);

    // test database

    const cipherIntegrityResult = getSQLCipherIntegrityCheck(db);
    if (cipherIntegrityResult) {
      console.log('Database cipher integrity check failed:', cipherIntegrityResult);
      throw new Error(`Cipher integrity check failed: ${cipherIntegrityResult}`);
    }
    const integrityResult = getSQLIntegrityCheck(db);
    if (integrityResult) {
      console.log('Database integrity check failed:', integrityResult);
      throw new Error(`Integrity check failed: ${integrityResult}`);
    }

    // At this point we can allow general access to the database
    initDbInstanceWith(db);

    console.info('total message count before cleaning: ', getMessageCount());
    console.info('total conversation count before cleaning: ', getConversationCount());
    cleanUpOldOpengroupsOnStart();
    cleanUpUnusedNodeForKeyEntriesOnStart();
    printDbStats();

    console.info('total message count after cleaning: ', getMessageCount());
    console.info('total conversation count after cleaning: ', getConversationCount());
    // Clear any already deleted db entries on each app start.
    vacuumDatabase(db);
  } catch (error) {
    console.error('error', error);
    if (passwordAttempt) {
      throw error;
    }
    console.log('Database startup error:', error.stack);
    const button = await dialog.showMessageBox({
      buttons: [messages.copyErrorAndQuit, messages.clearAllData],
      defaultId: 0,
      detail: redactAll(error.stack),
      message: messages.databaseError,
      noLink: true,
      type: 'error',
    });

    if (button.response === 0) {
      clipboard.writeText(`Database startup error:\n\n${redactAll(error.stack)}`);
    } else {
      closeDbInstance();
      showFailedToStart();
    }

    app.exit(1);
    return false;
  }

  return true;
}

function removeDB(configDir = null) {
  if (isInstanceInitialized()) {
    throw new Error('removeDB: Cannot erase database when it is open!');
  }

  if (!databaseFilePath && configDir) {
    _initializePaths(configDir);
  }

  if (databaseFilePath) {
    rimraf.sync(databaseFilePath);
    rimraf.sync(`${databaseFilePath}-shm`);
    rimraf.sync(`${databaseFilePath}-wal`);
  }
}

// Password hash
const PASS_HASH_ID = 'passHash';
function getPasswordHash() {
  const item = getItemById(PASS_HASH_ID);
  return item && item.value;
}
function savePasswordHash(hash: string) {
  if (isEmpty(hash)) {
    removePasswordHash();
    return;
  }

  const data = { id: PASS_HASH_ID, value: hash };
  createOrUpdateItem(data);
}
function removePasswordHash() {
  removeItemById(PASS_HASH_ID);
}

function getIdentityKeyById(id: string, instance: BetterSqlite3.Database) {
  return getById(IDENTITY_KEYS_TABLE, id, instance);
}

function getGuardNodes() {
  const nodes = assertGlobalInstance()
    .prepare(`SELECT ed25519PubKey FROM ${GUARD_NODE_TABLE};`)
    .all();

  if (!nodes) {
    return null;
  }

  return nodes;
}

function updateGuardNodes(nodes: Array<string>) {
  assertGlobalInstance().transaction(() => {
    assertGlobalInstance().exec(`DELETE FROM ${GUARD_NODE_TABLE}`);
    nodes.map(edkey =>
      assertGlobalInstance()
        .prepare(
          `INSERT INTO ${GUARD_NODE_TABLE} (
        ed25519PubKey
      ) values ($ed25519PubKey)`
        )
        .run({
          ed25519PubKey: edkey,
        })
    );
  })();
}

function createOrUpdateItem(data: StorageItem, instance?: BetterSqlite3.Database) {
  createOrUpdate(ITEMS_TABLE, data, instance);
}
function getItemById(id: string, instance?: BetterSqlite3.Database) {
  return getById(ITEMS_TABLE, id, instance);
}
function getAllItems() {
  const rows = assertGlobalInstance()
    .prepare(`SELECT json FROM ${ITEMS_TABLE} ORDER BY id ASC;`)
    .all();
  return map(rows, row => jsonToObject(row.json));
}
function removeItemById(id: string) {
  removeById(ITEMS_TABLE, id);
}

function createOrUpdate(table: string, data: StorageItem, instance?: BetterSqlite3.Database) {
  const { id } = data;
  if (!id) {
    throw new Error('createOrUpdate: Provided data did not have a truthy id');
  }

  assertGlobalInstanceOrInstance(instance)
    .prepare(
      `INSERT OR REPLACE INTO ${table} (
      id,
      json
    ) values (
      $id,
      $json
    )`
    )
    .run({
      id,
      json: objectToJSON(data),
    });
}

function getById(table: string, id: string, instance?: BetterSqlite3.Database) {
  const row = assertGlobalInstanceOrInstance(instance)
    .prepare(`SELECT * FROM ${table} WHERE id = $id;`)
    .get({
      id,
    });

  if (!row) {
    return null;
  }

  return jsonToObject(row.json);
}

function removeById(table: string, id: string) {
  if (!Array.isArray(id)) {
    assertGlobalInstance()
      .prepare(`DELETE FROM ${table} WHERE id = $id;`)
      .run({ id });
    return;
  }

  if (!id.length) {
    throw new Error('removeById: No ids to delete!');
  }

  // Our node interface doesn't seem to allow you to replace one single ? with an array
  assertGlobalInstance()
    .prepare(`DELETE FROM ${table} WHERE id IN ( ${id.map(() => '?').join(', ')} );`)
    .run({ id });
}

// Conversations

function getSwarmNodesForPubkey(pubkey: string) {
  const row = assertGlobalInstance()
    .prepare(`SELECT * FROM ${NODES_FOR_PUBKEY_TABLE} WHERE pubkey = $pubkey;`)
    .get({
      pubkey,
    });

  if (!row) {
    return [];
  }

  return jsonToObject(row.json);
}

function updateSwarmNodesForPubkey(pubkey: string, snodeEdKeys: Array<string>) {
  assertGlobalInstance()
    .prepare(
      `INSERT OR REPLACE INTO ${NODES_FOR_PUBKEY_TABLE} (
        pubkey,
        json
        ) values (
          $pubkey,
          $json
          );`
    )
    .run({
      pubkey,
      json: objectToJSON(snodeEdKeys),
    });
}

function getConversationCount() {
  const row = assertGlobalInstance()
    .prepare(`SELECT count(*) from ${CONVERSATIONS_TABLE};`)
    .get();
  if (!row) {
    throw new Error(`getConversationCount: Unable to get count of ${CONVERSATIONS_TABLE}`);
  }

  return row['count(*)'];
}

/**
 * Because the argument list can change when saving a conversation (and actually doing a lot of other stuff),
 * it is not a good idea to try to use it to update a conversation while doing migrations.
 * Because every time you'll update the saveConversation with a new argument, the migration you wrote a month ago still relies on the old way.
 * Because of that, there is no `instance` argument here, and you should not add one as this is only needed during migrations (which will break if you do it)
 */

function saveConversation(data: ConversationAttributes): SaveConversationReturn {
  const formatted = assertValidConversationAttributes(data);

  const {
    id,
    active_at,
    type,
    members,
    nickname,
    profileKey,
    zombies,
    left,
    expirationMode,
    expireTimer,
<<<<<<< HEAD
    hasOutdatedClient,
    lastMessageStatus,
=======
>>>>>>> ed2a372c
    lastMessage,
    lastMessageStatus,
    lastMessageInteractionType,
    lastMessageInteractionStatus,
    lastJoinedTimestamp,
    groupAdmins,
    isKickedFromGroup,
    avatarPointer,
    avatarImageId,
    triggerNotificationsFor,
    isTrustedForAttachmentDownload,
    isApproved,
    didApproveMe,
    avatarInProfile,
    displayNameInProfile,
    conversationIdOrigin,
    priority,
    markedAsUnread,
    blocksSogsMsgReqsTimestamp,
  } = formatted;

  const omited = omit(formatted);
  const keys = Object.keys(omited);
  const columnsCommaSeparated = keys.join(', ');
  const valuesArgs = keys.map(k => `$${k}`).join(', ');

  const maxLength = 300;
  // shorten the last message as we never need more than `maxLength` chars (and it bloats the redux/ipc calls uselessly.

  const shortenedLastMessage =
    isString(lastMessage) && lastMessage.length > maxLength
      ? lastMessage.substring(0, maxLength)
      : lastMessage;
  assertGlobalInstance()
    .prepare(
      `INSERT OR REPLACE INTO ${CONVERSATIONS_TABLE} (
	${columnsCommaSeparated}
	) values (
	   ${valuesArgs}
      )`
    )
    .run({
      id,
      active_at,
      type,
      members: members && members.length ? arrayStrToJson(members) : '[]',
      nickname,
      profileKey,
      zombies: zombies && zombies.length ? arrayStrToJson(zombies) : '[]',
      left: toSqliteBoolean(left),
      expirationMode,
      expireTimer,
<<<<<<< HEAD
      hasOutdatedClient,
      lastMessageStatus,
=======
>>>>>>> ed2a372c
      lastMessage: shortenedLastMessage,
      lastMessageStatus,
      lastMessageInteractionType,
      lastMessageInteractionStatus,

      lastJoinedTimestamp,
      groupAdmins: groupAdmins && groupAdmins.length ? arrayStrToJson(groupAdmins) : '[]',
      isKickedFromGroup: toSqliteBoolean(isKickedFromGroup),
      avatarPointer,
      avatarImageId,
      triggerNotificationsFor,
      isTrustedForAttachmentDownload: toSqliteBoolean(isTrustedForAttachmentDownload),
      priority,
      isApproved: toSqliteBoolean(isApproved),
      didApproveMe: toSqliteBoolean(didApproveMe),
      avatarInProfile,
      displayNameInProfile,
      conversationIdOrigin,
      markedAsUnread: toSqliteBoolean(markedAsUnread),
      blocksSogsMsgReqsTimestamp,
    });

  return fetchConvoMemoryDetails(id);
}

function fetchConvoMemoryDetails(convoId: string): SaveConversationReturn {
  const hasMentionedUsUnread = !!getFirstUnreadMessageWithMention(convoId);
  const unreadCount = getUnreadCountByConversation(convoId);
  const lastReadTimestampMessageSentTimestamp = getLastMessageReadInConversation(convoId);

  // TODOLATER it would be nice to be able to remove the lastMessage and lastMessageStatus from the conversation table, and just return it when saving the conversation
  // and saving it in memory only.
  // But we'd need to update a bunch of things as we do some logic before setting the lastUpdate text and status mostly in `getMessagePropStatus` and `getNotificationText()`
  // const lastMessages = getLastMessagesByConversation(convoId, 1) as Array:Record<string, any>>;

  return {
    mentionedUs: hasMentionedUsUnread,
    unreadCount,
    lastReadTimestampMessage: lastReadTimestampMessageSentTimestamp,
  };
}

function removeConversation(id: string | Array<string>) {
  if (!Array.isArray(id)) {
    assertGlobalInstance()
      .prepare(`DELETE FROM ${CONVERSATIONS_TABLE} WHERE id = $id;`)
      .run({
        id,
      });
    return;
  }

  if (!id.length) {
    throw new Error('removeConversation: No ids to delete!');
  }

  // Our node interface doesn't seem to allow you to replace one single ? with an array
  assertGlobalInstance()
    .prepare(`DELETE FROM ${CONVERSATIONS_TABLE} WHERE id IN ( ${id.map(() => '?').join(', ')} );`)
    .run(id);
}

export function getIdentityKeys(db: BetterSqlite3.Database) {
  const row = db.prepare(`SELECT * FROM ${ITEMS_TABLE} WHERE id = $id;`).get({
    id: 'identityKey',
  });

  if (!row) {
    return null;
  }
  try {
    const parsedIdentityKey = jsonToObject(row.json);
    if (
      !parsedIdentityKey?.value?.pubKey ||
      !parsedIdentityKey?.value?.ed25519KeyPair?.privateKey
    ) {
      return null;
    }
    const publicKeyBase64 = parsedIdentityKey?.value?.pubKey;
    const publicKeyHex = to_hex(from_base64(publicKeyBase64, base64_variants.ORIGINAL));

    const ed25519PrivateKeyUintArray = parsedIdentityKey?.value?.ed25519KeyPair?.privateKey;

    // TODOLATER migrate the ed25519KeyPair for all the users already logged in to a base64 representation
    const privateEd25519 = new Uint8Array(Object.values(ed25519PrivateKeyUintArray));

    if (!privateEd25519 || isEmpty(privateEd25519)) {
      return null;
    }

    return {
      publicKeyHex,
      privateEd25519,
    };
  } catch (e) {
    return null;
  }
}

function getUsBlindedInThatServerIfNeeded(
  convoId: string,
  instance?: BetterSqlite3.Database
): string | undefined {
  const usNaked = getIdentityKeys(assertGlobalInstanceOrInstance(instance))?.publicKeyHex;
  if (!usNaked) {
    return undefined;
  }
  const room = getV2OpenGroupRoom(convoId, instance) as OpenGroupV2Room | null;
  if (!room || !roomHasBlindEnabled(room) || !room.serverPublicKey) {
    return usNaked;
  }

  const blinded = getItemById(KNOWN_BLINDED_KEYS_ITEM, instance);
  // this is essentially a duplicate of getUsBlindedInThatServer made at a database level (with db from the DB directly and not cached on the renderer side)
  try {
    const allBlinded = JSON.parse(blinded?.value);
    const found = allBlinded.find(
      (m: any) => m.serverPublicKey === room.serverPublicKey && m.realSessionId === usNaked
    );

    const blindedId = found?.blindedId;
    return isString(blindedId) ? blindedId : usNaked;
  } catch (e) {
    console.error('getUsBlindedInThatServerIfNeeded failed with ', e.message);
  }

  return usNaked;
}

function getConversationById(id: string, instance?: BetterSqlite3.Database) {
  const row = assertGlobalInstanceOrInstance(instance)
    .prepare(`SELECT * FROM ${CONVERSATIONS_TABLE} WHERE id = $id;`)
    .get({
      id,
    });

  const unreadCount = getUnreadCountByConversation(id, instance) || 0;
  const mentionedUsStillUnread = !!getFirstUnreadMessageWithMention(id, instance);

  return formatRowOfConversation(row, 'getConversationById', unreadCount, mentionedUsStillUnread);
}

function getAllConversations() {
  const rows = assertGlobalInstance()
    .prepare(`SELECT * FROM ${CONVERSATIONS_TABLE} ORDER BY id ASC;`)
    .all();

  const formatted = compact(
    (rows || []).map(m => {
      const unreadCount = getUnreadCountByConversation(m.id) || 0;
      const mentionedUsStillUnread = !!getFirstUnreadMessageWithMention(m.id);
      return formatRowOfConversation(m, 'getAllConversations', unreadCount, mentionedUsStillUnread);
    })
  );

  const invalidOnLoad = formatted.filter(m => {
    return isString(m.id) && m.id.startsWith('05') && m.id.includes(' ');
  });

  if (!isEmpty(invalidOnLoad)) {
    const idsInvalid = invalidOnLoad.map(m => m.id);
    console.info(
      'getAllConversations removing those conversations with invalid ids before load',
      idsInvalid
    );
    removeConversation(idsInvalid);
  }

  return differenceBy(formatted, invalidOnLoad, c => c.id);
}

function getPubkeysInPublicConversation(conversationId: string) {
  const conversation = getV2OpenGroupRoom(conversationId);
  if (!conversation) {
    return [];
  }

  const hasBlindOn = Boolean(
    conversation.capabilities &&
      isArray(conversation.capabilities) &&
      conversation.capabilities?.includes('blind')
  );

  const whereClause = hasBlindOn ? "AND source LIKE '15%'" : ''; // the LIKE content has to be ' and not "

  const rows = assertGlobalInstance()
    .prepare(
      `SELECT DISTINCT source FROM ${MESSAGES_TABLE} WHERE
    conversationId = $conversationId ${whereClause}
   ORDER BY received_at DESC LIMIT ${MAX_PUBKEYS_MEMBERS};`
    )
    .all({
      conversationId,
    });

  return map(rows, row => row.source);
}

function searchConversations(query: string) {
  const rows = assertGlobalInstance()
    .prepare(
      `SELECT * FROM ${CONVERSATIONS_TABLE} WHERE
      (
        displayNameInProfile LIKE $displayNameInProfile OR
        nickname LIKE $nickname
      ) AND active_at > 0
     ORDER BY active_at DESC
     LIMIT $limit`
    )
    .all({
      displayNameInProfile: `%${query}%`,
      nickname: `%${query}%`,
      limit: 50,
    });

  return (rows || []).map(m => {
    const unreadCount = getUnreadCountByConversation(m.id);
    const mentionedUsStillUnread = !!getFirstUnreadMessageWithMention(m.id);

    const formatted = formatRowOfConversation(
      m,
      'searchConversations',
      unreadCount,
      mentionedUsStillUnread
    );

    return formatted;
  });
}

// order by clause is the same as orderByClause but with a table prefix so we cannot reuse it
const orderByMessageCoalesceClause = `ORDER BY COALESCE(${MESSAGES_TABLE}.serverTimestamp, ${MESSAGES_TABLE}.sent_at, ${MESSAGES_TABLE}.received_at) DESC`;

function searchMessages(query: string, limit: number) {
  if (!limit) {
    throw new Error('searchMessages limit must be set');
  }

  const rows = assertGlobalInstance()
    .prepare(
      `SELECT
      ${MESSAGES_TABLE}.json,
      snippet(${MESSAGES_FTS_TABLE}, -1, '<<left>>', '<<right>>', '...', 5) as snippet
    FROM ${MESSAGES_FTS_TABLE}
    INNER JOIN ${MESSAGES_TABLE} on ${MESSAGES_FTS_TABLE}.rowid = ${MESSAGES_TABLE}.rowid
    WHERE
     ${MESSAGES_FTS_TABLE}.body match $query
    ${orderByMessageCoalesceClause}
    LIMIT $limit;`
    )
    .all({
      query,
      limit,
    });

  return map(rows, row => ({
    ...jsonToObject(row.json),
    snippet: row.snippet,
  }));
}

/**
 * Search for matching messages in a specific conversation.
 * Currently unused but kept as we want to add it back at some point.
 */
function searchMessagesInConversation(query: string, conversationId: string, limit: number) {
  const rows = assertGlobalInstance()
    .prepare(
      `SELECT
      ${MESSAGES_TABLE}.json,
      snippet(${MESSAGES_FTS_TABLE}, -1, '<<left>>', '<<right>>', '...', 15) as snippet
    FROM ${MESSAGES_FTS_TABLE}
    INNER JOIN ${MESSAGES_TABLE} on ${MESSAGES_FTS_TABLE}.id = ${MESSAGES_TABLE}.id
    WHERE
    ${MESSAGES_FTS_TABLE} match $query AND
      ${MESSAGES_TABLE}.conversationId = $conversationId
    ${orderByMessageCoalesceClause}
      LIMIT $limit;`
    )
    .all({
      query,
      conversationId,
      limit: limit || 100,
    });

  return map(rows, row => ({
    ...jsonToObject(row.json),
    snippet: row.snippet,
  }));
}

function getMessageCount() {
  const row = assertGlobalInstance()
    .prepare(`SELECT count(*) from ${MESSAGES_TABLE};`)
    .get();

  if (!row) {
    throw new Error(`getMessageCount: Unable to get count of ${MESSAGES_TABLE}`);
  }
  return row['count(*)'];
}

function saveMessage(data: MessageAttributes) {
  const {
    body,
    conversationId,
    expires_at,
    hasAttachments,
    hasFileAttachments,
    hasVisualMediaAttachments,
    id,
    serverId,
    serverTimestamp,
    received_at,
    sent,
    sent_at,
    source,
    type,
    unread,
    expirationType,
    expireTimer,
    expirationStartTimestamp,
    flags,
  } = data;

  if (!id) {
    throw new Error('id is required');
  }

  if (!conversationId) {
    throw new Error('conversationId is required');
  }

  const payload = {
    id,
    json: objectToJSON(data),

    serverId,
    serverTimestamp,
    body,
    conversationId,
    expirationStartTimestamp,
    expires_at,
    expirationType,
    expireTimer,
    hasAttachments,
    hasFileAttachments,
    hasVisualMediaAttachments,
    received_at,
    sent,
    sent_at,
    source,
    type: type || '',
    unread,
    flags: flags ?? 0,
  };

  assertGlobalInstance()
    .prepare(
      `INSERT OR REPLACE INTO ${MESSAGES_TABLE} (
    id,
    json,
    serverId,
    serverTimestamp,
    body,
    conversationId,
    expirationStartTimestamp,
    expires_at,
    expirationType,
    expireTimer,
    hasAttachments,
    hasFileAttachments,
    hasVisualMediaAttachments,
    received_at,
    sent,
    sent_at,
    source,
    type,
    unread,
    flags
  ) values (
    $id,
    $json,
    $serverId,
    $serverTimestamp,
    $body,
    $conversationId,
    $expirationStartTimestamp,
    $expires_at,
    $expirationType,
    $expireTimer,
    $hasAttachments,
    $hasFileAttachments,
    $hasVisualMediaAttachments,
    $received_at,
    $sent,
    $sent_at,
    $source,
    $type,
    $unread,
    $flags
  );`
    )
    .run(payload);

  return id;
}

function saveSeenMessageHashes(arrayOfHashes: Array<string>) {
  assertGlobalInstance().transaction(() => {
    map(arrayOfHashes, saveSeenMessageHash);
  })();
}

function updateLastHash(data: UpdateLastHashType) {
  const { convoId, snode, hash, expiresAt, namespace } = data;
  if (!isNumber(namespace)) {
    throw new Error('updateLastHash: namespace must be set to a number');
  }
  assertGlobalInstance()
    .prepare(
      `INSERT OR REPLACE INTO ${LAST_HASHES_TABLE} (
      id,
      snode,
      hash,
      expiresAt,
      namespace
    ) values (
      $id,
      $snode,
      $hash,
      $expiresAt,
      $namespace
    )`
    )
    .run({
      id: convoId,
      snode,
      hash,
      expiresAt,
      namespace,
    });
}

function saveSeenMessageHash(data: any) {
  const { expiresAt, hash } = data;
  try {
    assertGlobalInstance()
      .prepare(
        `INSERT INTO seenMessages (
      expiresAt,
      hash
      ) values (
        $expiresAt,
        $hash
        );`
      )
      .run({
        expiresAt,
        hash,
      });
  } catch (e) {
    console.error('saveSeenMessageHash failed:', e.message);
  }
}

function cleanLastHashes() {
  assertGlobalInstance()
    .prepare(`DELETE FROM ${LAST_HASHES_TABLE} WHERE expiresAt <= $now;`)
    .run({
      now: Date.now(),
    });
}

function cleanSeenMessages() {
  assertGlobalInstance()
    .prepare('DELETE FROM seenMessages WHERE expiresAt <= $now;')
    .run({
      now: Date.now(),
    });
}

function saveMessages(arrayOfMessages: Array<MessageAttributes>) {
  console.info('saveMessages count: ', arrayOfMessages.length);
  assertGlobalInstance().transaction(() => {
    map(arrayOfMessages, saveMessage);
  })();
}

function removeMessage(id: string, instance?: BetterSqlite3.Database) {
  if (!isString(id)) {
    throw new Error('removeMessage: only takes single message to delete!');
  }

  assertGlobalInstanceOrInstance(instance)
    .prepare(`DELETE FROM ${MESSAGES_TABLE} WHERE id = $id;`)
    .run({ id });
}

function removeMessagesByIds(ids: Array<string>, instance?: BetterSqlite3.Database) {
  if (!Array.isArray(ids)) {
    throw new Error('removeMessagesByIds only allowed an array of strings');
  }

  if (!ids.length) {
    throw new Error('removeMessagesByIds: No ids to delete!');
  }
  const start = Date.now();

  assertGlobalInstanceOrInstance(instance)
    .prepare(`DELETE FROM ${MESSAGES_TABLE} WHERE id IN ( ${ids.map(() => '?').join(', ')} );`)
    .run(ids);
  console.log(`removeMessagesByIds of length ${ids.length} took ${Date.now() - start}ms`);
}

function removeAllMessagesInConversation(
  conversationId: string,
  instance?: BetterSqlite3.Database
) {
  if (!conversationId) {
    return;
  }
  const inst = assertGlobalInstanceOrInstance(instance);

  inst
    .prepare(`DELETE FROM ${MESSAGES_TABLE} WHERE conversationId = $conversationId`)
    .run({ conversationId });
}

function cleanUpExpirationTimerUpdateHistory(
  conversationId: string,
  isPrivate: boolean,
  db?: BetterSqlite3.Database
) {
  if (isEmpty(conversationId)) {
    return [];
  }
  const rows = assertGlobalInstanceOrInstance(db)
    .prepare(
      `SELECT id, source FROM ${MESSAGES_TABLE} WHERE conversationId = $conversationId and flags = ${SignalService.DataMessage.Flags.EXPIRATION_TIMER_UPDATE} ${orderByClause}`
    )
    .all({ conversationId });

  if (rows.length <= 1) {
    return [];
  }

  // we want to allow 1 message at most per sender for private chats only
  const bySender: Record<string, Array<string>> = {};
  // we keep the order, so the first message of each array should be kept, the other ones discarded
  rows.forEach(r => {
    const groupedById = isPrivate ? r.source : conversationId;
    if (!bySender[groupedById]) {
      bySender[groupedById] = [];
    }
    bySender[groupedById].push(r.id);
  });

  const allMsgIdsRemoved: Array<string> = [];
  Object.keys(bySender).forEach(k => {
    const idsToRemove = bySender[k].slice(1); // we keep the first one
    if (isEmpty(idsToRemove)) {
      return;
    }
    removeMessagesByIds(idsToRemove, db);
    allMsgIdsRemoved.push(...idsToRemove);
  });

  return allMsgIdsRemoved;
}

function getMessageIdsFromServerIds(serverIds: Array<string | number>, conversationId: string) {
  if (!Array.isArray(serverIds)) {
    return [];
  }

  // Sanitize the input as we're going to use it directly in the query
  const validServerIds = serverIds.map(Number).filter(n => !Number.isNaN(n));

  /*
    Sqlite3 doesn't have a good way to have `IN` query with another query.
    See: https://github.com/mapbox/node-sqlite3/issues/762.

    So we have to use templating to insert the values.
  */
  const rows = assertGlobalInstance()
    .prepare(
      `SELECT id FROM ${MESSAGES_TABLE} WHERE
    serverId IN (${validServerIds.join(',')}) AND
    conversationId = $conversationId;`
    )
    .all({
      conversationId,
    });
  return rows.map(row => row.id);
}

function getMessageById(id: string) {
  const row = assertGlobalInstance()
    .prepare(`SELECT * FROM ${MESSAGES_TABLE} WHERE id = $id;`)
    .get({
      id,
    });

  if (!row) {
    return null;
  }

  return jsonToObject(row.json);
}

function getMessagesById(ids: Array<string>) {
  if (!isArray(ids)) {
    throw new Error('getMessagesById expect an array of strings');
  }
  const rows = assertGlobalInstance()
    .prepare(`SELECT json FROM ${MESSAGES_TABLE} WHERE id IN ( ${ids.map(() => '?').join(', ')} );`)
    .all(ids);
  if (!rows || isEmpty(rows)) {
    return null;
  }
  return map(rows, row => jsonToObject(row.json));
}

// serverIds are not unique so we need the conversationId
function getMessageByServerId(conversationId: string, serverId: number) {
  const row = assertGlobalInstance()
    .prepare(
      `SELECT * FROM ${MESSAGES_TABLE} WHERE conversationId = $conversationId AND serverId = $serverId;`
    )
    .get({
      conversationId,
      serverId,
    });

  if (!row) {
    return null;
  }

  return jsonToObject(row.json);
}

function getMessagesCountBySender({ source }: { source: string }) {
  if (!source) {
    throw new Error('source must be set');
  }
  const count = assertGlobalInstance()
    .prepare(
      `SELECT count(*) FROM ${MESSAGES_TABLE} WHERE
      source = $source;`
    )
    .get({
      source,
    });
  if (!count) {
    return 0;
  }

  return count['count(*)'] || 0;
}

function getMessagesBySenderAndSentAt(
  propsList: Array<{
    source: string;
    timestamp: number;
  }>
) {
  const db = assertGlobalInstance();
  const rows = [];

  // eslint-disable-next-line no-restricted-syntax
  for (const msgProps of propsList) {
    const { source, timestamp } = msgProps;

    const _rows = db
      .prepare(
        `SELECT json FROM ${MESSAGES_TABLE} WHERE
      source = $source AND
      sent_at = $timestamp;`
      )
      .all({
        source,
        timestamp,
      });
    rows.push(..._rows);
  }

  return uniq(map(rows, row => jsonToObject(row.json)));
}

function filterAlreadyFetchedOpengroupMessage(
  msgDetails: MsgDuplicateSearchOpenGroup
): MsgDuplicateSearchOpenGroup {
  const filteredNonBlinded = msgDetails.filter(msg => {
    const rows = assertGlobalInstance()
      .prepare(
        `SELECT source, serverTimestamp  FROM ${MESSAGES_TABLE} WHERE
      source = $sender AND
      serverTimestamp = $serverTimestamp;`
      )
      .all({
        sender: msg.sender,
        serverTimestamp: msg.serverTimestamp,
      });
    if (rows.length) {
      console.info(
        `filtering out already received sogs message from ${msg.sender} at ${msg.serverTimestamp} `
      );
      return false;
    }
    return true;
  });

  return filteredNonBlinded;
}

function getUnreadByConversation(conversationId: string, sentBeforeTimestamp: number) {
  const rows = assertGlobalInstance()
    .prepare(
      `SELECT * FROM ${MESSAGES_TABLE} WHERE
      unread = $unread AND
      conversationId = $conversationId AND
      COALESCE(serverTimestamp, sent_at) <= $sentBeforeTimestamp
     ${orderByClauseASC};`
    )
    .all({
      unread: toSqliteBoolean(true),
      conversationId,
      sentBeforeTimestamp,
    });

  return map(rows, row => jsonToObject(row.json));
}

function getUnreadDisappearingByConversation(conversationId: string, sentBeforeTimestamp: number) {
  const rows = assertGlobalInstance()
    .prepare(
      `SELECT * FROM ${MESSAGES_TABLE} WHERE
      unread = $unread AND expireTimer > 0 AND
      conversationId = $conversationId AND
      COALESCE(serverTimestamp, sent_at) <= $sentBeforeTimestamp
     ${orderByClauseASC};`
    )
    .all({
      unread: toSqliteBoolean(true),
      conversationId,
      sentBeforeTimestamp,
    });

  return map(rows, row => jsonToObject(row.json));
}

/**
 * Warning: This does not start expiration timer
 */
function markAllAsReadByConversationNoExpiration(
  conversationId: string,
  returnMessagesUpdated: boolean
): Array<number> {
  let toReturn: Array<number> = [];
  if (returnMessagesUpdated) {
    const messagesUnreadBefore = assertGlobalInstance()
      .prepare(
        `SELECT json FROM ${MESSAGES_TABLE} WHERE
  unread = $unread AND
  conversationId = $conversationId;`
      )
      .all({
        unread: toSqliteBoolean(true),
        conversationId,
      });
    toReturn = compact(messagesUnreadBefore.map(row => jsonToObject(row.json).sent_at));
  }

  assertGlobalInstance()
    .prepare(
      `UPDATE ${MESSAGES_TABLE} SET
      unread = 0, json = json_set(json, '$.unread', 0)
      WHERE unread = $unread AND
      conversationId = $conversationId;`
    )
    .run({
      unread: toSqliteBoolean(true),
      conversationId,
    });

  return toReturn;
}

function getUnreadCountByConversation(
  conversationId: string,
  instance?: BetterSqlite3.Database
): number {
  const row = assertGlobalInstanceOrInstance(instance)
    .prepare(
      `SELECT count(*) FROM ${MESSAGES_TABLE} WHERE
    unread = $unread AND
    conversationId = $conversationId;`
    )
    .get({
      unread: toSqliteBoolean(true),
      conversationId,
    });

  if (!row) {
    throw new Error(`Unable to get unread count of ${conversationId}`);
  }

  return row['count(*)'];
}

function getMessageCountByType(conversationId: string, type = '%') {
  const row = assertGlobalInstance()
    .prepare(
      `SELECT count(*) from ${MESSAGES_TABLE}
      WHERE conversationId = $conversationId
      AND type = $type;`
    )
    .get({
      conversationId,
      type,
    });

  if (!row) {
    throw new Error(
      `getIncomingMessagesCountByConversation: Unable to get incoming messages count of ${conversationId}`
    );
  }

  return row['count(*)'];
}

// Note: Sorting here is necessary for getting the last message (with limit 1)
// be sure to update the sorting order to sort messages on redux too (sortMessages)
const orderByClause = 'ORDER BY COALESCE(serverTimestamp, sent_at, received_at) DESC';
const orderByClauseASC = 'ORDER BY COALESCE(serverTimestamp, sent_at, received_at) ASC';

function getMessagesByConversation(
  conversationId: string,
  { messageId = null, returnQuotes = false } = {}
): { messages: Array<Record<string, any>>; quotes: Array<Quote> } {
  const absLimit = 30;
  // If messageId is given it means we are opening the conversation to that specific messageId,
  // or that we just scrolled to it by a quote click and needs to load around it.
  // If messageId is null, it means we are just opening the convo to the last unread message, or at the bottom
  const firstUnread = getFirstUnreadMessageIdInConversation(conversationId);

  const numberOfMessagesInConvo = getMessagesCountByConversation(conversationId);
  const floorLoadAllMessagesInConvo = 70;

  let messages: Array<Record<string, any>> = [];
  let quotes = [];

  if (messageId || firstUnread) {
    const messageFound = getMessageById(messageId || firstUnread);

    if (messageFound && messageFound.conversationId === conversationId) {
      const start = Date.now();
      const msgTimestamp =
        messageFound.serverTimestamp || messageFound.sent_at || messageFound.received_at;

      const commonArgs = {
        conversationId,
        msgTimestamp,
        limit:
          numberOfMessagesInConvo < floorLoadAllMessagesInConvo
            ? floorLoadAllMessagesInConvo
            : absLimit,
      };

      const messagesBefore = assertGlobalInstance()
        .prepare(
          `SELECT id, conversationId, json
            FROM ${MESSAGES_TABLE} WHERE conversationId = $conversationId AND COALESCE(serverTimestamp, sent_at, received_at) <= $msgTimestamp
            ${orderByClause}
            LIMIT $limit`
        )
        .all(commonArgs);

      const messagesAfter = assertGlobalInstance()
        .prepare(
          `SELECT id, conversationId, json
            FROM ${MESSAGES_TABLE} WHERE conversationId = $conversationId AND COALESCE(serverTimestamp, sent_at, received_at) > $msgTimestamp
            ${orderByClauseASC}
            LIMIT $limit`
        )
        .all(commonArgs);

      console.info(`getMessagesByConversation around took ${Date.now() - start}ms `);

      // sorting is made in redux already when rendered, but some things are made outside of redux, so let's make sure the order is right
      messages = map([...messagesBefore, ...messagesAfter], row => jsonToObject(row.json)).sort(
        (a, b) => {
          return (
            (b.serverTimestamp || b.sent_at || b.received_at) -
            (a.serverTimestamp || a.sent_at || a.received_at)
          );
        }
      );
    }
    console.info(
      `getMessagesByConversation: Could not find messageId ${messageId} in db with conversationId: ${conversationId}. Just fetching the convo as usual.`
    );
  } else {
    const limit =
      numberOfMessagesInConvo < floorLoadAllMessagesInConvo
        ? floorLoadAllMessagesInConvo
        : absLimit * 2;

    const rows = assertGlobalInstance()
      .prepare(
        `
    SELECT json FROM ${MESSAGES_TABLE} WHERE
      conversationId = $conversationId
      ${orderByClause}
    LIMIT $limit;
    `
      )
      .all({
        conversationId,
        limit,
      });

    messages = map(rows, row => jsonToObject(row.json));
  }

  if (returnQuotes) {
    quotes = uniq(messages.filter(message => message.quote).map(message => message.quote));
  }

  return { messages, quotes };
}

function getLastMessagesByConversation(conversationId: string, limit: number) {
  if (!isNumber(limit)) {
    throw new Error('limit must be a number');
  }

  const rows = assertGlobalInstance()
    .prepare(
      `
    SELECT json FROM ${MESSAGES_TABLE} WHERE
      conversationId = $conversationId
      ${orderByClause}
    LIMIT $limit;
    `
    )
    .all({
      conversationId,
      limit,
    });
  return map(rows, row => jsonToObject(row.json));
}

/**
 * This is the oldest message so we cannot reuse getLastMessagesByConversation
 */
function getOldestMessageInConversation(conversationId: string) {
  const rows = assertGlobalInstance()
    .prepare(
      `
    SELECT json FROM ${MESSAGES_TABLE} WHERE
      conversationId = $conversationId
      ${orderByClauseASC}
    LIMIT $limit;
    `
    )
    .all({
      conversationId,
      limit: 1,
    });
  return map(rows, row => jsonToObject(row.json));
}

function hasConversationOutgoingMessage(conversationId: string) {
  const row = assertGlobalInstance()
    .prepare(
      `
    SELECT count(*)  FROM ${MESSAGES_TABLE} WHERE
      conversationId = $conversationId AND
      type IS 'outgoing'
    `
    )
    .get({
      conversationId,
    });
  if (!row) {
    throw new Error('hasConversationOutgoingMessage: Unable to get coun');
  }

  return Boolean(row['count(*)']);
}

function getFirstUnreadMessageIdInConversation(conversationId: string) {
  const rows = assertGlobalInstance()
    .prepare(
      `
    SELECT id FROM ${MESSAGES_TABLE} WHERE
      conversationId = $conversationId AND
      unread = $unread
      ORDER BY serverTimestamp ASC, serverId ASC, sent_at ASC, received_at ASC
    LIMIT 1;
    `
    )
    .all({
      conversationId,
      unread: toSqliteBoolean(true),
    });

  if (rows.length === 0) {
    return undefined;
  }
  return rows[0].id;
}

/**
 * Returns the last read message timestamp in the specific conversation (the columns `serverTimestamp` || `sent_at`)
 */
function getLastMessageReadInConversation(conversationId: string): number | null {
  const rows = assertGlobalInstance()
    .prepare(
      `
      SELECT MAX(MAX(COALESCE(serverTimestamp, 0)), MAX(COALESCE(sent_at, 0)) ) AS max_sent_at
      FROM ${MESSAGES_TABLE} WHERE
        conversationId = $conversationId AND
        unread = $unread;
    `
    )
    .get({
      conversationId,
      unread: toSqliteBoolean(false), // we want to find the message read with the higher sent_at timestamp
    });

  return rows?.max_sent_at || null;
}

function getFirstUnreadMessageWithMention(
  conversationId: string,
  instance?: BetterSqlite3.Database
): string | undefined {
  const ourPkInThatConversation = getUsBlindedInThatServerIfNeeded(conversationId, instance);

  if (!ourPkInThatConversation || !ourPkInThatConversation.length) {
    throw new Error('getFirstUnreadMessageWithMention needs our pubkey but nothing was given');
  }
  const likeMatch = `%@${ourPkInThatConversation}%`;

  // TODOLATER make this use the fts search table rather than this one?
  const rows = assertGlobalInstanceOrInstance(instance)
    .prepare(
      `
    SELECT id FROM ${MESSAGES_TABLE} WHERE
      conversationId = $conversationId AND
      unread = $unread AND
      body LIKE $likeMatch
      ORDER BY serverTimestamp ASC, serverId ASC, sent_at ASC, received_at ASC
    LIMIT 1;
    `
    )
    .all({
      conversationId,
      unread: toSqliteBoolean(true),
      likeMatch,
    });

  if (rows.length === 0) {
    return undefined;
  }
  return rows[0].id;
}

function getMessagesBySentAt(sentAt: number) {
  const rows = assertGlobalInstance()
    .prepare(
      `SELECT json FROM ${MESSAGES_TABLE}
     WHERE sent_at = $sent_at
     ORDER BY received_at DESC;`
    )
    .all({
      sent_at: sentAt,
    });

  return map(rows, row => jsonToObject(row.json));
}

function getLastHashBySnode(convoId: string, snode: string, namespace: number) {
  if (!isNumber(namespace)) {
    throw new Error('getLastHashBySnode: namespace must be set to a number');
  }
  const row = assertGlobalInstance()
    .prepare(
      `SELECT * FROM ${LAST_HASHES_TABLE} WHERE snode = $snode AND id = $id AND namespace = $namespace;`
    )
    .get({
      snode,
      id: convoId,
      namespace,
    });

  if (!row) {
    return null;
  }

  return row.hash;
}

function getSeenMessagesByHashList(hashes: Array<string>) {
  const rows = assertGlobalInstance()
    .prepare(`SELECT * FROM seenMessages WHERE hash IN ( ${hashes.map(() => '?').join(', ')} );`)
    .all(hashes);

  return map(rows, row => row.hash);
}

function getExpiredMessages() {
  const now = Date.now();
  const rows = assertGlobalInstance()
    .prepare(
      `SELECT json FROM ${MESSAGES_TABLE} WHERE
      expires_at IS NOT NULL AND
      expires_at <= $expires_at
     ORDER BY expires_at ASC;`
    )
    .all({
      expires_at: now,
    });

  return map(rows, row => jsonToObject(row.json));
}

function getOutgoingWithoutExpiresAt() {
  const rows = assertGlobalInstance()
    .prepare(
      `
    SELECT json FROM ${MESSAGES_TABLE}
    WHERE
      expireTimer > 0 AND
      expires_at IS NULL AND
      type IS 'outgoing'
    ORDER BY expires_at ASC;
  `
    )
    .all();

  return map(rows, row => jsonToObject(row.json));
}

function getNextExpiringMessage() {
  const rows = assertGlobalInstance()
    .prepare(
      `
    SELECT json FROM ${MESSAGES_TABLE}
    WHERE expires_at > 0
    ORDER BY expires_at ASC
    LIMIT 1;
  `
    )
    .all();

  return map(rows, row => jsonToObject(row.json));
}

/* Unproccessed a received messages not yet processed */
const unprocessed: UnprocessedDataNode = {
  saveUnprocessed: (data: UnprocessedParameter) => {
    const { id, timestamp, version, attempts, envelope, senderIdentity, messageHash } = data;
    if (!id) {
      throw new Error(`saveUnprocessed: id was falsey: ${id}`);
    }

    assertGlobalInstance()
      .prepare(
        `INSERT OR REPLACE INTO unprocessed (
        id,
        timestamp,
        version,
        attempts,
        envelope,
        senderIdentity,
        serverHash
      ) values (
        $id,
        $timestamp,
        $version,
        $attempts,
        $envelope,
        $senderIdentity,
        $messageHash
      );`
      )
      .run({
        id,
        timestamp,
        version,
        attempts,
        envelope,
        senderIdentity,
        messageHash,
      });
  },

  updateUnprocessedAttempts: (id: string, attempts: number) => {
    assertGlobalInstance()
      .prepare('UPDATE unprocessed SET attempts = $attempts WHERE id = $id;')
      .run({
        id,
        attempts,
      });
  },

  updateUnprocessedWithData: (id: string, data: UnprocessedParameter) => {
    const { source, decrypted, senderIdentity } = data;

    assertGlobalInstance()
      .prepare(
        `UPDATE unprocessed SET
        source = $source,
        decrypted = $decrypted,
        senderIdentity = $senderIdentity
      WHERE id = $id;`
      )
      .run({
        id,
        source,
        decrypted,
        senderIdentity,
      });
  },

  getUnprocessedById: (id: string) => {
    const row = assertGlobalInstance()
      .prepare('SELECT * FROM unprocessed WHERE id = $id;')
      .get({
        id,
      });

    return row;
  },

  getUnprocessedCount: () => {
    const row = assertGlobalInstance()
      .prepare('SELECT count(*) from unprocessed;')
      .get();

    if (!row) {
      throw new Error('getMessageCount: Unable to get count of unprocessed');
    }

    return row['count(*)'];
  },

  getAllUnprocessed: () => {
    const rows = assertGlobalInstance()
      .prepare('SELECT * FROM unprocessed ORDER BY timestamp ASC;')
      .all();

    return rows;
  },

  removeUnprocessed: (id: string): void => {
    if (Array.isArray(id)) {
      console.error('removeUnprocessed only supports single ids at a time');
      throw new Error('removeUnprocessed only supports single ids at a time');
    }
    assertGlobalInstance()
      .prepare('DELETE FROM unprocessed WHERE id = $id;')
      .run({ id });
  },

  removeAllUnprocessed: () => {
    assertGlobalInstance()
      .prepare('DELETE FROM unprocessed;')
      .run();
  },
};

function getNextAttachmentDownloadJobs(limit: number) {
  const timestamp = Date.now();

  const rows = assertGlobalInstance()
    .prepare(
      `SELECT json FROM ${ATTACHMENT_DOWNLOADS_TABLE}
    WHERE pending = 0 AND timestamp < $timestamp
    ORDER BY timestamp DESC
    LIMIT $limit;`
    )
    .all({
      limit,
      timestamp,
    });

  return map(rows, row => jsonToObject(row.json));
}

function saveAttachmentDownloadJob(job: any) {
  const { id, pending, timestamp } = job;
  if (!id) {
    throw new Error('saveAttachmentDownloadJob: Provided job did not have a truthy id');
  }

  assertGlobalInstance()
    .prepare(
      `INSERT OR REPLACE INTO ${ATTACHMENT_DOWNLOADS_TABLE} (
      id,
      pending,
      timestamp,
      json
    ) values (
      $id,
      $pending,
      $timestamp,
      $json
    )`
    )
    .run({
      id,
      pending,
      timestamp,
      json: objectToJSON(job),
    });
}

function setAttachmentDownloadJobPending(id: string, pending: 1 | 0) {
  assertGlobalInstance()
    .prepare(`UPDATE ${ATTACHMENT_DOWNLOADS_TABLE} SET pending = $pending WHERE id = $id;`)
    .run({
      id,
      pending,
    });
}

function resetAttachmentDownloadPending() {
  assertGlobalInstance()
    .prepare(`UPDATE ${ATTACHMENT_DOWNLOADS_TABLE} SET pending = 0 WHERE pending != 0;`)
    .run();
}
function removeAttachmentDownloadJob(id: string) {
  removeById(ATTACHMENT_DOWNLOADS_TABLE, id);
}
function removeAllAttachmentDownloadJobs() {
  assertGlobalInstance().exec(`DELETE FROM ${ATTACHMENT_DOWNLOADS_TABLE};`);
}

// All data in database
function removeAll() {
  assertGlobalInstance().exec(`
    DELETE FROM ${IDENTITY_KEYS_TABLE};
    DELETE FROM ${ITEMS_TABLE};
    DELETE FROM unprocessed;
    DELETE FROM ${LAST_HASHES_TABLE};
    DELETE FROM ${NODES_FOR_PUBKEY_TABLE};
    DELETE FROM ${CLOSED_GROUP_V2_KEY_PAIRS_TABLE};
    DELETE FROM seenMessages;
    DELETE FROM ${CONVERSATIONS_TABLE};
    DELETE FROM ${MESSAGES_TABLE};
    DELETE FROM ${ATTACHMENT_DOWNLOADS_TABLE};
    DELETE FROM ${MESSAGES_FTS_TABLE};
    DELETE FROM ${CONFIG_DUMP_TABLE};
`);
}

function removeAllConversations() {
  assertGlobalInstance()
    .prepare(`DELETE FROM ${CONVERSATIONS_TABLE};`)
    .run();
}

function getMessagesWithVisualMediaAttachments(conversationId: string, limit?: number) {
  const rows = assertGlobalInstance()
    .prepare(
      `SELECT json FROM ${MESSAGES_TABLE} WHERE
      conversationId = $conversationId AND
      hasVisualMediaAttachments = 1
     ORDER BY received_at DESC
     LIMIT $limit;`
    )
    .all({
      conversationId,
      limit,
    });

  return map(rows, row => jsonToObject(row.json));
}

function getMessagesWithFileAttachments(conversationId: string, limit: number) {
  const rows = assertGlobalInstance()
    .prepare(
      `SELECT json FROM ${MESSAGES_TABLE} WHERE
      conversationId = $conversationId AND
      hasFileAttachments = 1
     ORDER BY received_at DESC
     LIMIT $limit;`
    )
    .all({
      conversationId,
      limit,
    });

  return map(rows, row => jsonToObject(row.json));
}

function getExternalFilesForMessage(message: any) {
  const { attachments, quote, preview } = message;
  const files: Array<any> = [];

  forEach(attachments, attachment => {
    const { path: file, thumbnail, screenshot } = attachment;
    if (file) {
      files.push(file);
    }

    if (thumbnail && thumbnail.path) {
      files.push(thumbnail.path);
    }

    if (screenshot && screenshot.path) {
      files.push(screenshot.path);
    }
  });

  if (quote && quote.attachments && quote.attachments.length) {
    forEach(quote.attachments, attachment => {
      const { thumbnail } = attachment;

      if (thumbnail && thumbnail.path) {
        files.push(thumbnail.path);
      }
    });
  }

  if (preview && preview.length) {
    forEach(preview, item => {
      const { image } = item;

      if (image && image.path) {
        files.push(image.path);
      }
    });
  }

  return files;
}

function getExternalFilesForConversation(
  conversationAvatar:
    | string
    | {
        path?: string | undefined;
      }
    | undefined
) {
  const files = [];

  if (isString(conversationAvatar)) {
    files.push(conversationAvatar);
  }

  if (isObject(conversationAvatar)) {
    const avatarObj = conversationAvatar as Record<string, any>;
    if (isString(avatarObj.path)) {
      files.push(avatarObj.path);
    }
  }

  return files;
}

function removeKnownAttachments(allAttachments: Array<string>) {
  const lookup = fromPairs(map(allAttachments, file => [file, true]));
  const chunkSize = 50;

  const total = getMessageCount();
  console.log(`removeKnownAttachments: About to iterate through ${total} messages`);

  let count = 0;
  let complete = false;
  let id = '';

  while (!complete) {
    const rows = assertGlobalInstance()
      .prepare(
        `SELECT json FROM ${MESSAGES_TABLE}
       WHERE id > $id
       ORDER BY id ASC
       LIMIT $chunkSize;`
      )
      .all({
        id,
        chunkSize,
      });

    const messages = map(rows, row => jsonToObject(row.json));
    forEach(messages, message => {
      const externalFiles = getExternalFilesForMessage(message);
      forEach(externalFiles, file => {
        delete lookup[file];
      });
    });

    const lastMessage = last(messages);
    if (lastMessage) {
      ({ id } = lastMessage);
    }
    complete = messages.length < chunkSize;
    count += messages.length;
  }

  console.log(`removeKnownAttachments: Done processing ${count} ${MESSAGES_TABLE}`);

  complete = false;
  count = 0;
  // Though conversations.id is a string, this ensures that, when coerced, this
  //   value is still a string but it's smaller than every other string.
  (id as any) = 0;

  const conversationTotal = getConversationCount();
  console.log(
    `removeKnownAttachments: About to iterate through ${conversationTotal} ${CONVERSATIONS_TABLE}`
  );

  while (!complete) {
    const conversations = assertGlobalInstance()
      .prepare(
        `SELECT * FROM ${CONVERSATIONS_TABLE}
       WHERE id > $id
       ORDER BY id ASC
       LIMIT $chunkSize;`
      )
      .all({
        id,
        chunkSize,
      });

    forEach(conversations, conversation => {
      const avatar = (conversation as ConversationAttributes)?.avatarInProfile;
      const externalFiles = getExternalFilesForConversation(avatar);
      forEach(externalFiles, file => {
        delete lookup[file];
      });
    });

    const lastMessage = last(conversations);
    if (lastMessage) {
      ({ id } = lastMessage);
    }
    complete = conversations.length < chunkSize;
    count += conversations.length;
  }

  console.log(`removeKnownAttachments: Done processing ${count} ${CONVERSATIONS_TABLE}`);

  return Object.keys(lookup);
}

function getMessagesCountByConversation(
  conversationId: string,
  instance?: BetterSqlite3.Database | null
): number {
  const row = assertGlobalInstanceOrInstance(instance)
    .prepare(`SELECT count(*) from ${MESSAGES_TABLE} WHERE conversationId = $conversationId;`)
    .get({ conversationId });

  return row ? row['count(*)'] : 0;
}

/**
 * The returned array is ordered based on the timestamp, the latest is at the end.
 * @param groupPublicKey string | PubKey
 */
function getAllEncryptionKeyPairsForGroup(
  groupPublicKey: string | PubKey,
  db?: BetterSqlite3.Database
) {
  const rows = getAllEncryptionKeyPairsForGroupRaw(groupPublicKey, db);

  return map(rows, row => jsonToObject(row.json));
}

function getAllEncryptionKeyPairsForGroupRaw(
  groupPublicKey: string | PubKey,
  db?: BetterSqlite3.Database
) {
  const pubkeyAsString = (groupPublicKey as PubKey).key
    ? (groupPublicKey as PubKey).key
    : groupPublicKey;
  const rows = assertGlobalInstanceOrInstance(db)
    .prepare(
      `SELECT * FROM ${CLOSED_GROUP_V2_KEY_PAIRS_TABLE} WHERE groupPublicKey = $groupPublicKey ORDER BY timestamp ASC;`
    )
    .all({
      groupPublicKey: pubkeyAsString,
    });

  return rows;
}

function getLatestClosedGroupEncryptionKeyPair(
  groupPublicKey: string,
  db?: BetterSqlite3.Database
) {
  const rows = getAllEncryptionKeyPairsForGroup(groupPublicKey, db);
  if (!rows || rows.length === 0) {
    return undefined;
  }
  return rows[rows.length - 1];
}

function addClosedGroupEncryptionKeyPair(
  groupPublicKey: string,
  keypair: object,
  instance?: BetterSqlite3.Database
) {
  const timestamp = Date.now();

  assertGlobalInstanceOrInstance(instance)
    .prepare(
      `INSERT OR REPLACE INTO ${CLOSED_GROUP_V2_KEY_PAIRS_TABLE} (
      groupPublicKey,
      timestamp,
        json
        ) values (
          $groupPublicKey,
          $timestamp,
          $json
          );`
    )
    .run({
      groupPublicKey,
      timestamp,
      json: objectToJSON(keypair),
    });
}

function removeAllClosedGroupEncryptionKeyPairs(groupPublicKey: string) {
  assertGlobalInstance()
    .prepare(
      `DELETE FROM ${CLOSED_GROUP_V2_KEY_PAIRS_TABLE} WHERE groupPublicKey = $groupPublicKey`
    )
    .run({
      groupPublicKey,
    });
}

/**
 * Related to Opengroup V2
 */
function getAllV2OpenGroupRooms(instance?: BetterSqlite3.Database): Array<OpenGroupV2Room> {
  const rows = assertGlobalInstanceOrInstance(instance)
    .prepare(`SELECT json FROM ${OPEN_GROUP_ROOMS_V2_TABLE};`)
    .all();

  if (!rows) {
    return [];
  }

  return rows.map(r => jsonToObject(r.json)) as Array<OpenGroupV2Room>;
}

function getV2OpenGroupRoom(conversationId: string, db?: BetterSqlite3.Database) {
  const row = assertGlobalInstanceOrInstance(db)
    .prepare(
      `SELECT json FROM ${OPEN_GROUP_ROOMS_V2_TABLE} WHERE conversationId = $conversationId;`
    )
    .get({
      conversationId,
    });

  if (!row) {
    return null;
  }

  return jsonToObject(row.json);
}

function saveV2OpenGroupRoom(opengroupsv2Room: OpenGroupV2Room, instance?: BetterSqlite3.Database) {
  const { serverUrl, roomId, conversationId } = opengroupsv2Room;
  assertGlobalInstanceOrInstance(instance)
    .prepare(
      `INSERT OR REPLACE INTO ${OPEN_GROUP_ROOMS_V2_TABLE} (
      serverUrl,
      roomId,
      conversationId,
      json
    ) values (
      $serverUrl,
      $roomId,
      $conversationId,
      $json
    )`
    )
    .run({
      serverUrl,
      roomId,
      conversationId,
      json: objectToJSON(opengroupsv2Room),
    });
}

function removeV2OpenGroupRoom(conversationId: string) {
  assertGlobalInstance()
    .prepare(`DELETE FROM ${OPEN_GROUP_ROOMS_V2_TABLE} WHERE conversationId = $conversationId`)
    .run({
      conversationId,
    });
}

/**
 * Others
 */

function getEntriesCountInTable(tbl: string) {
  try {
    const row = assertGlobalInstance()
      .prepare(`SELECT count(*) from ${tbl};`)
      .get();
    return row['count(*)'];
  } catch (e) {
    console.error(e);
    return 0;
  }
}

function printDbStats() {
  [
    'attachment_downloads',
    'conversations',
    'encryptionKeyPairsForClosedGroupV2',
    'guardNodes',
    'identityKeys',
    'items',
    'lastHashes',
    'loki_schema',
    'messages',
    'messages_fts',
    'messages_fts_config',
    'messages_fts_content',
    'messages_fts_data',
    'messages_fts_docsize',
    'messages_fts_idx',
    'nodesForPubkey',
    'openGroupRoomsV2',
    'seenMessages',
    'sqlite_sequence',
    'sqlite_stat1',
    'sqlite_stat4',
    'unprocessed',
  ].forEach(i => {
    console.log(`${i} count`, getEntriesCountInTable(i));
  });
}

/**
 * Remove all the unused entries in the snodes for pubkey table.
 * This table is used to know which snodes we should contact to send a message to a recipient
 */
function cleanUpUnusedNodeForKeyEntriesOnStart() {
  // we have to keep private and closed group ids
  const allIdsToKeep =
    assertGlobalInstance()
      .prepare(
        `SELECT id FROM ${CONVERSATIONS_TABLE} WHERE id NOT LIKE 'http%'
    `
      )
      .all()
      .map(m => m.id) || [];

  const allEntriesInSnodeForPubkey =
    assertGlobalInstance()
      .prepare(`SELECT pubkey FROM ${NODES_FOR_PUBKEY_TABLE};`)
      .all()
      .map(m => m.pubkey) || [];

  const swarmUnused = difference(allEntriesInSnodeForPubkey, allIdsToKeep);

  if (swarmUnused.length) {
    const start = Date.now();

    const chunks = chunk(swarmUnused, 500);
    chunks.forEach(ch => {
      assertGlobalInstance()
        .prepare(
          `DELETE FROM ${NODES_FOR_PUBKEY_TABLE} WHERE pubkey IN (${ch.map(() => '?').join(',')});`
        )
        .run(ch);
    });

    console.log(`Removing of ${swarmUnused.length} unused swarms took ${Date.now() - start}ms`);
  }
}

function cleanUpMessagesJson() {
  console.info('cleanUpMessagesJson ');
  const start = Date.now();
  assertGlobalInstance().transaction(() => {
    assertGlobalInstance().exec(`
      UPDATE ${MESSAGES_TABLE} SET
      json = json_remove(json, '$.schemaVersion', '$.recipients', '$.decrypted_at', '$.sourceDevice')
    `);
  })();

  console.info(`cleanUpMessagesJson took ${Date.now() - start}ms`);
}

function cleanUpOldOpengroupsOnStart() {
  const ourNumber = getItemById('number_id');
  if (!ourNumber || !ourNumber.value) {
    console.info('cleanUpOldOpengroups: ourNumber is not set');
    return;
  }
  let pruneSetting = getItemById(SettingsKey.settingsOpengroupPruning)?.value;

  if (pruneSetting === undefined) {
    console.info('Prune settings is undefined (and not explicitly false), forcing it to true.');
    createOrUpdateItem({ id: SettingsKey.settingsOpengroupPruning, value: true });
    pruneSetting = true;
  }

  if (!pruneSetting) {
    console.info('Prune setting not enabled, skipping cleanUpOldOpengroups');
    return;
  }

  const rows = assertGlobalInstance()
    .prepare(
      `SELECT id FROM ${CONVERSATIONS_TABLE} WHERE
      type = 'group' AND
      id LIKE 'http%'
     ORDER BY id ASC;`
    )
    .all();

  const v2ConvosIds = map(rows, row => row.id);

  if (!v2ConvosIds || !v2ConvosIds.length) {
    console.info('cleanUpOldOpengroups: v2Convos is empty');
    return;
  }
  console.info(`Count of v2 opengroup convos to clean: ${v2ConvosIds.length}`);
  // For each open group, if it has more than 2000 messages, we remove all the messages
  // older than 6 months. So this does not limit the size of open group history to 2000
  // messages but to 6 months.
  //
  // This is the only way we can clean up conversations objects from users which just
  // sent messages a while ago and with whom we never interacted. This is only for open
  // groups, and is because ALL the conversations are cached in the redux store. Having
  // a very large number of conversations (unused) is causing the performance of the app
  // to deteriorate a lot.
  //
  // Another fix would be to not cache all the conversations in the redux store, but it
  // ain't going to happen any time soon as it would a pretty big change of the way we
  // do things and would break a lot of the app.
  const maxMessagePerOpengroupConvo = 2000;

  // first remove very old messages for each opengroups
  const db = assertGlobalInstance();
  db.transaction(() => {
    v2ConvosIds.forEach(convoId => {
      const messagesInConvoBefore = getMessagesCountByConversation(convoId);

      if (messagesInConvoBefore >= maxMessagePerOpengroupConvo) {
        const minute = 1000 * 60;
        const sixMonths = minute * 60 * 24 * 30 * 6;
        const limitTimestamp = Date.now() - sixMonths;
        const countToRemove = assertGlobalInstance()
          .prepare(
            `SELECT count(*) from ${MESSAGES_TABLE} WHERE serverTimestamp <= $serverTimestamp AND conversationId = $conversationId;`
          )
          .get({ conversationId: convoId, serverTimestamp: limitTimestamp })['count(*)'];
        const start = Date.now();

        assertGlobalInstance()
          .prepare(
            `
        DELETE FROM ${MESSAGES_TABLE} WHERE serverTimestamp <= $serverTimestamp AND conversationId = $conversationId`
          )
          .run({ conversationId: convoId, serverTimestamp: limitTimestamp }); // delete messages older than 6 months ago.
        const messagesInConvoAfter = getMessagesCountByConversation(convoId);

        console.info(
          `Cleaning ${countToRemove} messages older than 6 months in public convo: ${convoId} took ${Date.now() -
            start}ms. Old message count: ${messagesInConvoBefore}, new message count: ${messagesInConvoAfter}`
        );

        // no need to update the `unreadCount` during the migration anymore.
        // `saveConversation` is broken when called with a argument without all the required fields.
        // and this makes little sense as the unreadCount will be updated on opening
        // const unreadCount = get UnreadCountByConversation(convoId);
        // const convoProps = get ConversationById(convoId);
        // if (convoProps) {
        //   convoProps.unread Count = unread Count;
        //   saveConversation(convoProps);
        // }
      } else {
        console.info(
          `Not cleaning messages older than 6 months in public convo: ${convoId}. message count: ${messagesInConvoBefore}`
        );
      }
    });

    // now, we might have a bunch of private conversation, without any interaction and no messages
    // those are the conversation of the old members in the opengroups we just cleaned.
    const allInactiveConvos = assertGlobalInstance()
      .prepare(
        `
    SELECT id FROM ${CONVERSATIONS_TABLE} WHERE type = 'private' AND (active_at IS NULL OR active_at = 0)`
      )
      .all();

    const ourPubkey = ourNumber.value.split('.')[0];

    const allInactiveAndWithoutMessagesConvo = allInactiveConvos
      .map(c => c.id as string)
      .filter(convoId => {
        return !!(convoId !== ourPubkey && getMessagesCountBySender({ source: convoId }) === 0);
      });
    if (allInactiveAndWithoutMessagesConvo.length) {
      console.info(
        `Removing ${allInactiveAndWithoutMessagesConvo.length} completely inactive convos`
      );
      const start = Date.now();

      const chunks = chunk(allInactiveAndWithoutMessagesConvo, 500);
      chunks.forEach(ch => {
        db.prepare(
          `DELETE FROM ${CONVERSATIONS_TABLE} WHERE id IN (${ch.map(() => '?').join(',')});`
        ).run(ch);
      });

      console.info(
        `Removing of ${
          allInactiveAndWithoutMessagesConvo.length
        } completely inactive convos done in ${Date.now() - start}ms`
      );
    }

    cleanUpMessagesJson();
  })();
}

export type SqlNodeType = typeof sqlNode;

export function close() {
  closeDbInstance();
}

export const sqlNode = {
  initializeSql,
  close,
  removeDB,
  setSQLPassword,

  getPasswordHash,
  savePasswordHash,
  removePasswordHash,

  getIdentityKeyById,

  createOrUpdateItem,
  getItemById,
  getAllItems,
  removeItemById,

  getSwarmNodesForPubkey,
  updateSwarmNodesForPubkey,
  getGuardNodes,
  updateGuardNodes,

  getConversationCount,
  saveConversation,
  fetchConvoMemoryDetails,
  getConversationById,
  removeConversation,
  getAllConversations,
  getPubkeysInPublicConversation,
  removeAllConversations,

  searchConversations,
  searchMessages,
  searchMessagesInConversation,

  getMessageCount,
  saveMessage,
  cleanSeenMessages,
  cleanLastHashes,
  saveSeenMessageHashes,
  saveSeenMessageHash,
  updateLastHash,
  saveMessages,
  removeMessage,
  removeMessagesByIds,
  cleanUpExpirationTimerUpdateHistory,
  removeAllMessagesInConversation,
  getUnreadByConversation,
  getUnreadDisappearingByConversation,
  markAllAsReadByConversationNoExpiration,
  getUnreadCountByConversation,
  getMessageCountByType,

  filterAlreadyFetchedOpengroupMessage,
  getMessagesBySenderAndSentAt,
  getMessageIdsFromServerIds,
  getMessageById,
  getMessagesById,
  getMessagesBySentAt,
  getMessageByServerId,
  getSeenMessagesByHashList,
  getLastHashBySnode,
  getExpiredMessages,
  getOutgoingWithoutExpiresAt,
  getNextExpiringMessage,
  getMessagesByConversation,
  getLastMessagesByConversation,
  getOldestMessageInConversation,
  getFirstUnreadMessageIdInConversation,
  getFirstUnreadMessageWithMention,
  hasConversationOutgoingMessage,

  // add all the calls related to the unprocessed cache of incoming messages
  ...unprocessed,

  getNextAttachmentDownloadJobs,
  saveAttachmentDownloadJob,
  setAttachmentDownloadJobPending,
  resetAttachmentDownloadPending,
  removeAttachmentDownloadJob,
  removeAllAttachmentDownloadJobs,
  removeKnownAttachments,

  removeAll,

  getMessagesWithVisualMediaAttachments,
  getMessagesWithFileAttachments,
  getMessagesCountByConversation,

  getAllEncryptionKeyPairsForGroup,
  getLatestClosedGroupEncryptionKeyPair,
  addClosedGroupEncryptionKeyPair,
  removeAllClosedGroupEncryptionKeyPairs,

  // open group v2
  getV2OpenGroupRoom,
  saveV2OpenGroupRoom,
  getAllV2OpenGroupRooms,
  removeV2OpenGroupRoom,

  // config dumps
  ...configDumpData,
};<|MERGE_RESOLUTION|>--- conflicted
+++ resolved
@@ -430,11 +430,7 @@
     left,
     expirationMode,
     expireTimer,
-<<<<<<< HEAD
     hasOutdatedClient,
-    lastMessageStatus,
-=======
->>>>>>> ed2a372c
     lastMessage,
     lastMessageStatus,
     lastMessageInteractionType,
@@ -487,13 +483,9 @@
       left: toSqliteBoolean(left),
       expirationMode,
       expireTimer,
-<<<<<<< HEAD
       hasOutdatedClient,
       lastMessageStatus,
-=======
->>>>>>> ed2a372c
       lastMessage: shortenedLastMessage,
-      lastMessageStatus,
       lastMessageInteractionType,
       lastMessageInteractionStatus,
 
