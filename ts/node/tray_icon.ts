--- conflicted
+++ resolved
@@ -1,10 +1,7 @@
 import path from 'path';
 
 import { app, BrowserWindow, Menu, Tray } from 'electron';
-<<<<<<< HEAD
 import { LocalizerDictionary } from '../types/Localizer';
-=======
->>>>>>> 8b5978e3
 import { getAppRootPath } from './getRootPath';
 import { LocaleMessagesType } from './locale';
 
