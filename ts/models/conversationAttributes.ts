import { defaults } from 'lodash';
import { LastMessageStatusType } from '../state/ducks/conversations';
import { DisappearingMessageConversationType } from '../util/expiringMessages';

/**
 * Private chats have always the type `Private`
 * Open groups have always the type `Group`
 * Closed group have the type `Group` when they are not v3 and the type `CLOSED_GROUP` when they v3.
 * To identity between an open or closed group before v3, we need to rely on the prefix (05 is closed groups, 'http%' is opengroup)
 *
 *
 * We will need to support existing closed groups foir now, but we will be able to get rid of existing closed groups at some point.
 * When we do get rid of them, we will be able to remove any GROUP conversation with prefix 05 (as they are old closed groups) and update the remaining GROUP to be opengroups instead
 */
export enum ConversationTypeEnum {
  GROUP = 'group',
  GROUPV3 = 'groupv3',
  PRIVATE = 'private',
}

export function isOpenOrClosedGroup(conversationType: ConversationTypeEnum) {
  return (
    conversationType === ConversationTypeEnum.GROUP ||
    conversationType === ConversationTypeEnum.GROUPV3
  );
}

export function isDirectConversation(conversationType: ConversationTypeEnum) {
  return conversationType === ConversationTypeEnum.PRIVATE;
}

/**
 * all: all  notifications enabled, the default
 * disabled: no notifications at all
 * mentions_only: trigger a notification only on mentions of ourself
 */
export const ConversationNotificationSetting = ['all', 'disabled', 'mentions_only'] as const;
export type ConversationNotificationSettingType = typeof ConversationNotificationSetting[number];

/**
 * Some fields are retrieved from the database as a select, but should not be saved in a commit()
 * TODO (do we, and can we use this)
 */
export type ConversationAttributesNotSaved = {
  mentionedUs: boolean;
  unreadCount: number;
};

export type ConversationAttributesWithNotSavedOnes = ConversationAttributes &
  ConversationAttributesNotSaved;

export interface ConversationAttributes {
  id: string;
  type: ConversationTypeEnum.PRIVATE | ConversationTypeEnum.GROUPV3 | ConversationTypeEnum.GROUP;

  // 0 means inactive (undefined and null too but we try to get rid of them and only have 0 = inactive)
  active_at: number; // this field is the one used to sort conversations in the left pane from most recent

  lastMessageStatus: LastMessageStatusType;
  /**
   * lastMessage is actually just a preview of the last message text, shortened to 60 chars.
   * This is to avoid filling the redux store with a huge last message when it's only used in the
   * preview of a conversation (leftpane).
   * The shortening is made in sql.ts directly.
   */
  lastMessage: string | null;

  avatarImageId?: number; // avatar imageID is currently used only for sogs. It's the fileID of the image uploaded and set as the sogs avatar (not only sogs I think, but our profile too?)

  left: boolean; // LEGACY GROUPS ONLY: if we left the group (communities are removed right away so it not relevant to communities) // TODOLATER to remove after legacy closed group are dropped
  isKickedFromGroup: boolean; // LEGACY GROUPS ONLY: if we got kicked from the group (communities just stop polling and a message sent get rejected, so not relevant to communities) // TODOLATER to remove after legacy closed group are dropped

  avatarInProfile?: string; // this is the avatar path locally once downloaded and stored in the application attachments folder

  isTrustedForAttachmentDownload: boolean; // not synced accross devices, this field is used if we should auto download attachments from this conversation or not

  conversationIdOrigin?: string; // Blinded message requests ONLY: The community from which this conversation originated from

  // TODOLATER those two items are only used for legacy closed groups and will be removed when we get rid of the legacy closed groups support
  lastJoinedTimestamp: number; // ClosedGroup: last time we were added to this group // TODOLATER to remove after legacy closed group are dropped
  zombies: Array<string>; // only used for closed groups. Zombies are users which left but not yet removed by the admin // TODOLATER to remove after legacy closed group are dropped

  // ===========================================================================
  // All of the items below are duplicated one way or the other with libsession.
  // It would be nice to at some point be able to only rely on libsession dumps
  // for those so there is no need to keep them in sync, but just have them in the dumps.
  // Note: If we do remove them, we also need to add some logic to the wrappers. For instance, we can currently search by nickname or display name and that works through the DB.

  displayNameInProfile?: string; // no matter the type of conversation, this is the real name as set by the user/name of the open or closed group
  nickname?: string; // this is the name WE gave to that user (only applicable to private chats, not closed group neither opengroups)
  profileKey?: string; // Consider this being a hex string if it is set
  triggerNotificationsFor: ConversationNotificationSettingType;
  avatarPointer?: string; // this is the url of the avatar on the file server v2. we use this to detect if we need to redownload the avatar from someone (not used for opengroups)
  expireTimer: number;

  members: Array<string>; // groups only members are all members for this group. zombies excluded (not used for communities)
  groupAdmins: Array<string>; // for sogs and closed group: the unique admins of that group

  priority: number; // -1 = hidden (contact and NTS only), 0 = normal, 1 = pinned

  isApproved: boolean; // if we sent a message request or sent a message to this contact, we approve them. If isApproved & didApproveMe, a message request becomes a contact
  didApproveMe: boolean; // if our message request was approved already (or they've sent us a message request/message themselves). If isApproved & didApproveMe, a message request becomes a contact

  markedAsUnread: boolean; // Force the conversation as unread even if all the messages are read. Used to highlight a conversation the user wants to check again later, synced.

<<<<<<< HEAD
  expirationType: DisappearingMessageConversationType; // the type of expiring messages for this conversation
  lastDisappearingMessageChangeTimestamp: number; // to avoid applying a change of disappear change when our current one was applied more recently
  hasOutdatedClient?: string; // to warn the user that the person he is talking to is using an old client which might cause issues
=======
  blocksSogsMsgReqsTimestamp: number; // if the convo is blinded and the user has denied contact through sogs, this field be set to the user's latest message timestamp
>>>>>>> d8d437bf
}

/**
 * This function mutates optAttributes
 * @param optAttributes the entry object attributes to set the defaults to.
 *
 * Test are in ConversationModels_test.ts
 */
export const fillConvoAttributesWithDefaults = (
  optAttributes: ConversationAttributes
): ConversationAttributes => {
  return defaults(optAttributes, {
    members: [],
    zombies: [],
    groupAdmins: [],

    lastJoinedTimestamp: 0,
    expirationType: 'off',
    expireTimer: 0,
    lastDisappearingMessageChangeTimestamp: 0,

    active_at: 0,

    lastMessageStatus: undefined,
    lastMessage: null,

    triggerNotificationsFor: 'all', // if the settings is not set in the db, this is the default

    isTrustedForAttachmentDownload: false, // we don't trust a contact until we say so
    isApproved: false,
    didApproveMe: false,
    isKickedFromGroup: false,
    left: false,
    priority: CONVERSATION_PRIORITIES.default,
    markedAsUnread: false,
    blocksSogsMsgReqsTimestamp: 0,
  });
};

/**
 * Priorities have a weird behavior.
 * * 0 always means unpinned and not hidden.
 * * -1 always means hidden.
 * * anything over 0 means pinned with the higher priority the better. (No sorting currently implemented)
 *
 * When our local user pins a conversation we should use 1 as the priority.
 * When we get an update from the libsession util wrapper, we should trust the value and set it locally as is.
 * So if we get 100 as priority, we set the conversation priority to 100.
 * If we get -20 as priority we set it as is, even if our current client does not understand what that means.
 *
 */
export const CONVERSATION_PRIORITIES = {
  default: 0,
  hidden: -1,
  pinned: 1, // anything over 0 means pinned, but when our local users pins a conversation, we set the priority to 1
};

export const READ_MESSAGE_STATE = {
  unread: 1,
  read: 0,
} as const;<|MERGE_RESOLUTION|>--- conflicted
+++ resolved
@@ -103,13 +103,11 @@
 
   markedAsUnread: boolean; // Force the conversation as unread even if all the messages are read. Used to highlight a conversation the user wants to check again later, synced.
 
-<<<<<<< HEAD
+  blocksSogsMsgReqsTimestamp: number; // if the convo is blinded and the user has denied contact through sogs, this field be set to the user's latest message timestamp
+
   expirationType: DisappearingMessageConversationType; // the type of expiring messages for this conversation
   lastDisappearingMessageChangeTimestamp: number; // to avoid applying a change of disappear change when our current one was applied more recently
   hasOutdatedClient?: string; // to warn the user that the person he is talking to is using an old client which might cause issues
-=======
-  blocksSogsMsgReqsTimestamp: number; // if the convo is blinded and the user has denied contact through sogs, this field be set to the user's latest message timestamp
->>>>>>> d8d437bf
 }
 
 /**
