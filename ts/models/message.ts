import Backbone from 'backbone';

import autoBind from 'auto-bind';
import filesize from 'filesize';
import {
  cloneDeep,
  debounce,
  isEmpty,
  size as lodashSize,
  map,
  partition,
  pick,
  uniq,
} from 'lodash';
import { SignalService } from '../protobuf';
import { getMessageQueue } from '../session';
import { getConversationController } from '../session/conversations';
import { ContentMessage } from '../session/messages/outgoing';
import { ClosedGroupVisibleMessage } from '../session/messages/outgoing/visibleMessage/ClosedGroupVisibleMessage';
import { PubKey } from '../session/types';
import {
  UserUtils,
  uploadAttachmentsToFileServer,
  uploadLinkPreviewToFileServer,
  uploadQuoteThumbnailsToFileServer,
} from '../session/utils';
import {
  DataExtractionNotificationMsg,
  MessageAttributes,
  MessageAttributesOptionals,
  MessageGroupUpdate,
  MessageModelType,
  PropsForDataExtractionNotification,
  PropsForMessageRequestResponse,
  fillMessageAttributesWithDefaults,
} from './messageType';

import { Data } from '../data/data';
import { OpenGroupData } from '../data/opengroups';
import { SettingsKey } from '../data/settings-key';
import { isUsAnySogsFromCache } from '../session/apis/open_group_api/sogsv3/knownBlindedkeys';
import { GetNetworkTime } from '../session/apis/snode_api/getNetworkTime';
import { SnodeNamespaces } from '../session/apis/snode_api/namespaces';
import { DURATION } from '../session/constants';
import { DisappearingMessages } from '../session/disappearing_messages';
import { TimerOptions } from '../session/disappearing_messages/timerOptions';
import {
  OpenGroupVisibleMessage,
  OpenGroupVisibleMessageParams,
} from '../session/messages/outgoing/visibleMessage/OpenGroupVisibleMessage';
import {
  VisibleMessage,
  VisibleMessageParams,
} from '../session/messages/outgoing/visibleMessage/VisibleMessage';
import {
  uploadAttachmentsV3,
  uploadLinkPreviewsV3,
  uploadQuoteThumbnailsV3,
} from '../session/utils/AttachmentsV2';
import { perfEnd, perfStart } from '../session/utils/Performance';
import { isUsFromCache } from '../session/utils/User';
import { buildSyncMessage } from '../session/utils/sync/syncUtils';
import {
  FindAndFormatContactType,
  MessageModelPropsWithoutConvoProps,
  PropsForAttachment,
  PropsForExpirationTimer,
  PropsForExpiringMessage,
  PropsForGroupInvitation,
  PropsForGroupUpdate,
  PropsForGroupUpdateAdd,
  PropsForGroupUpdateGeneral,
  PropsForGroupUpdateKicked,
  PropsForGroupUpdateLeft,
  PropsForGroupUpdateName,
  PropsForMessageWithoutConvoProps,
  PropsForQuote,
  messagesChanged,
} from '../state/ducks/conversations';
import { AttachmentTypeWithPath, isVoiceMessage } from '../types/Attachment';
import {
  deleteExternalMessageFiles,
  getAbsoluteAttachmentPath,
  loadAttachmentData,
  loadPreviewData,
  loadQuoteData,
} from '../types/MessageAttachment';
import { ReactionList } from '../types/Reaction';
import { getAttachmentMetadata } from '../types/message/initializeAttachmentMetadata';
import { assertUnreachable, roomHasBlindEnabled } from '../types/sqlSharedTypes';
import { LinkPreviews } from '../util/linkPreviews';
import { Notifications } from '../util/notifications';
import { Storage } from '../util/storage';
import { ConversationModel } from './conversation';
import { READ_MESSAGE_STATE } from './conversationAttributes';
<<<<<<< HEAD

=======
import { ConversationInteractionStatus, ConversationInteractionType } from '../interactions/types';
import { LastMessageStatusType } from '../state/ducks/types';
>>>>>>> 8b5978e3
// tslint:disable: cyclomatic-complexity

/**
 * @returns true if the array contains only a single item being 'You', 'you' or our device pubkey
 */
export function arrayContainsUsOnly(arrayToCheck: Array<string> | undefined) {
  return (
    arrayToCheck &&
    arrayToCheck.length === 1 &&
    (arrayToCheck[0] === UserUtils.getOurPubKeyStrFromCache() ||
      arrayToCheck[0].toLowerCase() === 'you')
  );
}

export function arrayContainsOneItemOnly(arrayToCheck: Array<string> | undefined) {
  return arrayToCheck && arrayToCheck.length === 1;
}

export class MessageModel extends Backbone.Model<MessageAttributes> {
  constructor(attributes: MessageAttributesOptionals & { skipTimerInit?: boolean }) {
    const filledAttrs = fillMessageAttributesWithDefaults(attributes);
    super(filledAttrs);

    if (!this.id) {
      throw new Error('A message always needs to have an id.');
    }
    if (!this.get('conversationId')) {
      throw new Error('A message always needs to have an conversationId.');
    }

    if (!attributes.skipTimerInit) {
      void this.setToExpire();
    }
    autoBind(this);

    if (window) {
      window.contextMenuShown = false;
    }

    this.getMessageModelProps();
  }

  public getMessageModelProps(): MessageModelPropsWithoutConvoProps {
    const propsForDataExtractionNotification = this.getPropsForDataExtractionNotification();
    const propsForGroupInvitation = this.getPropsForGroupInvitation();
    const propsForGroupUpdateMessage = this.getPropsForGroupUpdateMessage();
    const propsForTimerNotification = this.getPropsForTimerNotification();
    const propsForExpiringMessage = this.getPropsForExpiringMessage();
    const propsForMessageRequestResponse = this.getPropsForMessageRequestResponse();
    const propsForQuote = this.getPropsForQuote();
    const callNotificationType = this.get('callNotificationType');
    const interactionNotification = this.getInteractionNotification();

    const messageProps: MessageModelPropsWithoutConvoProps = {
      propsForMessage: this.getPropsForMessage(),
    };
    if (propsForDataExtractionNotification) {
      messageProps.propsForDataExtractionNotification = propsForDataExtractionNotification;
    }
    if (propsForMessageRequestResponse) {
      messageProps.propsForMessageRequestResponse = propsForMessageRequestResponse;
    }
    if (propsForGroupInvitation) {
      messageProps.propsForGroupInvitation = propsForGroupInvitation;
    }
    if (propsForGroupUpdateMessage) {
      messageProps.propsForGroupUpdateMessage = propsForGroupUpdateMessage;
    }
    if (propsForTimerNotification) {
      messageProps.propsForTimerNotification = propsForTimerNotification;
    }
    if (propsForQuote) {
      messageProps.propsForQuote = propsForQuote;
    }

    if (propsForExpiringMessage) {
      messageProps.propsForExpiringMessage = propsForExpiringMessage;
    }

    if (callNotificationType) {
      messageProps.propsForCallNotification = {
        notificationType: callNotificationType,
        receivedAt: this.get('received_at') || Date.now(),
        isUnread: this.isUnread(),
        ...this.getPropsForExpiringMessage(),
      };
    }

    if (interactionNotification) {
      messageProps.propsForInteractionNotification = {
        notificationType: interactionNotification,
        convoId: this.get('conversationId'),
        messageId: this.id,
        receivedAt: this.get('received_at') || Date.now(),
        isUnread: this.isUnread(),
      };
    }

    return messageProps;
  }

  public idForLogging() {
    return `${this.get('source')} ${this.get('sent_at')}`;
  }

  public isExpirationTimerUpdate() {
    const expirationTimerFlag = SignalService.DataMessage.Flags.EXPIRATION_TIMER_UPDATE;
    const flags = this.get('flags') || 0;

    // eslint-disable-next-line no-bitwise
    return Boolean(flags & expirationTimerFlag) && !isEmpty(this.getExpirationTimerUpdate());
  }

  public isControlMessage() {
    return (
      this.isExpirationTimerUpdate() ||
      this.isDataExtractionNotification() ||
      this.isMessageRequestResponse() ||
      this.isGroupUpdate()
    );
  }

  public isIncoming() {
    return this.get('type') === 'incoming';
  }

  public isUnread() {
    return !!this.get('unread');
  }

  // Important to allow for this.set({ unread}), save to db, then fetch()
  // to propagate. We don't want the unset key in the db so our unread index
  // stays small.
  public merge(model: any) {
    const attributes = model.attributes || model;

    const { unread } = attributes;
    if (unread === undefined) {
      this.set({ unread: READ_MESSAGE_STATE.read });
    }

    this.set(attributes);
  }

  public isGroupInvitation() {
    return !!this.get('groupInvitation');
  }

  public isMessageRequestResponse() {
    return !!this.get('messageRequestResponse');
  }

  public isDataExtractionNotification() {
    return !!this.get('dataExtractionNotification');
  }

  public isCallNotification() {
    return !!this.get('callNotificationType');
  }

  public isInteractionNotification() {
    return !!this.getInteractionNotification();
  }

  public getInteractionNotification() {
    return this.get('interactionNotification');
  }

  public getNotificationText() {
    let description = this.getDescription();
    if (description) {
      // regex with a 'g' to ignore part groups
      const regex = new RegExp(`@${PubKey.regexForPubkeys}`, 'g');
      const pubkeysInDesc = description.match(regex);
      (pubkeysInDesc || []).forEach((pubkeyWithAt: string) => {
        const pubkey = pubkeyWithAt.slice(1);
        const isUS = isUsAnySogsFromCache(pubkey);
        const displayName =
          getConversationController().getContactProfileNameOrShortenedPubKey(pubkey);
        if (isUS) {
          description = description?.replace(pubkeyWithAt, `@${window.i18n('you')}`);
        } else if (displayName && displayName.length) {
          description = description?.replace(pubkeyWithAt, `@${displayName}`);
        }
      });
      return description;
    }
    if ((this.get('attachments') || []).length > 0) {
      return window.i18n('contentDescriptionMediaMessage');
    }
    if (this.isExpirationTimerUpdate()) {
      const expireTimerUpdate = this.getExpirationTimerUpdate();
      const expireTimer = expireTimerUpdate?.expireTimer;
      const convo = this.getConversation();
      if (!convo) {
        return '';
      }

      const expirationMode = DisappearingMessages.changeToDisappearingConversationMode(
        convo,
        expireTimerUpdate?.expirationType,
        expireTimer
      );

      const source = expireTimerUpdate?.source;

      if (!expireTimerUpdate || expirationMode === 'off' || !expireTimer || expireTimer === 0) {
        return window.i18n('disappearingMessagesTurnedOff', {
          name: source
            ? getConversationController().get(source)?.getNicknameOrRealUsernameOrPlaceholder() ??
              ''
            : '',
        });
      }

      return window.i18n('disappearingMessagesSet', {
        time: TimerOptions.getAbbreviated(expireTimerUpdate.expireTimer || 0),
      });
    }

    return '';
  }

  public onDestroy() {
    void this.cleanup();
  }

  public async cleanup() {
    await deleteExternalMessageFiles(this.attributes);
  }

  public getPropsForExpiringMessage(): PropsForExpiringMessage {
    const expirationType = this.getExpirationType();
    const expirationDurationMs = this.getExpireTimerSeconds()
      ? this.getExpireTimerSeconds() * DURATION.SECONDS
      : null;

    const expireTimerStart = this.getExpirationStartTimestamp() || null;

    const expirationTimestamp =
      expirationType && expireTimerStart && expirationDurationMs
        ? expireTimerStart + expirationDurationMs
        : null;

    const direction =
      this.get('direction') === 'outgoing' || this.get('type') === 'outgoing'
        ? 'outgoing'
        : 'incoming';

    return {
      convoId: this.get('conversationId'),
      messageId: this.get('id'),
      direction,
      expirationDurationMs,
      expirationTimestamp,
      isExpired: this.isExpired(),
    };
  }

  public getPropsForTimerNotification(): PropsForExpirationTimer | null {
    if (!this.isExpirationTimerUpdate()) {
      return null;
    }

    const timerUpdate = this.getExpirationTimerUpdate();
    const convo = this.getConversation();

    if (!timerUpdate || !timerUpdate.source || !convo) {
      return null;
    }

    const { expireTimer, fromSync, source } = timerUpdate;
    const expirationMode = DisappearingMessages.changeToDisappearingConversationMode(
      convo,
      timerUpdate?.expirationType || 'unknown',
      expireTimer || 0
    );

    const timespanText = TimerOptions.getName(expireTimer || 0);
    const disabled = !expireTimer;

    const basicProps: PropsForExpirationTimer = {
      ...findAndFormatContact(source),
      timespanText,
      timespanSeconds: expireTimer || 0,
      disabled,
      type: fromSync ? 'fromSync' : UserUtils.isUsFromCache(source) ? 'fromMe' : 'fromOther',
      receivedAt: this.get('received_at'),
      isUnread: this.isUnread(),
      expirationMode: expirationMode || 'off',
      ...this.getPropsForExpiringMessage(),
    };

    return basicProps;
  }

  public getPropsForGroupInvitation(): PropsForGroupInvitation | null {
    if (!this.isGroupInvitation()) {
      return null;
    }
    const invitation = this.get('groupInvitation');
    let serverAddress = '';

    try {
      const url = new URL(invitation.url);
      serverAddress = url.origin;
    } catch (e) {
      window?.log?.warn('failed to get hostname from opengroupv2 invitation', invitation);
    }

    return {
      serverName: invitation.name,
      url: serverAddress,
      acceptUrl: invitation.url,
      receivedAt: this.get('received_at'),
      isUnread: this.isUnread(),
      ...this.getPropsForExpiringMessage(),
    };
  }

  public getPropsForDataExtractionNotification(): PropsForDataExtractionNotification | null {
    if (!this.isDataExtractionNotification()) {
      return null;
    }
    const dataExtractionNotification = this.get('dataExtractionNotification');

    if (!dataExtractionNotification) {
      window.log.warn('dataExtractionNotification should not happen');
      return null;
    }

    const contact = findAndFormatContact(dataExtractionNotification.source);

    return {
      ...dataExtractionNotification,
      name: contact.profileName || contact.name || dataExtractionNotification.source,
      receivedAt: this.get('received_at'),
      isUnread: this.isUnread(),
      ...this.getPropsForExpiringMessage(),
    };
  }

  public getPropsForMessageRequestResponse(): PropsForMessageRequestResponse | null {
    if (!this.isMessageRequestResponse()) {
      return null;
    }
    const messageRequestResponse = this.get('messageRequestResponse');

    if (!messageRequestResponse) {
      window.log.warn('messageRequestResponse should not happen');
      return null;
    }

    const contact = findAndFormatContact(messageRequestResponse.source);

    return {
      ...messageRequestResponse,
      name: contact.profileName || contact.name || messageRequestResponse.source,
      messageId: this.id,
      receivedAt: this.get('received_at'),
      isUnread: this.isUnread(),
      conversationId: this.get('conversationId'),
      source: this.get('source'),
    };
  }

  public getPropsForGroupUpdateMessage(): PropsForGroupUpdate | null {
    const groupUpdate = this.getGroupUpdateAsArray();

    if (!groupUpdate || isEmpty(groupUpdate)) {
      return null;
    }

    const sharedProps = {
      isUnread: this.isUnread(),
      receivedAt: this.get('received_at'),
      ...this.getPropsForExpiringMessage(),
    };

    if (groupUpdate.joined?.length) {
      const change: PropsForGroupUpdateAdd = {
        type: 'add',
        added: groupUpdate.joined,
      };
      return { change, ...sharedProps };
    }

    if (groupUpdate.kicked?.length) {
      const change: PropsForGroupUpdateKicked = {
        type: 'kicked',
        kicked: groupUpdate.kicked,
      };
      return { change, ...sharedProps };
    }

    if (groupUpdate.left?.length) {
      const change: PropsForGroupUpdateLeft = {
        type: 'left',
        left: groupUpdate.left,
      };
      return { change, ...sharedProps };
    }

    if (groupUpdate.name) {
      const change: PropsForGroupUpdateName = {
        type: 'name',
        newName: groupUpdate.name,
      };
      return { change, ...sharedProps };
    }

    // Just show a "Group Updated" message, not sure what was changed
    const changeGeneral: PropsForGroupUpdateGeneral = {
      type: 'general',
    };
    return { change: changeGeneral, ...sharedProps };
  }

  public getMessagePropStatus(): LastMessageStatusType {
    if (this.hasErrors()) {
      return 'error';
    }

    // Only return the status on outgoing messages
    if (!this.isOutgoing()) {
      return undefined;
    }

    // some incoming legacy group updates are outgoing, but when synced to our other devices have just the received_at field set.
    // when that is the case, we don't want to render the spinning 'sending' state
    if (
      (this.isExpirationTimerUpdate() || this.isDataExtractionNotification()) &&
      this.get('received_at')
    ) {
      return undefined;
    }

    if (
      this.isDataExtractionNotification() ||
      this.isCallNotification() ||
      this.isInteractionNotification()
    ) {
      return undefined;
    }

    if (this.getConversation()?.get('left')) {
      return 'sent';
    }

    const readBy = this.get('read_by') || [];
    if (Storage.get(SettingsKey.settingsReadReceipt) && readBy.length > 0) {
      return 'read';
    }
    const sent = this.get('sent');
    // control messages we've sent, synced from the network appear to just have the
    // sent_at field set, but our current devices also have this field set when we are just sending it... So idk how to have behavior work fine.,
    // TODOLATER
    // const sentAt = this.get('sent_at');
    const sentTo = this.get('sent_to') || [];

    if (sent || sentTo.length > 0) {
      return 'sent';
    }

    return 'sending';
  }

  public getPropsForMessage(): PropsForMessageWithoutConvoProps {
    const sender = this.getSource();
    const expirationType = this.getExpirationType();
    const expirationDurationMs = this.getExpireTimerSeconds() * DURATION.SECONDS;
    const expireTimerStart = this.getExpirationStartTimestamp();
    const expirationTimestamp =
      expirationType && expireTimerStart && expirationDurationMs
        ? expireTimerStart + expirationDurationMs
        : null;

    const attachments = this.get('attachments') || [];
    const isTrustedForAttachmentDownload = this.isTrustedForAttachmentDownload();
    const body = this.get('body');
    const props: PropsForMessageWithoutConvoProps = {
      id: this.id,
      direction: (this.isIncoming() ? 'incoming' : 'outgoing') as MessageModelType,
      timestamp: this.get('sent_at') || 0,
      sender,
      convoId: this.get('conversationId'),
    };
    if (body) {
      props.text = body;
    }
    if (this.get('isDeleted')) {
      props.isDeleted = this.get('isDeleted');
    }

    if (this.getMessageHash()) {
      props.messageHash = this.getMessageHash();
    }
    if (this.get('received_at')) {
      props.receivedAt = this.get('received_at');
    }
    if (this.get('serverTimestamp')) {
      props.serverTimestamp = this.get('serverTimestamp');
    }
    if (this.get('serverId')) {
      props.serverId = this.get('serverId');
    }
    if (expirationType) {
      props.expirationType = expirationType;
    }
    if (expirationDurationMs) {
      props.expirationDurationMs = expirationDurationMs;
    }
    if (expirationTimestamp) {
      props.expirationTimestamp = expirationTimestamp;
    }
    if (isTrustedForAttachmentDownload) {
      props.isTrustedForAttachmentDownload = isTrustedForAttachmentDownload;
    }
    const isUnread = this.isUnread();
    if (isUnread) {
      props.isUnread = isUnread;
    }
    const isExpired = this.isExpired();
    if (isExpired) {
      props.isExpired = isExpired;
    }
    const previews = this.getPropsForPreview();
    if (previews && previews.length) {
      props.previews = previews;
    }
    const reacts = this.getPropsForReacts();
    if (reacts && Object.keys(reacts).length) {
      props.reacts = reacts;
    }
    const quote = this.getPropsForQuote();
    if (quote) {
      props.quote = quote;
    }
    const status = this.getMessagePropStatus();
    if (status) {
      props.status = status;
    }

    const attachmentsProps = attachments.map(this.getPropsForAttachment);
    if (attachmentsProps && attachmentsProps.length) {
      props.attachments = attachmentsProps;
    }

    return props;
  }

  public getPropsForPreview(): Array<any> | null {
    const previews = this.get('preview') || null;

    if (!previews || previews.length === 0) {
      return null;
    }

    return previews.map((preview: any) => {
      let image: PropsForAttachment | null = null;
      try {
        if (preview.image) {
          image = this.getPropsForAttachment(preview.image);
        }
      } catch (e) {
        window?.log?.info('Failed to show preview');
      }

      return {
        ...preview,
        domain: LinkPreviews.getDomain(preview.url),
        image,
      };
    });
  }

  public getPropsForReacts(): ReactionList | null {
    return this.get('reacts') || null;
  }

  public getPropsForQuote(): PropsForQuote | null {
    return this.get('quote') || null;
  }

  public getPropsForAttachment(attachment: AttachmentTypeWithPath): PropsForAttachment | null {
    if (!attachment) {
      return null;
    }

    const {
      id,
      path,
      contentType,
      width,
      height,
      pending,
      flags,
      size,
      screenshot,
      thumbnail,
      fileName,
      caption,
    } = attachment;

    const isVoiceMessageBool =
      // eslint-disable-next-line no-bitwise
      Boolean(flags && flags & SignalService.AttachmentPointer.Flags.VOICE_MESSAGE) || false;

    return {
      id,
      contentType,
      caption,
      size: size || 0,
      width: width || 0,
      height: height || 0,
      path,
      fileName,
      fileSize: size ? filesize(size, { base: 10 }) : null,
      isVoiceMessage: isVoiceMessageBool,
      pending: Boolean(pending),
      url: path ? getAbsoluteAttachmentPath(path) : '',
      screenshot: screenshot
        ? {
            ...screenshot,
            url: getAbsoluteAttachmentPath(screenshot.path),
          }
        : null,
      thumbnail: thumbnail
        ? {
            ...thumbnail,
            url: getAbsoluteAttachmentPath(thumbnail.path),
          }
        : null,
    };
  }

  /**
   * Uploads attachments, previews and quotes.
   *
   * @returns The uploaded data which includes: body, attachments, preview and quote.
   * Also returns the uploaded ids to include in the message post so that those attachments are linked to that message.
   */
  public async uploadData() {
    const start = Date.now();
    const finalAttachments = await Promise.all(
      (this.get('attachments') || []).map(loadAttachmentData)
    );
    const body = this.get('body');

    const quoteWithData = await loadQuoteData(this.get('quote'));
    const previewWithData = await loadPreviewData(this.get('preview'));

    const { hasAttachments, hasVisualMediaAttachments, hasFileAttachments } =
      getAttachmentMetadata(this);
    this.set({ hasAttachments, hasVisualMediaAttachments, hasFileAttachments });
    await this.commit();

    const conversation = this.getConversation();

    let attachmentPromise;
    let linkPreviewPromise;
    let quotePromise;
    const fileIdsToLink: Array<number> = [];

    // we can only send a single preview
    const firstPreviewWithData = previewWithData?.[0] || null;

    // we want to go for the v1, if this is an OpenGroupV1 or not an open group at all
    if (conversation?.isPublic()) {
      const openGroupV2 = conversation.toOpenGroupV2();
      attachmentPromise = uploadAttachmentsV3(finalAttachments, openGroupV2);
      linkPreviewPromise = uploadLinkPreviewsV3(firstPreviewWithData, openGroupV2);
      quotePromise = uploadQuoteThumbnailsV3(openGroupV2, quoteWithData);
    } else {
      // if that's not an sogs, the file is uploaded to the fileserver instead
      attachmentPromise = uploadAttachmentsToFileServer(finalAttachments);
      linkPreviewPromise = uploadLinkPreviewToFileServer(firstPreviewWithData);
      quotePromise = uploadQuoteThumbnailsToFileServer(quoteWithData);
    }

    const [attachments, preview, quote] = await Promise.all([
      attachmentPromise,
      linkPreviewPromise,
      quotePromise,
    ]);
    fileIdsToLink.push(...attachments.map(m => m.id));
    if (preview) {
      fileIdsToLink.push(preview.id);
    }

    if (quote && quote.attachments?.length) {
      // typing for all of this Attachment + quote + preview + send or unsend is pretty bad
      const firstQuoteAttachmentId = (quote.attachments[0].thumbnail as any)?.id;
      if (firstQuoteAttachmentId) {
        fileIdsToLink.push(firstQuoteAttachmentId);
      }
    }

    const isFirstAttachmentVoiceMessage = finalAttachments?.[0]?.isVoiceMessage;
    if (isFirstAttachmentVoiceMessage) {
      attachments[0].flags = SignalService.AttachmentPointer.Flags.VOICE_MESSAGE;
    }

    window.log.info(
      `Upload of message data for message ${this.idForLogging()} is finished in ${
        Date.now() - start
      }ms.`
    );
    return {
      body,
      attachments,
      preview,
      quote,
      fileIdsToLink: uniq(fileIdsToLink),
    };
  }

  /**
   * Marks the message as deleted to show the author has deleted this message for everyone.
   * Sets isDeleted property to true. Set message body text to deletion placeholder for conversation list items.
   */
  public async markAsDeleted() {
    this.set({
      isDeleted: true,
      body: window.i18n('deleteMessageDeleted'),
      quote: undefined,
      groupInvitation: undefined,
      dataExtractionNotification: undefined,
      hasAttachments: 0,
      hasFileAttachments: 0,
      hasVisualMediaAttachments: 0,
      attachments: undefined,
      preview: undefined,
      reacts: undefined,
      reactsIndex: undefined,
    });
    // we can ignore the result of that markMessageReadNoCommit as it would only be used
    // to refresh the expiry of it(but it is already marked as "deleted", so we don't care)
    this.markMessageReadNoCommit(Date.now());
    await this.commit();
    // the line below makes sure that getNextExpiringMessage will find this message as expiring.
    // getNextExpiringMessage is used on app start to clean already expired messages which should have been removed already, but are not
    await this.setToExpire();
    await this.getConversation()?.refreshInMemoryDetails();
  }

  // One caller today: event handler for the 'Retry Send' entry on right click of a failed send message
  public async retrySend() {
    if (!window.isOnline) {
      window?.log?.error('retrySend: Cannot retry since we are offline!');
      return null;
    }

    this.set({ errors: null, sent: false, sent_to: [] });
    await this.commit();
    try {
      const conversation: ConversationModel | undefined = this.getConversation();
      if (!conversation) {
        window?.log?.info(
          '[retrySend] Cannot retry send message, the corresponding conversation was not found.'
        );
        return null;
      }
      const { body, attachments, preview, quote, fileIdsToLink } = await this.uploadData();

      if (conversation.isPublic()) {
        const openGroupParams: OpenGroupVisibleMessageParams = {
          identifier: this.id,
          timestamp: GetNetworkTime.getNowWithNetworkOffset(),
          lokiProfile: UserUtils.getOurProfile(),
          body,
          attachments,
          preview: preview ? [preview] : [],
          quote,
        };
        const roomInfos = OpenGroupData.getV2OpenGroupRoom(conversation.id);
        if (!roomInfos) {
          throw new Error('[retrySend] Could not find roomInfos for this conversation');
        }

        const openGroupMessage = new OpenGroupVisibleMessage(openGroupParams);
        const openGroup = OpenGroupData.getV2OpenGroupRoom(conversation.id);

        return getMessageQueue().sendToOpenGroupV2({
          message: openGroupMessage,
          roomInfos,
          blinded: roomHasBlindEnabled(openGroup),
          filesToLink: fileIdsToLink,
        });
      }

      const timestamp = Date.now(); // force a new timestamp to handle user fixed his clock;

      const chatParams: VisibleMessageParams = {
        identifier: this.id,
        body,
        timestamp,
        attachments,
        preview: preview ? [preview] : [],
        quote,
        lokiProfile: UserUtils.getOurProfile(),
        // Note: we should have the fields set on that object when we've added it to the DB.
        // We don't want to reuse the conversation setting, as it might change since this message was sent.
        expirationType: this.getExpirationType() || null,
        expireTimer: this.getExpireTimerSeconds(),
      };
      if (!chatParams.lokiProfile) {
        delete chatParams.lokiProfile;
      }

      const chatMessage = new VisibleMessage(chatParams);

      // Special-case the self-send case - we send only a sync message
      if (conversation.isMe()) {
        return this.sendSyncMessageOnly(chatMessage);
      }

      if (conversation.isPrivate()) {
        return getMessageQueue().sendToPubKey(
          PubKey.cast(conversation.id),
          chatMessage,
          SnodeNamespaces.UserMessages
        );
      }

      // Here, the convo is neither an open group, a private convo or ourself. It can only be a closed group.
      // For a closed group, retry send only means trigger a send again to all recipients
      // as they are all polling from the same group swarm pubkey
      if (!conversation.isClosedGroup()) {
        throw new Error(
          '[retrySend] We should only end up with a closed group here. Anything else is an error'
        );
      }

      const closedGroupVisibleMessage = new ClosedGroupVisibleMessage({
        identifier: this.id,
        groupId: PubKey.cast(this.get('conversationId')),
        timestamp,
        chatMessage,
      });

      return getMessageQueue().sendToGroup({
        message: closedGroupVisibleMessage,
        namespace: SnodeNamespaces.ClosedGroupMessage,
      });
    } catch (e) {
      await this.saveErrors(e);
      return null;
    }
  }

  public removeOutgoingErrors(number: string) {
    const errors = partition(
      this.get('errors'),
      e => e.number === number && e.name === 'SendMessageNetworkError'
    );
    this.set({ errors: errors[1] });
    return errors[0][0];
  }

  public getConversation(): ConversationModel | undefined {
    // This needs to be an unsafe call, because this method is called during
    //   initial module setup. We may be in the middle of the initial fetch to
    //   the database.
    return getConversationController().getUnsafe(this.get('conversationId'));
  }

  public getQuoteContact() {
    const quote = this.get('quote');
    if (!quote) {
      return null;
    }
    const { author } = quote;
    if (!author) {
      return null;
    }

    return getConversationController().get(author);
  }

  public getSource() {
    if (this.isIncoming()) {
      return this.get('source');
    }

    return UserUtils.getOurPubKeyStrFromCache();
  }

  public isOutgoing() {
    return this.get('type') === 'outgoing';
  }

  public hasErrors() {
    return lodashSize(this.get('errors')) > 0;
  }

  /**
   * Update the messageHash field of that message instance. Does not call commit()
   *
   * @param messageHash
   */
  public async updateMessageHash(messageHash: string) {
    if (!messageHash) {
      window?.log?.error('Message hash not provided to update message hash');
    }
    this.set({
      messageHash,
    });
  }

  public async sendSyncMessageOnly(contentMessage: ContentMessage) {
    const now = GetNetworkTime.getNowWithNetworkOffset();

    this.set({
      sent_to: [UserUtils.getOurPubKeyStrFromCache()],
      sent: true,
    });

    await this.commit();

    const content =
      contentMessage instanceof ContentMessage ? contentMessage.contentProto() : contentMessage;
    await this.sendSyncMessage(content, now);
  }

  public async sendSyncMessage(content: SignalService.Content, sentTimestamp: number) {
    if (this.get('synced') || this.get('sentSync')) {
      return;
    }
    const { dataMessage } = content;

    if (
      dataMessage &&
      (dataMessage.body?.length ||
        dataMessage.attachments?.length ||
        dataMessage.flags === SignalService.DataMessage.Flags.EXPIRATION_TIMER_UPDATE)
    ) {
      const conversation = this.getConversation();
      if (!conversation) {
        throw new Error('Cannot trigger syncMessage with unknown convo.');
      }

      const expireUpdate = await DisappearingMessages.checkForExpireUpdateInContentMessage(
        content,
        conversation,
        null
      );

      const syncMessage = buildSyncMessage(
        this.id,
        dataMessage as SignalService.DataMessage,
        conversation.id,
        sentTimestamp,
        expireUpdate
      );

      if (syncMessage) {
        await getMessageQueue().sendSyncMessage({
          namespace: SnodeNamespaces.UserMessages,
          message: syncMessage,
        });
      }
    }

    this.set({ sentSync: true });
    await this.commit();
  }

  public async saveErrors(providedErrors: any) {
    let errors = providedErrors;

    if (!(errors instanceof Array)) {
      errors = [errors];
    }
    errors.forEach((e: any) => {
      window?.log?.error(
        'Message.saveErrors:',
        e && e.reason ? e.reason : null,
        e && e.stack ? e.stack : e
      );
    });
    errors = errors.map((e: any) => {
      if (
        e.constructor === Error ||
        e.constructor === TypeError ||
        e.constructor === ReferenceError
      ) {
        return pick(e, 'name', 'message', 'code', 'number', 'reason');
      }
      return e;
    });
    errors = errors.concat(this.get('errors') || []);

    this.set({ errors });
    await this.commit();
  }

  public async commit(triggerUIUpdate = true) {
    if (!this.id) {
      throw new Error('A message always needs an id');
    }

    perfStart(`messageCommit-${this.id}`);
    // because the saving to db calls _cleanData which mutates the field for cleaning, we need to save a copy
    const id = await Data.saveMessage(cloneDeep(this.attributes));
    if (triggerUIUpdate) {
      this.dispatchMessageUpdate();
    }
    perfEnd(`messageCommit-${this.id}`, 'messageCommit');

    return id;
  }

  /**
   * Mark a message as read if it was not already read.
   * @param readAt the timestamp at which this message was read
   * @returns true if the message was marked as read, and if its expiry should be updated on the swarm, false otherwise
   */
  public markMessageReadNoCommit(readAt: number): boolean {
    if (!this.isUnread()) {
      return false;
    }

    this.set({ unread: READ_MESSAGE_STATE.read });

    const convo = this.getConversation();
    const canBeDeleteAfterRead = convo && !convo.isMe() && convo.isPrivate();
    const expirationType = this.getExpirationType();
    const expireTimer = this.getExpireTimerSeconds();

    if (canBeDeleteAfterRead && expirationType && expireTimer > 0) {
      const expirationMode = DisappearingMessages.changeToDisappearingConversationMode(
        convo,
        expirationType,
        expireTimer
      );

      if (expirationMode === 'legacy' || expirationMode === 'deleteAfterRead') {
        if (this.isIncoming() && !this.isExpiring()) {
          // only if that message has not started to expire already, set its "start expiry".
          // this is because a message can have a expire start timestamp set when receiving it, if the convo volatile said that the message was read by another device.
          if (!this.getExpirationStartTimestamp()) {
            this.set({
              expirationStartTimestamp: DisappearingMessages.setExpirationStartTimestamp(
                expirationMode,
                readAt,
                'markMessageReadNoCommit',
                this.get('id')
              ),
            });
            // return true, we want to update/refresh the real expiry of this message from the swarm
            return true;
          }
          // return true, we want to update/refresh the real expiry of this message from the swarm
          return true;
        }
      }
    }

    Notifications.clearByMessageId(this.id);
    return false;
  }

  public isExpiring() {
    return this.getExpireTimerSeconds() && this.getExpirationStartTimestamp();
  }

  public isExpired() {
    if (!this.isExpiring()) {
      return false;
    }
    const now = Date.now();
    const start = this.getExpirationStartTimestamp();
    if (!start) {
      return false;
    }
    const delta = this.getExpireTimerSeconds() * 1000;
    const msFromNow = start + delta - now;
    return msFromNow < 0;
  }

  public async setToExpire() {
    if (this.isExpiring() && !this.getExpiresAt()) {
      const start = this.getExpirationStartTimestamp();
      const delta = this.getExpireTimerSeconds() * 1000;
      if (!start) {
        return;
      }

      // NOTE we use the locally calculated TTL here until we get the server TTL response
      const expiresAt = start + delta;

      this.set({
        expires_at: expiresAt,
      });

      if (this.get('id')) {
        await this.commit();
      }

      window?.log?.debug('Set message expiration', {
        expiresAt,
        sentAt: this.get('sent_at'),
      });
    }
  }

  public isTrustedForAttachmentDownload() {
    try {
      const senderConvoId = this.getSource();
      const isClosedGroup = this.getConversation()?.isClosedGroup() || false;
      const isOpengroup = this.getConversation()?.isOpenGroupV2() || false;
      if (isOpengroup || isClosedGroup || isUsFromCache(senderConvoId)) {
        return true;
      }
      // check the convo from this user
      // we want the convo of the sender of this message
      const senderConvo = getConversationController().get(senderConvoId);
      if (!senderConvo) {
        return false;
      }
      return senderConvo.get('isTrustedForAttachmentDownload') || false;
    } catch (e) {
      window.log.warn('isTrustedForAttachmentDownload: error; ', e.message);
      return false;
    }
  }

  private dispatchMessageUpdate() {
    updatesToDispatch.set(this.id, this.getMessageModelProps());
    throttledAllMessagesDispatch();
  }

  private isGroupUpdate() {
    return !isEmpty(this.get('group_update'));
  }

  /**
   * Before, group_update attributes could be just the string 'You' and not an array.
   * Using this method to get the group update makes sure than the joined, kicked, or left are always an array of string, or undefined
   */
  private getGroupUpdateAsArray() {
    const groupUpdate = this.get('group_update');
    if (!groupUpdate || isEmpty(groupUpdate)) {
      return undefined;
    }
    const left: Array<string> | undefined = Array.isArray(groupUpdate.left)
      ? groupUpdate.left
      : groupUpdate.left
        ? [groupUpdate.left]
        : undefined;
    const kicked: Array<string> | undefined = Array.isArray(groupUpdate.kicked)
      ? groupUpdate.kicked
      : groupUpdate.kicked
        ? [groupUpdate.kicked]
        : undefined;
    const joined: Array<string> | undefined = Array.isArray(groupUpdate.joined)
      ? groupUpdate.joined
      : groupUpdate.joined
        ? [groupUpdate.joined]
        : undefined;

    const forcedArrayUpdate: MessageGroupUpdate = {};

    if (left) {
      forcedArrayUpdate.left = left;
    }
    if (joined) {
      forcedArrayUpdate.joined = joined;
    }
    if (kicked) {
      forcedArrayUpdate.kicked = kicked;
    }
    if (groupUpdate.name) {
      forcedArrayUpdate.name = groupUpdate.name;
    }
    return forcedArrayUpdate;
  }

  private getDescription() {
    const groupUpdate = this.getGroupUpdateAsArray();
    if (groupUpdate) {
      if (arrayContainsUsOnly(groupUpdate.kicked)) {
        return window.i18n('youGotKickedFromGroup');
      }

      if (arrayContainsUsOnly(groupUpdate.left)) {
        return window.i18n('groupMemberYouLeft');
      }

      if (groupUpdate.left && groupUpdate.left.length === 1) {
        return window.i18n('groupMemberLeft', {
          name: getConversationController().getContactProfileNameOrShortenedPubKey(
            groupUpdate.left[0]
          ),
        });
      }

      const messages = [];

      if (!groupUpdate.name && !groupUpdate.joined && !groupUpdate.kicked && !groupUpdate.kicked) {
        return window.i18n('groupUpdated');
      }

      if (groupUpdate.name) {
        return window.i18n('groupNameNew', { groupname: groupUpdate.name });
      }

      if (groupUpdate.joined && groupUpdate.joined.length) {
        const names = groupUpdate.joined.map(
          getConversationController().getContactProfileNameOrShortenedPubKey
        );

        messages.push(window.i18n('groupMemberNew', { name: names.join(', ') }));

        return messages.join(' ');
      }

      if (groupUpdate.kicked && groupUpdate.kicked.length) {
        const names = map(
          groupUpdate.kicked,
          getConversationController().getContactProfileNameOrShortenedPubKey
        );

        if (names.length > 1) {
          messages.push(window.i18n('multipleKickedFromTheGroup', { name: names.join(', ') }));
        } else {
          messages.push(window.i18n('groupRemoved', { name: names[0] }));
        }
      }
      return messages.join(' ');
    }

    if (this.isGroupInvitation()) {
      return `😎 ${window.i18n('communityInvitation')}`;
    }

    if (this.isDataExtractionNotification()) {
      const dataExtraction = this.get(
        'dataExtractionNotification'
      ) as DataExtractionNotificationMsg;
      if (dataExtraction.type === SignalService.DataExtractionNotification.Type.SCREENSHOT) {
        return window.i18n('screenshotTaken', {
          name: getConversationController().getContactProfileNameOrShortenedPubKey(
            dataExtraction.source
          ),
        });
      }

      return window.i18n('attachmentsMediaSaved', {
        name: getConversationController().getContactProfileNameOrShortenedPubKey(
          dataExtraction.source
        ),
      });
    }
    if (this.isCallNotification()) {
      const name = getConversationController().getContactProfileNameOrShortenedPubKey(
        this.get('conversationId')
      );
      const callNotificationType = this.get('callNotificationType');
      if (callNotificationType === 'missed-call') {
        return window.i18n('callsMissedCallFrom', { name });
      }
      if (callNotificationType === 'started-call') {
        return window.i18n('callsYouCalled', { name });
      }
      if (callNotificationType === 'answered-a-call') {
        return window.i18n('callsInProgress');
      }
    }

    const interactionNotification = this.getInteractionNotification();
    if (interactionNotification) {
      const { interactionType, interactionStatus } = interactionNotification;

      // NOTE For now we only show interaction errors in the message history
      if (interactionStatus === ConversationInteractionStatus.Error) {
        const convo = getConversationController().get(this.get('conversationId'));

        if (convo) {
          const isGroup = !convo.isPrivate();
          const isCommunity = convo.isPublic();

          switch (interactionType) {
            case ConversationInteractionType.Hide:
              // there is no text for hiding changes
              return '';
            case ConversationInteractionType.Leave:
              return isCommunity
                ? window.i18n('communityLeaveError', {
                    community_name: this.getConversation()?.getRealSessionUsername(),
                  })
                : isGroup
<<<<<<< HEAD
                  ? window.i18n('groupLeaveErrorFailed', {
                      group_name: this.getConversation()?.getRealSessionUsername(),
                    })
                  : '';
=======
                  ? window.i18n('leaveGroupFailed')
                  : window.i18n('deleteConversationFailed');
>>>>>>> 8b5978e3
            default:
              assertUnreachable(
                interactionType,
                `Message.getDescription: Missing case error "${interactionType}"`
              );
          }
        }
      }
    }

    if (this.get('reaction')) {
      const reaction = this.get('reaction');
      if (reaction && reaction.emoji && reaction.emoji !== '') {
        return window.i18n('emojiReactsNotification', { emoji: reaction.emoji });
      }
    }
    return this.get('body');
  }

  // NOTE We want to replace Backbone .get() calls with these getters as we migrate to Redux completely eventually
  // #region Start of getters
  public getExpirationType() {
    return this.get('expirationType');
  }

  /**
   *
   * @returns the expireTimer (in seconds) for this message
   */
  public getExpireTimerSeconds() {
    return this.get('expireTimer');
  }

  public getExpirationStartTimestamp() {
    return this.get('expirationStartTimestamp');
  }

  public getExpiresAt() {
    return this.get('expires_at');
  }

  public getMessageHash() {
    return this.get('messageHash');
  }

  public getExpirationTimerUpdate() {
    return this.get('expirationTimerUpdate');
  }

  // #endregion
}

const throttledAllMessagesDispatch = debounce(
  () => {
    if (updatesToDispatch.size === 0) {
      return;
    }
    window.inboxStore?.dispatch(messagesChanged([...updatesToDispatch.values()]));
    updatesToDispatch.clear();
  },
  500,
  { trailing: true, leading: true, maxWait: 1000 }
);

const updatesToDispatch: Map<string, MessageModelPropsWithoutConvoProps> = new Map();

export class MessageCollection extends Backbone.Collection<MessageModel> {}

MessageCollection.prototype.model = MessageModel;

export function findAndFormatContact(pubkey: string): FindAndFormatContactType {
  const contactModel = getConversationController().get(pubkey);
  let profileName: string | null = null;
  let isMe = false;

  if (
    pubkey === UserUtils.getOurPubKeyStrFromCache() ||
    (pubkey && PubKey.isBlinded(pubkey) && isUsAnySogsFromCache(pubkey))
  ) {
    profileName = window.i18n('you');
    isMe = true;
  } else {
    profileName = contactModel?.getNicknameOrRealUsername() || null;
  }

  return {
    pubkey,
    avatarPath: contactModel ? contactModel.getAvatarPath() : null,
    name: contactModel?.getRealSessionUsername() || null,
    profileName,
    isMe,
  };
}

export function processQuoteAttachment(attachment: any) {
  const { thumbnail } = attachment;
  const path = thumbnail && thumbnail.path && getAbsoluteAttachmentPath(thumbnail.path);
  const objectUrl = thumbnail && thumbnail.objectUrl;

  const thumbnailWithObjectUrl =
    !path && !objectUrl ? null : { ...(attachment.thumbnail || {}), objectUrl: path || objectUrl };

  return {
    ...attachment,
    isVoiceMessage: isVoiceMessage(attachment),
    thumbnail: thumbnailWithObjectUrl,
  };
}<|MERGE_RESOLUTION|>--- conflicted
+++ resolved
@@ -93,12 +93,9 @@
 import { Storage } from '../util/storage';
 import { ConversationModel } from './conversation';
 import { READ_MESSAGE_STATE } from './conversationAttributes';
-<<<<<<< HEAD
-
-=======
 import { ConversationInteractionStatus, ConversationInteractionType } from '../interactions/types';
 import { LastMessageStatusType } from '../state/ducks/types';
->>>>>>> 8b5978e3
+
 // tslint:disable: cyclomatic-complexity
 
 /**
@@ -1392,15 +1389,10 @@
                     community_name: this.getConversation()?.getRealSessionUsername(),
                   })
                 : isGroup
-<<<<<<< HEAD
                   ? window.i18n('groupLeaveErrorFailed', {
                       group_name: this.getConversation()?.getRealSessionUsername(),
                     })
                   : '';
-=======
-                  ? window.i18n('leaveGroupFailed')
-                  : window.i18n('deleteConversationFailed');
->>>>>>> 8b5978e3
             default:
               assertUnreachable(
                 interactionType,
