--- conflicted
+++ resolved
@@ -2,10 +2,7 @@
 
 import autoBind from 'auto-bind';
 import filesize from 'filesize';
-<<<<<<< HEAD
 import { GroupPubkeyType, PubkeyType } from 'libsession_util_nodejs';
-=======
->>>>>>> a92dbfe5
 import { cloneDeep, debounce, isEmpty, size as lodashSize, partition, pick, uniq } from 'lodash';
 import { SignalService } from '../protobuf';
 import { getMessageQueue } from '../session';
@@ -23,6 +20,7 @@
   uploadQuoteThumbnailsToFileServer,
 } from '../session/utils';
 import {
+  DataExtractionNotificationMsg,
   MessageAttributes,
   MessageAttributesOptionals,
   MessageGroupUpdate,
@@ -35,10 +33,6 @@
 import { Data } from '../data/data';
 import { OpenGroupData } from '../data/opengroups';
 import { SettingsKey } from '../data/settings-key';
-<<<<<<< HEAD
-import { FormatNotifications } from '../notifications/formatNotifications';
-=======
->>>>>>> a92dbfe5
 import { isUsAnySogsFromCache } from '../session/apis/open_group_api/sogsv3/knownBlindedkeys';
 import { GetNetworkTime } from '../session/apis/snode_api/getNetworkTime';
 import { SnodeNamespaces } from '../session/apis/snode_api/namespaces';
@@ -88,24 +82,17 @@
 } from '../types/MessageAttachment';
 import { ReactionList } from '../types/Reaction';
 import { getAttachmentMetadata } from '../types/message/initializeAttachmentMetadata';
-import { roomHasBlindEnabled } from '../types/sqlSharedTypes';
+import { assertUnreachable, roomHasBlindEnabled } from '../types/sqlSharedTypes';
 import { LinkPreviews } from '../util/linkPreviews';
 import { Notifications } from '../util/notifications';
 import { Storage } from '../util/storage';
 import { ConversationModel } from './conversation';
 import { READ_MESSAGE_STATE } from './conversationAttributes';
-<<<<<<< HEAD
-=======
 import { ConversationInteractionStatus, ConversationInteractionType } from '../interactions/types';
 import { LastMessageStatusType } from '../state/ducks/types';
-import {
-  getJoinedGroupUpdateChangeStr,
-  getKickedGroupUpdateStr,
-  getLeftGroupUpdateChangeStr,
-} from './groupUpdate';
-import type { GetMessageArgs, LocalizerToken } from '../types/localizer';
-
->>>>>>> a92dbfe5
+import { GetMessageArgs, LocalizerToken } from '../types/localizer';
+import { getGroupNameChangeStr } from './groupUpdate';
+
 // tslint:disable: cyclomatic-complexity
 
 export class MessageModel extends Backbone.Model<MessageAttributes> {
@@ -267,30 +254,90 @@
   }
 
   public getNotificationText() {
-<<<<<<< HEAD
-    let description = this.getDescription();
-    if (description) {
-      // regex with a 'g' to ignore part groups
-      const regexWithAt = new RegExp(`@${PubKey.regexForPubkeys}`, 'g');
-      (description.match(regexWithAt) || []).forEach((pubkeyWithAt: string) => {
-        const pubkey = pubkeyWithAt.slice(1);
-        const isUS = isUsAnySogsFromCache(pubkey);
-        const displayName = ConvoHub.use().getContactProfileNameOrShortenedPubKey(pubkey);
-        if (isUS) {
-          description = description?.replace(pubkeyWithAt, `@${window.i18n('you')}`);
-        } else if (displayName && displayName.length) {
-          description = description?.replace(pubkeyWithAt, `@${displayName}`);
-        }
-      });
-
-      const regexWithoutAt = new RegExp(`${PubKey.regexForPubkeys}`, 'g');
-
-      (description.match(regexWithoutAt) || []).forEach((pubkeyWithoutAt: string) => {
-        description = description?.replace(pubkeyWithoutAt, `${PubKey.shorten(pubkeyWithoutAt)}`);
-      });
-      return description;
-=======
     const groupUpdate = this.getGroupUpdateAsArray();
+    // FIXME this needs to deal with group v2 messages too
+    console.error('FormatNotifications.formatGroupUpdateNotification');
+    /**
+     *
+function formatGroupUpdateNotification(groupUpdate: MessageGroupUpdate) {
+  const us = UserUtils.getOurPubKeyStrFromCache();
+  if (groupUpdate.name) {
+    return window.i18n('titleIsNow', [groupUpdate.name]);
+  }
+  if (groupUpdate.avatarChange) {
+    return window.i18n('groupAvatarChange');
+  }
+  if (groupUpdate.left) {
+    if (groupUpdate.left.length !== 1) {
+      return null;
+    }
+    if (arrayContainsUsOnly(groupUpdate.left)) {
+      return window.i18n('youLeftTheGroup');
+    }
+    // no more than one can send a leave message at a time
+    return window.i18n('leftTheGroup', [
+      ConvoHub.use().getContactProfileNameOrShortenedPubKey(groupUpdate.left[0]),
+    ]);
+  }
+
+  if (groupUpdate.joined) {
+    if (!groupUpdate.joined.length) {
+      return null;
+    }
+    return changeOfMembersV2({
+      type: 'added',
+      us,
+      changedWithNames: mapIdsWithNames(
+        groupUpdate.joined,
+        groupUpdate.joined.map(usernameForQuoteOrFullPkOutsideRedux)
+      ),
+    });
+  }
+  if (groupUpdate.joinedWithHistory) {
+    if (!groupUpdate.joinedWithHistory.length) {
+      return null;
+    }
+    return changeOfMembersV2({
+      type: 'addedWithHistory',
+      us,
+      changedWithNames: mapIdsWithNames(
+        groupUpdate.joinedWithHistory,
+        groupUpdate.joinedWithHistory.map(usernameForQuoteOrFullPkOutsideRedux)
+      ),
+    });
+  }
+  if (groupUpdate.kicked) {
+    if (!groupUpdate.kicked.length) {
+      return null;
+    }
+    if (arrayContainsUsOnly(groupUpdate.kicked)) {
+      return window.i18n('youGotKickedFromGroup');
+    }
+    return changeOfMembersV2({
+      type: 'removed',
+      us,
+      changedWithNames: mapIdsWithNames(
+        groupUpdate.kicked,
+        groupUpdate.kicked.map(usernameForQuoteOrFullPkOutsideRedux)
+      ),
+    });
+  }
+  if (groupUpdate.promoted) {
+    if (!groupUpdate.promoted.length) {
+      return null;
+    }
+    return changeOfMembersV2({
+      type: 'promoted',
+      us,
+      changedWithNames: mapIdsWithNames(
+        groupUpdate.promoted,
+        groupUpdate.promoted.map(usernameForQuoteOrFullPkOutsideRedux)
+      ),
+    });
+  }
+  throw new Error('group_update getDescription() case not taken care of');
+}
+     */
     if (groupUpdate) {
       const groupName =
         this.getConversation()?.getNicknameOrRealUsernameOrPlaceholder() || window.i18n('unknown');
@@ -303,7 +350,14 @@
       }
 
       if (groupUpdate.name) {
-        return window.i18n.stripped('groupNameNew', { group_name: groupUpdate.name });
+        const result = getGroupNameChangeStr(groupUpdate.name);
+
+        if ('args' in result) {
+          return window.i18n.stripped(
+            ...([result.token, result.args] as GetMessageArgs<LocalizerToken>)
+          );
+        }
+        return window.i18n.stripped(...([result.token] as GetMessageArgs<LocalizerToken>));
       }
 
       if (groupUpdate.joined?.length) {
@@ -324,7 +378,7 @@
       return window.i18n.stripped('groupUpdated');
     }
 
-    if (this.isGroupInvitation()) {
+    if (this.isCommunityInvitation()) {
       return `😎 ${window.i18n.stripped('communityInvitation')}`;
     }
 
@@ -334,21 +388,16 @@
       ) as DataExtractionNotificationMsg;
       if (dataExtraction.type === SignalService.DataExtractionNotification.Type.SCREENSHOT) {
         return window.i18n.stripped('screenshotTaken', {
-          name: getConversationController().getContactProfileNameOrShortenedPubKey(
-            dataExtraction.source
-          ),
+          name: ConvoHub.use().getContactProfileNameOrShortenedPubKey(dataExtraction.source),
         });
       }
 
       return window.i18n.stripped('attachmentsMediaSaved', {
-        name: getConversationController().getContactProfileNameOrShortenedPubKey(
-          dataExtraction.source
-        ),
+        name: ConvoHub.use().getContactProfileNameOrShortenedPubKey(dataExtraction.source),
       });
->>>>>>> a92dbfe5
     }
     if (this.isCallNotification()) {
-      const name = getConversationController().getContactProfileNameOrShortenedPubKey(
+      const name = ConvoHub.use().getContactProfileNameOrShortenedPubKey(
         this.get('conversationId')
       );
       const callNotificationType = this.get('callNotificationType');
@@ -369,7 +418,7 @@
 
       // NOTE For now we only show interaction errors in the message history
       if (interactionStatus === ConversationInteractionStatus.Error) {
-        const convo = getConversationController().get(this.get('conversationId'));
+        const convo = ConvoHub.use().get(this.get('conversationId'));
 
         if (convo) {
           const isGroup = !convo.isPrivate();
@@ -423,7 +472,7 @@
       const isUs = UserUtils.isUsFromCache(source);
 
       const authorName =
-        getConversationController()
+        ConvoHub.use()
           .get(source || '')
           ?.getNicknameOrRealUsernameOrPlaceholder() || window.i18n.stripped('unknown');
 
@@ -463,8 +512,7 @@
       (pubkeysInDesc || []).forEach((pubkeyWithAt: string) => {
         const pubkey = pubkeyWithAt.slice(1);
         const isUS = isUsAnySogsFromCache(pubkey);
-        const displayName =
-          getConversationController().getContactProfileNameOrShortenedPubKey(pubkey);
+        const displayName = ConvoHub.use().getContactProfileNameOrShortenedPubKey(pubkey);
         if (isUS) {
           bodyMentionsMappedToNames = bodyMentionsMappedToNames?.replace(
             pubkeyWithAt,
@@ -571,7 +619,7 @@
       const url = new URL(invitation.url);
       serverAddress = url.origin;
     } catch (e) {
-      window?.log?.warn('failed to get hostname from opengroupv2 invitation', invitation);
+      window?.log?.warn('failed to get hostname from open groupv2 invitation', invitation);
     }
 
     return {
@@ -951,7 +999,7 @@
       linkPreviewPromise = uploadLinkPreviewsV3(firstPreviewWithData, openGroupV2);
       quotePromise = uploadQuoteThumbnailsV3(openGroupV2, quoteWithData);
     } else {
-      // if that's not an sogs, the file is uploaded to the fileserver instead
+      // if that's not an sogs, the file is uploaded to the file server instead
       attachmentPromise = uploadAttachmentsToFileServer(finalAttachments);
       linkPreviewPromise = uploadLinkPreviewToFileServer(firstPreviewWithData);
       quotePromise = uploadQuoteThumbnailsToFileServer(quoteWithData);
@@ -1434,7 +1482,6 @@
     if (!groupUpdate || isEmpty(groupUpdate)) {
       return undefined;
     }
-<<<<<<< HEAD
     const forcedArrayUpdate: MessageGroupUpdate = {};
 
     forcedArrayUpdate.joined = Array.isArray(groupUpdate.joined)
@@ -1447,13 +1494,6 @@
       ? groupUpdate.joinedWithHistory
       : groupUpdate.joinedWithHistory
         ? [groupUpdate.joinedWithHistory]
-=======
-
-    const left: Array<string> | undefined = Array.isArray(groupUpdate.left)
-      ? groupUpdate.left
-      : groupUpdate.left
-        ? [groupUpdate.left]
->>>>>>> a92dbfe5
         : undefined;
 
     forcedArrayUpdate.kicked = Array.isArray(groupUpdate.kicked)
@@ -1474,49 +1514,6 @@
     return forcedArrayUpdate;
   }
 
-<<<<<<< HEAD
-  private getDescription() {
-    const groupUpdate = this.getGroupUpdateAsArray();
-    if (!isEmpty(groupUpdate)) {
-      return FormatNotifications.formatGroupUpdateNotification(groupUpdate);
-    }
-
-    const communityInvitation = this.getCommunityInvitation();
-    if (communityInvitation) {
-      return `😎 ${window.i18n('openGroupInvitation')}`;
-    }
-
-    const dataExtractionNotification = this.getDataExtractionNotification();
-    if (dataExtractionNotification) {
-      return FormatNotifications.formatDataExtractionNotification(dataExtractionNotification);
-    }
-
-    const callNotification = this.getCallNotification();
-    if (callNotification) {
-      return FormatNotifications.formatCallNotification(
-        callNotification,
-        this.get('conversationId')
-      );
-    }
-
-    const interactionNotification = this.getInteractionNotification();
-    if (interactionNotification) {
-      return FormatNotifications.formatInteractionNotification(
-        interactionNotification,
-        this.get('conversationId')
-      );
-    }
-
-    const reaction = this.get('reaction');
-    if (reaction && reaction.emoji && reaction.emoji !== '') {
-      return window.i18n('reactionNotification', [reaction.emoji]);
-    }
-
-    return this.get('body');
-  }
-
-=======
->>>>>>> a92dbfe5
   // NOTE We want to replace Backbone .get() calls with these getters as we migrate to Redux completely eventually
   // #region Start of getters
   public getExpirationType() {
