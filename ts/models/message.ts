import Backbone from 'backbone';
// tslint:disable-next-line: match-default-export-name
import filesize from 'filesize';
import { SignalService } from '../../ts/protobuf';
import { getMessageQueue } from '../../ts/session';
import { getConversationController } from '../../ts/session/conversations';
import { DataMessage } from '../../ts/session/messages/outgoing';
import { ClosedGroupVisibleMessage } from '../session/messages/outgoing/visibleMessage/ClosedGroupVisibleMessage';
import { PubKey } from '../../ts/session/types';
import {
  uploadAttachmentsToFileServer,
  uploadLinkPreviewToFileServer,
  uploadQuoteThumbnailsToFileServer,
  UserUtils,
} from '../../ts/session/utils';
import {
  DataExtractionNotificationMsg,
  fillMessageAttributesWithDefaults,
  MessageAttributes,
  MessageAttributesOptionals,
  MessageGroupUpdate,
  MessageModelType,
  PropsForDataExtractionNotification,
  PropsForMessageRequestResponse,
} from './messageType';

import autoBind from 'auto-bind';
import { Data } from '../../ts/data/data';
import { ConversationModel } from './conversation';
import {
  FindAndFormatContactType,
  LastMessageStatusType,
  MessageModelPropsWithoutConvoProps,
  MessagePropsDetails,
  messagesChanged,
  PropsForAttachment,
  PropsForExpirationTimer,
  PropsForGroupInvitation,
  PropsForGroupUpdate,
  PropsForGroupUpdateAdd,
  PropsForGroupUpdateGeneral,
  PropsForGroupUpdateKicked,
  PropsForGroupUpdateLeft,
  PropsForGroupUpdateName,
  PropsForMessageWithoutConvoProps,
} from '../state/ducks/conversations';
import {
  VisibleMessage,
  VisibleMessageParams,
} from '../session/messages/outgoing/visibleMessage/VisibleMessage';
import { buildSyncMessage } from '../session/utils/syncUtils';
import {
  uploadAttachmentsV3,
  uploadLinkPreviewsV3,
  uploadQuoteThumbnailsV3,
} from '../session/utils/AttachmentsV2';
import { OpenGroupVisibleMessage } from '../session/messages/outgoing/visibleMessage/OpenGroupVisibleMessage';
import { OpenGroupData } from '../data/opengroups';
import { isUsFromCache } from '../session/utils/User';
import { perfEnd, perfStart } from '../session/utils/Performance';
import { AttachmentTypeWithPath, isVoiceMessage } from '../types/Attachment';
import _, { isEmpty, uniq } from 'lodash';
import { SettingsKey } from '../data/settings-key';
import {
  deleteExternalMessageFiles,
  getAbsoluteAttachmentPath,
  loadAttachmentData,
  loadPreviewData,
  loadQuoteData,
} from '../types/MessageAttachment';
import { ExpirationTimerOptions } from '../util/expiringMessages';
import { Notifications } from '../util/notifications';
import { Storage } from '../util/storage';
import { LinkPreviews } from '../util/linkPreviews';
<<<<<<< HEAD
import { ReactionList } from '../types/Message';
=======
import { roomHasBlindEnabled } from '../session/apis/open_group_api/sogsv3/sogsV3Capabilities';
import { getNowWithNetworkOffset } from '../session/apis/snode_api/SNodeAPI';
import {
  findCachedBlindedIdFromUnblinded,
  getUsBlindedInThatServer,
  isUsAnySogsFromCache,
} from '../session/apis/open_group_api/sogsv3/knownBlindedkeys';
import { QUOTED_TEXT_MAX_LENGTH } from '../session/constants';
>>>>>>> 71bcc159
// tslint:disable: cyclomatic-complexity

/**
 * @returns true if the array contains only a single item being 'You', 'you' or our device pubkey
 */
export function arrayContainsUsOnly(arrayToCheck: Array<string> | undefined) {
  return (
    arrayToCheck &&
    arrayToCheck.length === 1 &&
    (arrayToCheck[0] === UserUtils.getOurPubKeyStrFromCache() ||
      arrayToCheck[0].toLowerCase() === 'you')
  );
}

export function arrayContainsOneItemOnly(arrayToCheck: Array<string> | undefined) {
  return arrayToCheck && arrayToCheck.length === 1;
}

export class MessageModel extends Backbone.Model<MessageAttributes> {
  constructor(attributes: MessageAttributesOptionals & { skipTimerInit?: boolean }) {
    const filledAttrs = fillMessageAttributesWithDefaults(attributes);
    super(filledAttrs);

    if (!this.attributes.id) {
      throw new Error('A message always needs to have an id.');
    }
    if (!this.attributes.conversationId) {
      throw new Error('A message always needs to have an conversationId.');
    }

    // this.on('expired', this.onExpired);
    if (!attributes.skipTimerInit) {
      void this.setToExpire();
    }
    autoBind(this);

    if (window) {
      window.contextMenuShown = false;
    }

    this.getMessageModelProps();
  }

  public getMessageModelProps(): MessageModelPropsWithoutConvoProps {
    perfStart(`getPropsMessage-${this.id}`);
    const propsForDataExtractionNotification = this.getPropsForDataExtractionNotification();
    const propsForGroupInvitation = this.getPropsForGroupInvitation();
    const propsForGroupUpdateMessage = this.getPropsForGroupUpdateMessage();
    const propsForTimerNotification = this.getPropsForTimerNotification();
    const propsForMessageRequestResponse = this.getPropsForMessageRequestResponse();
    const callNotificationType = this.get('callNotificationType');
    const messageProps: MessageModelPropsWithoutConvoProps = {
      propsForMessage: this.getPropsForMessage(),
    };
    if (propsForDataExtractionNotification) {
      messageProps.propsForDataExtractionNotification = propsForDataExtractionNotification;
    }
    if (propsForMessageRequestResponse) {
      messageProps.propsForMessageRequestResponse = propsForMessageRequestResponse;
    }
    if (propsForGroupInvitation) {
      messageProps.propsForGroupInvitation = propsForGroupInvitation;
    }
    if (propsForGroupUpdateMessage) {
      messageProps.propsForGroupUpdateMessage = propsForGroupUpdateMessage;
    }
    if (propsForTimerNotification) {
      messageProps.propsForTimerNotification = propsForTimerNotification;
    }

    if (callNotificationType) {
      messageProps.propsForCallNotification = {
        notificationType: callNotificationType,
        messageId: this.id,
        receivedAt: this.get('received_at') || Date.now(),
        isUnread: this.isUnread(),
      };
    }
    perfEnd(`getPropsMessage-${this.id}`, 'getPropsMessage');
    return messageProps;
  }

  public idForLogging() {
    return `${this.get('source')} ${this.get('sent_at')}`;
  }

  public isExpirationTimerUpdate() {
    const expirationTimerFlag = SignalService.DataMessage.Flags.EXPIRATION_TIMER_UPDATE;
    const flags = this.get('flags') || 0;
    const expirationTimerUpdate = this.get('expirationTimerUpdate');

    // eslint-disable-next-line no-bitwise
    // tslint:disable-next-line: no-bitwise
    return Boolean(flags & expirationTimerFlag) || !isEmpty(expirationTimerUpdate);
  }

  public isIncoming() {
    return this.get('type') === 'incoming';
  }

  public isUnread() {
    return !!this.get('unread');
  }

  // Important to allow for this.set({ unread}), save to db, then fetch()
  // to propagate. We don't want the unset key in the db so our unread index
  // stays small.
  public merge(model: any) {
    const attributes = model.attributes || model;

    const { unread } = attributes;
    if (unread === undefined) {
      this.set({ unread: 0 });
    }

    this.set(attributes);
  }

  public isGroupInvitation() {
    return !!this.get('groupInvitation');
  }

  public isMessageRequestResponse() {
    return !!this.get('messageRequestResponse');
  }

  public isDataExtractionNotification() {
    return !!this.get('dataExtractionNotification');
  }

  public getNotificationText() {
    let description = this.getDescription();
    if (description) {
      // regex with a 'g' to ignore part groups
      const regex = new RegExp(`@${PubKey.regexForPubkeys}`, 'g');
      const pubkeysInDesc = description.match(regex);
      (pubkeysInDesc || []).forEach((pubkeyWithAt: string) => {
        const pubkey = pubkeyWithAt.slice(1);
        const isUS = isUsAnySogsFromCache(pubkey);
        const displayName = getConversationController().getContactProfileNameOrShortenedPubKey(
          pubkey
        );
        if (isUS) {
          description = description?.replace(pubkeyWithAt, `@${window.i18n('you')}`);
        } else if (displayName && displayName.length) {
          description = description?.replace(pubkeyWithAt, `@${displayName}`);
        }
      });
      return description;
    }
    if ((this.get('attachments') || []).length > 0) {
      return window.i18n('mediaMessage');
    }
    if (this.isExpirationTimerUpdate()) {
      const expireTimerUpdate = this.get('expirationTimerUpdate');
      if (!expireTimerUpdate || !expireTimerUpdate.expireTimer) {
        return window.i18n('disappearingMessagesDisabled');
      }

      return window.i18n('timerSetTo', [
        ExpirationTimerOptions.getAbbreviated(expireTimerUpdate.expireTimer || 0),
      ]);
    }

    return '';
  }

  public onDestroy() {
    void this.cleanup();
  }

  public async cleanup() {
    await deleteExternalMessageFiles(this.attributes);
  }

  public getPropsForTimerNotification(): PropsForExpirationTimer | null {
    if (!this.isExpirationTimerUpdate()) {
      return null;
    }
    const timerUpdate = this.get('expirationTimerUpdate');
    if (!timerUpdate || !timerUpdate.source) {
      return null;
    }

    const { expireTimer, fromSync, source } = timerUpdate;
    const timespan = ExpirationTimerOptions.getName(expireTimer || 0);
    const disabled = !expireTimer;

    const basicProps: PropsForExpirationTimer = {
      ...this.findAndFormatContact(source),
      timespan,
      disabled,
      type: fromSync ? 'fromSync' : UserUtils.isUsFromCache(source) ? 'fromMe' : 'fromOther',
      messageId: this.id,
      receivedAt: this.get('received_at'),
      isUnread: this.isUnread(),
    };

    return basicProps;
  }

  public getPropsForGroupInvitation(): PropsForGroupInvitation | null {
    if (!this.isGroupInvitation()) {
      return null;
    }
    const invitation = this.get('groupInvitation');

    let direction = this.get('direction');
    if (!direction) {
      direction = this.get('type') === 'outgoing' ? 'outgoing' : 'incoming';
    }

    let serverAddress = '';
    try {
      const url = new URL(invitation.url);
      serverAddress = url.origin;
    } catch (e) {
      window?.log?.warn('failed to get hostname from opengroupv2 invitation', invitation);
    }

    return {
      serverName: invitation.name,
      url: serverAddress,
      direction,
      acceptUrl: invitation.url,
      messageId: this.id as string,
      receivedAt: this.get('received_at'),
      isUnread: this.isUnread(),
    };
  }

  public getPropsForDataExtractionNotification(): PropsForDataExtractionNotification | null {
    if (!this.isDataExtractionNotification()) {
      return null;
    }
    const dataExtractionNotification = this.get('dataExtractionNotification');

    if (!dataExtractionNotification) {
      window.log.warn('dataExtractionNotification should not happen');
      return null;
    }

    const contact = this.findAndFormatContact(dataExtractionNotification.source);

    return {
      ...dataExtractionNotification,
      name: contact.profileName || contact.name || dataExtractionNotification.source,
      messageId: this.id,
      receivedAt: this.get('received_at'),
      isUnread: this.isUnread(),
    };
  }

  public getPropsForMessageRequestResponse(): PropsForMessageRequestResponse | null {
    if (!this.isMessageRequestResponse()) {
      return null;
    }
    const messageRequestResponse = this.get('messageRequestResponse');

    if (!messageRequestResponse) {
      window.log.warn('messageRequestResponse should not happen');
      return null;
    }

    const contact = this.findAndFormatContact(messageRequestResponse.source);

    return {
      ...messageRequestResponse,
      name: contact.profileName || contact.name || messageRequestResponse.source,
      messageId: this.id,
      receivedAt: this.get('received_at'),
      isUnread: this.isUnread(),
      conversationId: this.get('conversationId'),
      source: this.get('source'),
    };
  }

  // tslint:disable-next-line: cyclomatic-complexity
  public getPropsForGroupUpdateMessage(): PropsForGroupUpdate | null {
    const groupUpdate = this.getGroupUpdateAsArray();

    if (!groupUpdate || _.isEmpty(groupUpdate)) {
      return null;
    }

    const sharedProps = {
      messageId: this.id,
      isUnread: this.isUnread(),
      receivedAt: this.get('received_at'),
    };

    if (groupUpdate.joined?.length) {
      const change: PropsForGroupUpdateAdd = {
        type: 'add',
        added: groupUpdate.joined,
      };
      return { change, ...sharedProps };
    }

    if (groupUpdate.kicked?.length) {
      const change: PropsForGroupUpdateKicked = {
        type: 'kicked',
        kicked: groupUpdate.kicked,
      };
      return { change, ...sharedProps };
    }

    if (groupUpdate.left?.length) {
      const change: PropsForGroupUpdateLeft = {
        type: 'left',
        left: groupUpdate.left,
      };
      return { change, ...sharedProps };
    }

    if (groupUpdate.name) {
      const change: PropsForGroupUpdateName = {
        type: 'name',
        newName: groupUpdate.name,
      };
      return { change, ...sharedProps };
    }

    // Just show a "Group Updated" message, not sure what was changed
    const changeGeneral: PropsForGroupUpdateGeneral = {
      type: 'general',
    };
    return { change: changeGeneral, ...sharedProps };
  }

  public getMessagePropStatus(): LastMessageStatusType {
    if (this.hasErrors()) {
      return 'error';
    }

    // Only return the status on outgoing messages
    if (!this.isOutgoing()) {
      return undefined;
    }

    if (this.isDataExtractionNotification() || this.get('callNotificationType')) {
      return undefined;
    }

    const readBy = this.get('read_by') || [];
    if (Storage.get(SettingsKey.settingsReadReceipt) && readBy.length > 0) {
      return 'read';
    }
    const sent = this.get('sent');
    const sentTo = this.get('sent_to') || [];
    if (sent || sentTo.length > 0) {
      return 'sent';
    }

    return 'sending';
  }

  // tslint:disable-next-line: cyclomatic-complexity
  public getPropsForMessage(options: any = {}): PropsForMessageWithoutConvoProps {
    const sender = this.getSource();
    const expirationLength = this.get('expireTimer') * 1000;
    const expireTimerStart = this.get('expirationStartTimestamp');
    const expirationTimestamp =
      expirationLength && expireTimerStart ? expireTimerStart + expirationLength : null;

    const attachments = this.get('attachments') || [];
    const isTrustedForAttachmentDownload = this.isTrustedForAttachmentDownload();
    const body = this.get('body');
    const props: PropsForMessageWithoutConvoProps = {
      id: this.id,
      direction: (this.isIncoming() ? 'incoming' : 'outgoing') as MessageModelType,
      timestamp: this.get('sent_at') || 0,
      sender,
      convoId: this.get('conversationId'),
    };
    if (body) {
      props.text = this.createNonBreakingLastSeparator(body);
    }
    if (this.get('isDeleted')) {
      props.isDeleted = this.get('isDeleted');
    }

    if (this.get('messageHash')) {
      props.messageHash = this.get('messageHash');
    }
    if (this.get('received_at')) {
      props.receivedAt = this.get('received_at');
    }
    if (this.get('serverTimestamp')) {
      props.serverTimestamp = this.get('serverTimestamp');
    }
    if (this.get('serverId')) {
      props.serverId = this.get('serverId');
    }
    if (expirationLength) {
      props.expirationLength = expirationLength;
    }
    if (expirationTimestamp) {
      props.expirationTimestamp = expirationTimestamp;
    }
    if (isTrustedForAttachmentDownload) {
      props.isTrustedForAttachmentDownload = isTrustedForAttachmentDownload;
    }
    const isUnread = this.isUnread();
    if (isUnread) {
      props.isUnread = isUnread;
    }
    const isExpired = this.isExpired();
    if (isExpired) {
      props.isExpired = isExpired;
    }
    const previews = this.getPropsForPreview();
    if (previews && previews.length) {
      props.previews = previews;
    }
    const reacts = this.getPropsForReacts();
    if (reacts && Object.keys(reacts).length) {
      props.reacts = reacts;
    }
    const quote = this.getPropsForQuote(options);
    if (quote) {
      props.quote = quote;
    }
    const status = this.getMessagePropStatus();
    if (status) {
      props.status = status;
    }

    const attachmentsProps = attachments.map(this.getPropsForAttachment);
    if (attachmentsProps && attachmentsProps.length) {
      props.attachments = attachmentsProps;
    }

    return props;
  }

  public createNonBreakingLastSeparator(text: string) {
    const nbsp = '\xa0';
    const regex = /(\S)( +)(\S+\s*)$/;
    return text.replace(regex, (_match, start, spaces, end) => {
      const newSpaces =
        end.length < 12 ? _.reduce(spaces, accumulator => accumulator + nbsp, '') : spaces;
      return `${start}${newSpaces}${end}`;
    });
  }

  public processQuoteAttachment(attachment: any) {
    const { thumbnail } = attachment;
    const path = thumbnail && thumbnail.path && getAbsoluteAttachmentPath(thumbnail.path);
    const objectUrl = thumbnail && thumbnail.objectUrl;

    const thumbnailWithObjectUrl =
      !path && !objectUrl
        ? null
        : // tslint:disable: prefer-object-spread
          Object.assign({}, attachment.thumbnail || {}, {
            objectUrl: path || objectUrl,
          });

    return Object.assign({}, attachment, {
      isVoiceMessage: isVoiceMessage(attachment),
      thumbnail: thumbnailWithObjectUrl,
    });
    // tslint:enable: prefer-object-spread
  }

  public getPropsForPreview(): Array<any> | null {
    const previews = this.get('preview') || null;

    if (!previews || previews.length === 0) {
      return null;
    }

    return previews.map((preview: any) => {
      let image: PropsForAttachment | null = null;
      try {
        if (preview.image) {
          image = this.getPropsForAttachment(preview.image);
        }
      } catch (e) {
        window?.log?.info('Failed to show preview');
      }

      return {
        ...preview,
        domain: LinkPreviews.getDomain(preview.url),
        image,
      };
    });
  }

  public getPropsForReacts(): ReactionList | null {
    const reacts = this.get('reacts') || null;

    if (!reacts) {
      return null;
    }

    return reacts;
  }

  public getPropsForQuote(_options: any = {}) {
    const quote = this.get('quote');

    if (!quote) {
      return null;
    }

    const { author, id, referencedMessageNotFound } = quote;
    const contact: ConversationModel = author && getConversationController().get(author);

    const authorName = contact ? contact.getContactProfileNameOrShortenedPubKey() : null;

    let isFromMe = contact ? contact.id === UserUtils.getOurPubKeyStrFromCache() : false;

    if (this.getConversation()?.isPublic() && PubKey.hasBlindedPrefix(author)) {
      const room = OpenGroupData.getV2OpenGroupRoom(this.get('conversationId'));
      if (room && roomHasBlindEnabled(room)) {
        const usFromCache = findCachedBlindedIdFromUnblinded(
          UserUtils.getOurPubKeyStrFromCache(),
          room.serverPublicKey
        );
        if (usFromCache && usFromCache === author) {
          isFromMe = true;
        }
      }
    }

    const firstAttachment = quote.attachments && quote.attachments[0];
    const quoteProps: {
      referencedMessageNotFound?: boolean;
      sender: string;
      messageId: string;
      authorName: string;
      text?: string;
      attachment?: any;
      isFromMe?: boolean;
    } = {
      sender: author,
      messageId: id,
      authorName: authorName || 'Unknown',
    };

    if (referencedMessageNotFound) {
      quoteProps.referencedMessageNotFound = true;
    }

    if (!referencedMessageNotFound) {
      if (quote.text) {
        // do not show text of not found messages.
        // if the message was deleted better not show it's text content in the message
        quoteProps.text = this.createNonBreakingLastSeparator(sliceQuoteText(quote.text));
      }

      const quoteAttachment = firstAttachment
        ? this.processQuoteAttachment(firstAttachment)
        : undefined;
      if (quoteAttachment) {
        // only set attachment if referencedMessageNotFound is false and we have one
        quoteProps.attachment = quoteAttachment;
      }
    }
    if (isFromMe) {
      quoteProps.isFromMe = true;
    }

    return quoteProps;
  }

  public getPropsForAttachment(attachment: AttachmentTypeWithPath): PropsForAttachment | null {
    if (!attachment) {
      return null;
    }

    const {
      id,
      path,
      contentType,
      width,
      height,
      pending,
      flags,
      size,
      screenshot,
      thumbnail,
      fileName,
      caption,
    } = attachment;

    const isVoiceMessageBool =
      // tslint:disable-next-line: no-bitwise
      Boolean(flags && flags & SignalService.AttachmentPointer.Flags.VOICE_MESSAGE) || false;

    return {
      id,
      contentType,
      caption,
      size: size || 0,
      width: width || 0,
      height: height || 0,
      path,
      fileName,
      fileSize: size ? filesize(size) : null,
      isVoiceMessage: isVoiceMessageBool,
      pending: Boolean(pending),
      url: path ? getAbsoluteAttachmentPath(path) : '',
      screenshot: screenshot
        ? {
            ...screenshot,
            url: getAbsoluteAttachmentPath(screenshot.path),
          }
        : null,
      thumbnail: thumbnail
        ? {
            ...thumbnail,
            url: getAbsoluteAttachmentPath(thumbnail.path),
          }
        : null,
    };
  }

  public async getPropsForMessageDetail(): Promise<MessagePropsDetails> {
    // We include numbers we didn't successfully send to so we can display errors.
    // Older messages don't have the recipients included on the message, so we fall
    //   back to the conversation's current recipients
    const phoneNumbers: Array<string> = this.isIncoming()
      ? [this.get('source')]
      : this.get('sent_to') || [];

    // This will make the error message for outgoing key errors a bit nicer
    const allErrors = (this.get('errors') || []).map((error: any) => {
      return error;
    });

    // If an error has a specific number it's associated with, we'll show it next to
    //   that contact. Otherwise, it will be a standalone entry.
    const errors = _.reject(allErrors, error => Boolean(error.number));
    const errorsGroupedById = _.groupBy(allErrors, 'number');
    const finalContacts = await Promise.all(
      (phoneNumbers || []).map(async id => {
        const errorsForContact = errorsGroupedById[id];
        const isOutgoingKeyError = false;

        const contact = this.findAndFormatContact(id);
        return {
          ...contact,
          // fallback to the message status if we do not have a status with a user
          // this is useful for medium groups.
          status: this.getStatus(id) || this.getMessagePropStatus(),
          errors: errorsForContact,
          isOutgoingKeyError,
          isPrimaryDevice: true,
          profileName: contact.profileName,
        };
      })
    );

    // The prefix created here ensures that contacts with errors are listed
    //   first; otherwise it's alphabetical
    const sortedContacts = _.sortBy(
      finalContacts,
      contact => `${contact.isPrimaryDevice ? '0' : '1'}${contact.pubkey}`
    );

    const toRet: MessagePropsDetails = {
      sentAt: this.get('sent_at') || 0,
      receivedAt: this.get('received_at') || 0,
      convoId: this.get('conversationId'),
      messageId: this.get('id'),
      errors,
      direction: this.get('direction'),
      contacts: sortedContacts || [],
    };

    return toRet;
  }

  /**
   * Uploads attachments, previews and quotes.
   *
   * @returns The uploaded data which includes: body, attachments, preview and quote.
   * Also returns the uploaded ids to include in the message post so that those attachments are linked to that message.
   */
  public async uploadData() {
    const finalAttachments = await Promise.all(
      (this.get('attachments') || []).map(loadAttachmentData)
    );
    const body = this.get('body');

    const quoteWithData = await loadQuoteData(this.get('quote'));
    const previewWithData = await loadPreviewData(this.get('preview'));

    const conversation = this.getConversation();

    let attachmentPromise;
    let linkPreviewPromise;
    let quotePromise;
    const fileIdsToLink: Array<number> = [];

    // we can only send a single preview
    const firstPreviewWithData = previewWithData?.[0] || null;

    // we want to go for the v1, if this is an OpenGroupV1 or not an open group at all
    if (conversation?.isPublic()) {
      if (!conversation?.isOpenGroupV2()) {
        throw new Error('Only opengroupv2 are supported now');
      }
      const openGroupV2 = conversation.toOpenGroupV2();
      attachmentPromise = uploadAttachmentsV3(finalAttachments, openGroupV2);
      linkPreviewPromise = uploadLinkPreviewsV3(firstPreviewWithData, openGroupV2);
      quotePromise = uploadQuoteThumbnailsV3(openGroupV2, quoteWithData);
    } else {
      // if that's not an sogs, the file is uploaded to the fileserver instead
      attachmentPromise = uploadAttachmentsToFileServer(finalAttachments);
      linkPreviewPromise = uploadLinkPreviewToFileServer(firstPreviewWithData);
      quotePromise = uploadQuoteThumbnailsToFileServer(quoteWithData);
    }

    const [attachments, preview, quote] = await Promise.all([
      attachmentPromise,
      linkPreviewPromise,
      quotePromise,
    ]);
    fileIdsToLink.push(...attachments.map(m => m.id));
    if (preview) {
      fileIdsToLink.push(preview.id);
    }

    if (quote && quote.attachments?.length) {
      // typing for all of this Attachment + quote + preview + send or unsend is pretty bad
      const firstQuoteAttachmentId = (quote.attachments[0].thumbnail as any)?.id;
      if (firstQuoteAttachmentId) {
        fileIdsToLink.push(firstQuoteAttachmentId);
      }
    }
    window.log.info(`Upload of message data for message ${this.idForLogging()} is finished.`);
    return {
      body,
      attachments,
      preview,
      quote,
      fileIdsToLink: uniq(fileIdsToLink),
    };
  }

  /**
   * Marks the message as deleted to show the author has deleted this message for everyone.
   * Sets isDeleted property to true. Set message body text to deletion placeholder for conversation list items.
   */
  public async markAsDeleted() {
    this.set({
      isDeleted: true,
      body: window.i18n('messageDeletedPlaceholder'),
      quote: undefined,
      groupInvitation: undefined,
      dataExtractionNotification: undefined,
      hasAttachments: 0,
      hasFileAttachments: 0,
      hasVisualMediaAttachments: 0,
      attachments: undefined,
      preview: undefined,
      reacts: undefined,
    });
    await this.markRead(Date.now());
    await this.commit();
  }

  // One caller today: event handler for the 'Retry Send' entry on right click of a failed send message
  public async retrySend() {
    if (!window.isOnline) {
      window?.log?.error('retrySend: Cannot retry since we are offline!');
      return null;
    }

    this.set({ errors: null, sent: false, sent_to: [] });
    await this.commit();
    try {
      const conversation: ConversationModel | undefined = this.getConversation();
      if (!conversation) {
        window?.log?.info(
          'cannot retry send message, the corresponding conversation was not found.'
        );
        return;
      }
      const { body, attachments, preview, quote, fileIdsToLink } = await this.uploadData();

      if (conversation.isPublic()) {
        const openGroupParams: VisibleMessageParams = {
          identifier: this.id,
          timestamp: getNowWithNetworkOffset(),
          lokiProfile: UserUtils.getOurProfile(),
          body,
          attachments,
          preview: preview ? [preview] : [],
          quote,
        };
        const roomInfos = OpenGroupData.getV2OpenGroupRoom(conversation.id);
        if (!roomInfos) {
          throw new Error('Could not find roomInfos for this conversation');
        }

        const openGroupMessage = new OpenGroupVisibleMessage(openGroupParams);
        const openGroup = OpenGroupData.getV2OpenGroupRoom(conversation.id);

        return getMessageQueue().sendToOpenGroupV2(
          openGroupMessage,
          roomInfos,
          roomHasBlindEnabled(openGroup),
          fileIdsToLink
        );
      }

      const chatParams = {
        identifier: this.id,
        body,
        timestamp: Date.now(), // force a new timestamp to handle user fixed his clock
        expireTimer: this.get('expireTimer'),
        attachments,
<<<<<<< HEAD
        preview,
        reacts: this.get('reacts'),
=======
        preview: preview ? [preview] : [],
>>>>>>> 71bcc159
        quote,
        lokiProfile: UserUtils.getOurProfile(),
      };
      if (!chatParams.lokiProfile) {
        delete chatParams.lokiProfile;
      }

      const chatMessage = new VisibleMessage(chatParams);

      // Special-case the self-send case - we send only a sync message
      if (conversation.isMe()) {
        return this.sendSyncMessageOnly(chatMessage);
      }

      if (conversation.isPrivate()) {
        return getMessageQueue().sendToPubKey(PubKey.cast(conversation.id), chatMessage);
      }

      // Here, the convo is neither an open group, a private convo or ourself. It can only be a medium group.
      // For a medium group, retry send only means trigger a send again to all recipients
      // as they are all polling from the same group swarm pubkey
      if (!conversation.isMediumGroup()) {
        throw new Error(
          'We should only end up with a medium group here. Anything else is an error'
        );
      }

      const closedGroupVisibleMessage = new ClosedGroupVisibleMessage({
        identifier: this.id,
        chatMessage,
        groupId: this.get('conversationId'),
      });

      return getMessageQueue().sendToGroup(closedGroupVisibleMessage);
    } catch (e) {
      await this.saveErrors(e);
      return null;
    }
  }

  public removeOutgoingErrors(number: string) {
    const errors = _.partition(
      this.get('errors'),
      e => e.number === number && e.name === 'SendMessageNetworkError'
    );
    this.set({ errors: errors[1] });
    return errors[0][0];
  }

  public getConversation(): ConversationModel | undefined {
    // This needs to be an unsafe call, because this method is called during
    //   initial module setup. We may be in the middle of the initial fetch to
    //   the database.
    return getConversationController().getUnsafe(this.get('conversationId'));
  }

  public getQuoteContact() {
    const quote = this.get('quote');
    if (!quote) {
      return null;
    }
    const { author } = quote;
    if (!author) {
      return null;
    }

    return getConversationController().get(author);
  }

  public getSource() {
    if (this.isIncoming()) {
      return this.get('source');
    }

    return UserUtils.getOurPubKeyStrFromCache();
  }

  public isOutgoing() {
    return this.get('type') === 'outgoing';
  }

  public hasErrors() {
    return _.size(this.get('errors')) > 0;
  }

  public getStatus(pubkey: string) {
    const readBy = this.get('read_by') || [];
    if (readBy.indexOf(pubkey) >= 0) {
      return 'read';
    }
    const sentTo = this.get('sent_to') || [];
    if (sentTo.indexOf(pubkey) >= 0) {
      return 'sent';
    }

    return null;
  }

  public async updateMessageHash(messageHash: string) {
    if (!messageHash) {
      window?.log?.error('Message hash not provided to update message hash');
    }
    this.set({
      messageHash,
    });

    await this.commit();
  }

  public async sendSyncMessageOnly(dataMessage: DataMessage) {
    const now = Date.now();
    this.set({
      sent_to: [UserUtils.getOurPubKeyStrFromCache()],
      sent: true,
      expirationStartTimestamp: now,
    });

    await this.commit();

    const data = dataMessage instanceof DataMessage ? dataMessage.dataProto() : dataMessage;
    await this.sendSyncMessage(data, now);
  }

  public async sendSyncMessage(dataMessage: SignalService.DataMessage, sentTimestamp: number) {
    if (this.get('synced') || this.get('sentSync')) {
      return;
    }

    // if this message needs to be synced
    if (
      dataMessage.body?.length ||
      dataMessage.attachments.length ||
      dataMessage.flags === SignalService.DataMessage.Flags.EXPIRATION_TIMER_UPDATE
    ) {
      const conversation = this.getConversation();
      if (!conversation) {
        throw new Error('Cannot trigger syncMessage with unknown convo.');
      }
      const syncMessage = buildSyncMessage(this.id, dataMessage, conversation.id, sentTimestamp);
      await getMessageQueue().sendSyncMessage(syncMessage);
    }
    this.set({ sentSync: true });
    await this.commit();
  }

  public async saveErrors(providedErrors: any) {
    let errors = providedErrors;

    if (!(errors instanceof Array)) {
      errors = [errors];
    }
    errors.forEach((e: any) => {
      window?.log?.error(
        'Message.saveErrors:',
        e && e.reason ? e.reason : null,
        e && e.stack ? e.stack : e
      );
    });
    errors = errors.map((e: any) => {
      if (
        e.constructor === Error ||
        e.constructor === TypeError ||
        e.constructor === ReferenceError
      ) {
        return _.pick(e, 'name', 'message', 'code', 'number', 'reason');
      }
      return e;
    });
    errors = errors.concat(this.get('errors') || []);

    this.set({ errors });
    await this.commit();
  }

  public async commit(triggerUIUpdate = true) {
    if (!this.attributes.id) {
      throw new Error('A message always needs an id');
    }

    perfStart(`messageCommit-${this.attributes.id}`);
    // because the saving to db calls _cleanData which mutates the field for cleaning, we need to save a copy
    const id = await Data.saveMessage(_.cloneDeep(this.attributes));
    if (triggerUIUpdate) {
      this.dispatchMessageUpdate();
    }
    perfEnd(`messageCommit-${this.attributes.id}`, 'messageCommit');

    return id;
  }

  public async markRead(readAt: number) {
    this.markReadNoCommit(readAt);
    await this.commit();
    // the line below makes sure that getNextExpiringMessage will find this message as expiring.
    // getNextExpiringMessage is used on app start to clean already expired messages which should have been removed already, but are not
    await this.setToExpire();

    const convo = this.getConversation();
    if (convo) {
      const beforeUnread = convo.get('unreadCount');
      const unreadCount = await convo.getUnreadCount();
      const usInThatConversation =
        getUsBlindedInThatServer(convo) || UserUtils.getOurPubKeyStrFromCache();
      const nextMentionedUs = await Data.getFirstUnreadMessageWithMention(
        convo.id,
        usInThatConversation
      );
      let mentionedUsChange = false;
      if (convo.get('mentionedUs') && !nextMentionedUs) {
        convo.set('mentionedUs', false);
        mentionedUsChange = true;
      }
      if (beforeUnread !== unreadCount || mentionedUsChange) {
        convo.set({ unreadCount });
        await convo.commit();
      }
    }
  }

  public markReadNoCommit(readAt: number) {
    this.set({ unread: 0 });

    if (this.get('expireTimer') && !this.get('expirationStartTimestamp')) {
      const expirationStartTimestamp = Math.min(Date.now(), readAt || Date.now());
      this.set({ expirationStartTimestamp });
    }

    Notifications.clearByMessageId(this.id);
  }

  public isExpiring() {
    return this.get('expireTimer') && this.get('expirationStartTimestamp');
  }

  public isExpired() {
    return this.msTilExpire() <= 0;
  }

  public msTilExpire() {
    if (!this.isExpiring()) {
      return Infinity;
    }
    const now = Date.now();
    const start = this.get('expirationStartTimestamp');
    if (!start) {
      return Infinity;
    }
    const delta = this.get('expireTimer') * 1000;
    let msFromNow = start + delta - now;
    if (msFromNow < 0) {
      msFromNow = 0;
    }
    return msFromNow;
  }

  public async setToExpire(force = false) {
    if (this.isExpiring() && (force || !this.get('expires_at'))) {
      const start = this.get('expirationStartTimestamp');
      const delta = this.get('expireTimer') * 1000;
      if (!start) {
        return;
      }
      const expiresAt = start + delta;

      this.set({ expires_at: expiresAt });
      const id = this.get('id');
      if (id) {
        await this.commit();
      }

      window?.log?.info('Set message expiration', {
        expiresAt,
        sentAt: this.get('sent_at'),
      });
    }
  }

  public isTrustedForAttachmentDownload() {
    try {
      const senderConvoId = this.getSource();
      const isClosedGroup = this.getConversation()?.isClosedGroup() || false;
      const isOpengroup = this.getConversation()?.isOpenGroupV2() || false;
      if (isOpengroup || isClosedGroup || isUsFromCache(senderConvoId)) {
        return true;
      }
      // check the convo from this user
      // we want the convo of the sender of this message
      const senderConvo = getConversationController().get(senderConvoId);
      if (!senderConvo) {
        return false;
      }
      return senderConvo.get('isTrustedForAttachmentDownload') || false;
    } catch (e) {
      window.log.warn('isTrustedForAttachmentDownload: error; ', e.message);
      return false;
    }
  }

  private findAndFormatContact(pubkey: string): FindAndFormatContactType {
    const contactModel = getConversationController().get(pubkey);
    let profileName: string | null = null;
    let isMe = false;

    if (pubkey === UserUtils.getOurPubKeyStrFromCache()) {
      profileName = window.i18n('you');
      isMe = true;
    } else {
      profileName = contactModel?.getNicknameOrRealUsername() || null;
    }

    return {
      pubkey: pubkey,
      avatarPath: contactModel ? contactModel.getAvatarPath() : null,
      name: contactModel?.getRealSessionUsername() || null,
      profileName,
      title: contactModel?.getTitle() || null,
      isMe,
    };
  }

  private dispatchMessageUpdate() {
    updatesToDispatch.set(this.id, this.getMessageModelProps());
    throttledAllMessagesDispatch();
  }

  /**
   * Before, group_update attributes could be just the string 'You' and not an array.
   * Using this method to get the group update makes sure than the joined, kicked, or left are always an array of string, or undefined
   */
  private getGroupUpdateAsArray() {
    const groupUpdate = this.get('group_update');
    if (!groupUpdate || _.isEmpty(groupUpdate)) {
      return undefined;
    }
    const left: Array<string> | undefined = Array.isArray(groupUpdate.left)
      ? groupUpdate.left
      : groupUpdate.left
      ? [groupUpdate.left]
      : undefined;
    const kicked: Array<string> | undefined = Array.isArray(groupUpdate.kicked)
      ? groupUpdate.kicked
      : groupUpdate.kicked
      ? [groupUpdate.kicked]
      : undefined;
    const joined: Array<string> | undefined = Array.isArray(groupUpdate.joined)
      ? groupUpdate.joined
      : groupUpdate.joined
      ? [groupUpdate.joined]
      : undefined;

    const forcedArrayUpdate: MessageGroupUpdate = {};

    if (left) {
      forcedArrayUpdate.left = left;
    }
    if (joined) {
      forcedArrayUpdate.joined = joined;
    }
    if (kicked) {
      forcedArrayUpdate.kicked = kicked;
    }
    if (groupUpdate.name) {
      forcedArrayUpdate.name = groupUpdate.name;
    }
    return forcedArrayUpdate;
  }

  private getDescription() {
    const groupUpdate = this.getGroupUpdateAsArray();
    if (groupUpdate) {
      if (arrayContainsUsOnly(groupUpdate.kicked)) {
        return window.i18n('youGotKickedFromGroup');
      }
      if (arrayContainsUsOnly(groupUpdate.left)) {
        return window.i18n('youLeftTheGroup');
      }

      if (groupUpdate.left && groupUpdate.left.length === 1) {
        return window.i18n('leftTheGroup', [
          getConversationController().getContactProfileNameOrShortenedPubKey(groupUpdate.left[0]),
        ]);
      }

      const messages = [];
      if (!groupUpdate.name && !groupUpdate.joined && !groupUpdate.kicked && !groupUpdate.kicked) {
        return window.i18n('updatedTheGroup'); // Group Updated
      }
      if (groupUpdate.name) {
        return window.i18n('titleIsNow', [groupUpdate.name]);
      }
      if (groupUpdate.joined && groupUpdate.joined.length) {
        const names = groupUpdate.joined.map((pubKey: string) =>
          getConversationController().getContactProfileNameOrShortenedPubKey(pubKey)
        );

        if (names.length > 1) {
          messages.push(window.i18n('multipleJoinedTheGroup', [names.join(', ')]));
        } else {
          messages.push(window.i18n('joinedTheGroup', names));
        }
        return messages.join(' ');
      }

      if (groupUpdate.kicked && groupUpdate.kicked.length) {
        const names = _.map(
          groupUpdate.kicked,
          getConversationController().getContactProfileNameOrShortenedPubKey
        );

        if (names.length > 1) {
          messages.push(window.i18n('multipleKickedFromTheGroup', [names.join(', ')]));
        } else {
          messages.push(window.i18n('kickedFromTheGroup', names));
        }
      }
      return messages.join(' ');
    }
    if (this.isIncoming() && this.hasErrors()) {
      return window.i18n('incomingError');
    }
    if (this.isGroupInvitation()) {
      return `😎 ${window.i18n('openGroupInvitation')}`;
    }

    if (this.isDataExtractionNotification()) {
      const dataExtraction = this.get(
        'dataExtractionNotification'
      ) as DataExtractionNotificationMsg;
      if (dataExtraction.type === SignalService.DataExtractionNotification.Type.SCREENSHOT) {
        return window.i18n('tookAScreenshot', [
          getConversationController().getContactProfileNameOrShortenedPubKey(dataExtraction.source),
        ]);
      }

      return window.i18n('savedTheFile', [
        getConversationController().getContactProfileNameOrShortenedPubKey(dataExtraction.source),
      ]);
    }
    if (this.get('callNotificationType')) {
      const displayName = getConversationController().getContactProfileNameOrShortenedPubKey(
        this.get('conversationId')
      );
      const callNotificationType = this.get('callNotificationType');
      if (callNotificationType === 'missed-call') {
        return window.i18n('callMissed', [displayName]);
      }
      if (callNotificationType === 'started-call') {
        return window.i18n('startedACall', [displayName]);
      }
      if (callNotificationType === 'answered-a-call') {
        return window.i18n('answeredACall', [displayName]);
      }
    }
    if (this.get('callNotificationType')) {
      const displayName = getConversationController().getContactProfileNameOrShortenedPubKey(
        this.get('conversationId')
      );
      const callNotificationType = this.get('callNotificationType');
      if (callNotificationType === 'missed-call') {
        return window.i18n('callMissed', [displayName]);
      }
      if (callNotificationType === 'started-call') {
        return window.i18n('startedACall', [displayName]);
      }
      if (callNotificationType === 'answered-a-call') {
        return window.i18n('answeredACall', [displayName]);
      }
    }
    if (this.get('reaction')) {
      const reaction = this.get('reaction');
      if (reaction && reaction.emoji && reaction.emoji !== '') {
        return window.i18n('reactionNotification', [reaction.emoji]);
      }
    }
    return this.get('body');
  }
}

// this is to avoid saving 2k chars for just the quote object inside a message
export function sliceQuoteText(quotedText: string | undefined | null) {
  if (!quotedText || isEmpty(quotedText)) {
    return '';
  }
  return quotedText.slice(0, QUOTED_TEXT_MAX_LENGTH);
}

const throttledAllMessagesDispatch = _.debounce(
  () => {
    if (updatesToDispatch.size === 0) {
      return;
    }
    window.inboxStore?.dispatch(messagesChanged([...updatesToDispatch.values()]));
    updatesToDispatch.clear();
  },
  500,
  { trailing: true, leading: true, maxWait: 1000 }
);

const updatesToDispatch: Map<string, MessageModelPropsWithoutConvoProps> = new Map();
export class MessageCollection extends Backbone.Collection<MessageModel> {}

MessageCollection.prototype.model = MessageModel;<|MERGE_RESOLUTION|>--- conflicted
+++ resolved
@@ -59,7 +59,20 @@
 import { isUsFromCache } from '../session/utils/User';
 import { perfEnd, perfStart } from '../session/utils/Performance';
 import { AttachmentTypeWithPath, isVoiceMessage } from '../types/Attachment';
-import _, { isEmpty, uniq } from 'lodash';
+import _, {
+  cloneDeep,
+  debounce,
+  groupBy,
+  isEmpty,
+  map,
+  partition,
+  pick,
+  reduce,
+  reject,
+  size as lodashSize,
+  sortBy,
+  uniq,
+} from 'lodash';
 import { SettingsKey } from '../data/settings-key';
 import {
   deleteExternalMessageFiles,
@@ -72,9 +85,6 @@
 import { Notifications } from '../util/notifications';
 import { Storage } from '../util/storage';
 import { LinkPreviews } from '../util/linkPreviews';
-<<<<<<< HEAD
-import { ReactionList } from '../types/Message';
-=======
 import { roomHasBlindEnabled } from '../session/apis/open_group_api/sogsv3/sogsV3Capabilities';
 import { getNowWithNetworkOffset } from '../session/apis/snode_api/SNodeAPI';
 import {
@@ -83,7 +93,7 @@
   isUsAnySogsFromCache,
 } from '../session/apis/open_group_api/sogsv3/knownBlindedkeys';
 import { QUOTED_TEXT_MAX_LENGTH } from '../session/constants';
->>>>>>> 71bcc159
+import { ReactionList } from '../types/Message';
 // tslint:disable: cyclomatic-complexity
 
 /**
@@ -365,7 +375,7 @@
   public getPropsForGroupUpdateMessage(): PropsForGroupUpdate | null {
     const groupUpdate = this.getGroupUpdateAsArray();
 
-    if (!groupUpdate || _.isEmpty(groupUpdate)) {
+    if (!groupUpdate || isEmpty(groupUpdate)) {
       return null;
     }
 
@@ -525,7 +535,7 @@
     const regex = /(\S)( +)(\S+\s*)$/;
     return text.replace(regex, (_match, start, spaces, end) => {
       const newSpaces =
-        end.length < 12 ? _.reduce(spaces, accumulator => accumulator + nbsp, '') : spaces;
+        end.length < 12 ? reduce(spaces, accumulator => accumulator + nbsp, '') : spaces;
       return `${start}${newSpaces}${end}`;
     });
   }
@@ -720,8 +730,8 @@
 
     // If an error has a specific number it's associated with, we'll show it next to
     //   that contact. Otherwise, it will be a standalone entry.
-    const errors = _.reject(allErrors, error => Boolean(error.number));
-    const errorsGroupedById = _.groupBy(allErrors, 'number');
+    const errors = reject(allErrors, error => Boolean(error.number));
+    const errorsGroupedById = groupBy(allErrors, 'number');
     const finalContacts = await Promise.all(
       (phoneNumbers || []).map(async id => {
         const errorsForContact = errorsGroupedById[id];
@@ -743,7 +753,7 @@
 
     // The prefix created here ensures that contacts with errors are listed
     //   first; otherwise it's alphabetical
-    const sortedContacts = _.sortBy(
+    const sortedContacts = sortBy(
       finalContacts,
       contact => `${contact.isPrimaryDevice ? '0' : '1'}${contact.pubkey}`
     );
@@ -902,12 +912,8 @@
         timestamp: Date.now(), // force a new timestamp to handle user fixed his clock
         expireTimer: this.get('expireTimer'),
         attachments,
-<<<<<<< HEAD
-        preview,
+        preview: preview ? [preview] : [],
         reacts: this.get('reacts'),
-=======
-        preview: preview ? [preview] : [],
->>>>>>> 71bcc159
         quote,
         lokiProfile: UserUtils.getOurProfile(),
       };
@@ -949,7 +955,7 @@
   }
 
   public removeOutgoingErrors(number: string) {
-    const errors = _.partition(
+    const errors = partition(
       this.get('errors'),
       e => e.number === number && e.name === 'SendMessageNetworkError'
     );
@@ -990,7 +996,7 @@
   }
 
   public hasErrors() {
-    return _.size(this.get('errors')) > 0;
+    return lodashSize(this.get('errors')) > 0;
   }
 
   public getStatus(pubkey: string) {
@@ -1072,7 +1078,7 @@
         e.constructor === TypeError ||
         e.constructor === ReferenceError
       ) {
-        return _.pick(e, 'name', 'message', 'code', 'number', 'reason');
+        return pick(e, 'name', 'message', 'code', 'number', 'reason');
       }
       return e;
     });
@@ -1089,7 +1095,7 @@
 
     perfStart(`messageCommit-${this.attributes.id}`);
     // because the saving to db calls _cleanData which mutates the field for cleaning, we need to save a copy
-    const id = await Data.saveMessage(_.cloneDeep(this.attributes));
+    const id = await Data.saveMessage(cloneDeep(this.attributes));
     if (triggerUIUpdate) {
       this.dispatchMessageUpdate();
     }
@@ -1206,7 +1212,7 @@
     }
   }
 
-  private findAndFormatContact(pubkey: string): FindAndFormatContactType {
+  public findAndFormatContact(pubkey: string): FindAndFormatContactType {
     const contactModel = getConversationController().get(pubkey);
     let profileName: string | null = null;
     let isMe = false;
@@ -1239,7 +1245,7 @@
    */
   private getGroupUpdateAsArray() {
     const groupUpdate = this.get('group_update');
-    if (!groupUpdate || _.isEmpty(groupUpdate)) {
+    if (!groupUpdate || isEmpty(groupUpdate)) {
       return undefined;
     }
     const left: Array<string> | undefined = Array.isArray(groupUpdate.left)
@@ -1312,7 +1318,7 @@
       }
 
       if (groupUpdate.kicked && groupUpdate.kicked.length) {
-        const names = _.map(
+        const names = map(
           groupUpdate.kicked,
           getConversationController().getContactProfileNameOrShortenedPubKey
         );
@@ -1361,21 +1367,6 @@
         return window.i18n('answeredACall', [displayName]);
       }
     }
-    if (this.get('callNotificationType')) {
-      const displayName = getConversationController().getContactProfileNameOrShortenedPubKey(
-        this.get('conversationId')
-      );
-      const callNotificationType = this.get('callNotificationType');
-      if (callNotificationType === 'missed-call') {
-        return window.i18n('callMissed', [displayName]);
-      }
-      if (callNotificationType === 'started-call') {
-        return window.i18n('startedACall', [displayName]);
-      }
-      if (callNotificationType === 'answered-a-call') {
-        return window.i18n('answeredACall', [displayName]);
-      }
-    }
     if (this.get('reaction')) {
       const reaction = this.get('reaction');
       if (reaction && reaction.emoji && reaction.emoji !== '') {
@@ -1394,7 +1385,7 @@
   return quotedText.slice(0, QUOTED_TEXT_MAX_LENGTH);
 }
 
-const throttledAllMessagesDispatch = _.debounce(
+const throttledAllMessagesDispatch = debounce(
   () => {
     if (updatesToDispatch.size === 0) {
       return;
