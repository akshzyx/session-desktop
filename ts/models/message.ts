--- conflicted
+++ resolved
@@ -758,8 +758,9 @@
     const quoteWithData = await loadQuoteData(this.get('quote'));
     const previewWithData = await loadPreviewData(this.get('preview'));
 
-    const { hasAttachments, hasVisualMediaAttachments, hasFileAttachments } =
-      getAttachmentMetadata(this);
+    const { hasAttachments, hasVisualMediaAttachments, hasFileAttachments } = getAttachmentMetadata(
+      this
+    );
     this.set({ hasAttachments, hasVisualMediaAttachments, hasFileAttachments });
     await this.commit();
 
@@ -810,9 +811,8 @@
     }
 
     window.log.info(
-      `Upload of message data for message ${this.idForLogging()} is finished in ${
-        Date.now() - start
-      }ms.`
+      `Upload of message data for message ${this.idForLogging()} is finished in ${Date.now() -
+        start}ms.`
     );
     return {
       body,
@@ -1261,18 +1261,18 @@
     const left: Array<string> | undefined = Array.isArray(groupUpdate.left)
       ? groupUpdate.left
       : groupUpdate.left
-        ? [groupUpdate.left]
-        : undefined;
+      ? [groupUpdate.left]
+      : undefined;
     const kicked: Array<string> | undefined = Array.isArray(groupUpdate.kicked)
       ? groupUpdate.kicked
       : groupUpdate.kicked
-        ? [groupUpdate.kicked]
-        : undefined;
+      ? [groupUpdate.kicked]
+      : undefined;
     const joined: Array<string> | undefined = Array.isArray(groupUpdate.joined)
       ? groupUpdate.joined
       : groupUpdate.joined
-        ? [groupUpdate.joined]
-        : undefined;
+      ? [groupUpdate.joined]
+      : undefined;
 
     const forcedArrayUpdate: MessageGroupUpdate = {};
 
@@ -1301,9 +1301,6 @@
       if (arrayContainsUsOnly(groupUpdate.left)) {
         return window.i18n('youLeftTheGroup');
       }
-      if (groupUpdate.name) {
-        return window.i18n('titleIsNow', [groupUpdate.name]);
-      }
 
       if (groupUpdate.left && groupUpdate.left.length === 1) {
         return window.i18n('leftTheGroup', [
@@ -1311,19 +1308,10 @@
         ]);
       }
 
-<<<<<<< HEAD
-=======
-      const messages = [];
-
-      if (!groupUpdate.name && !groupUpdate.joined && !groupUpdate.kicked && !groupUpdate.kicked) {
-        return window.i18n('updatedTheGroup'); // Group Updated
-      }
-
       if (groupUpdate.name) {
         return window.i18n('titleIsNow', [groupUpdate.name]);
       }
 
->>>>>>> fe60c69f
       if (groupUpdate.joined && groupUpdate.joined.length) {
         const names = groupUpdate.joined.map(ConvoHub.use().getContactProfileNameOrShortenedPubKey);
         const messages = [];
@@ -1397,7 +1385,7 @@
 
       // NOTE For now we only show interaction errors in the message history
       if (interactionStatus === ConversationInteractionStatus.Error) {
-        const convo = getConversationController().get(this.get('conversationId'));
+        const convo = ConvoHub.use().get(this.get('conversationId'));
 
         if (convo) {
           const isGroup = !convo.isPrivate();
