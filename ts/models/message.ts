--- conflicted
+++ resolved
@@ -522,21 +522,8 @@
       timestamp: this.get('sent_at') || 0,
       authorPhoneNumber: sender,
       convoId: this.get('conversationId'),
-<<<<<<< HEAD
-      attachments: attachments
-        .filter((attachment: any) => !attachment.error)
-        .map((attachment: any) => this.getPropsForAttachment(attachment)),
-      previews: this.getPropsForPreview(),
-      quote: this.getPropsForQuote(options),
-      isUnread: this.isUnread(),
-      expirationLength,
-      expirationTimestamp,
-      isExpired: this.isExpired(),
-      isTrustedForAttachmentDownload,
       messageHash: this.get('messageHash') || null,
       isDeleted: this.get('isDeleted') || false,
-=======
->>>>>>> b17312c1
     };
     if (body) {
       props.text = this.createNonBreakingLastSeparator(body);
@@ -612,9 +599,9 @@
       !path && !objectUrl
         ? null
         : // tslint:disable: prefer-object-spread
-          Object.assign({}, attachment.thumbnail || {}, {
-            objectUrl: path || objectUrl,
-          });
+        Object.assign({}, attachment.thumbnail || {}, {
+          objectUrl: path || objectUrl,
+        });
 
     return Object.assign({}, attachment, {
       isVoiceMessage: window.Signal.Types.Attachment.isVoiceMessage(attachment),
@@ -741,15 +728,15 @@
       url: path ? window.Signal.Migrations.getAbsoluteAttachmentPath(path) : null,
       screenshot: screenshot
         ? {
-            ...screenshot,
-            url: window.Signal.Migrations.getAbsoluteAttachmentPath(screenshot.path),
-          }
+          ...screenshot,
+          url: window.Signal.Migrations.getAbsoluteAttachmentPath(screenshot.path),
+        }
         : null,
       thumbnail: thumbnail
         ? {
-            ...thumbnail,
-            url: window.Signal.Migrations.getAbsoluteAttachmentPath(thumbnail.path),
-          }
+          ...thumbnail,
+          url: window.Signal.Migrations.getAbsoluteAttachmentPath(thumbnail.path),
+        }
         : null,
     };
   }
@@ -761,9 +748,9 @@
     const phoneNumbers = this.isIncoming()
       ? [this.get('source')]
       : _.union(
-          this.get('sent_to') || [],
-          this.get('recipients') || this.getConversation()?.getRecipients() || []
-        );
+        this.get('sent_to') || [],
+        this.get('recipients') || this.getConversation()?.getRecipients() || []
+      );
 
     // This will make the error message for outgoing key errors a bit nicer
     const allErrors = (this.get('errors') || []).map((error: any) => {
@@ -1250,6 +1237,6 @@
 }, 1000);
 
 const updatesToDispatch: Map<string, MessageModelPropsWithoutConvoProps> = new Map();
-export class MessageCollection extends Backbone.Collection<MessageModel> {}
+export class MessageCollection extends Backbone.Collection<MessageModel> { }
 
 MessageCollection.prototype.model = MessageModel;