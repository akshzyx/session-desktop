import Backbone from 'backbone';
import _, { isString } from 'lodash';
import { getMessageQueue } from '../session';
import { getConversationController } from '../session/conversations';
import { ClosedGroupVisibleMessage } from '../session/messages/outgoing/visibleMessage/ClosedGroupVisibleMessage';
import { PubKey } from '../session/types';
import { UserUtils } from '../session/utils';
import { BlockedNumberController } from '../util';
import { leaveClosedGroup } from '../session/group/closed-group';
import { SignalService } from '../protobuf';
import { MessageModel } from './message';
import { MessageAttributesOptionals, MessageDirection } from './messageType';
import autoBind from 'auto-bind';
import {
  getLastMessagesByConversation,
  getMessageCountByType,
  getMessagesByConversation,
  getUnreadByConversation,
  getUnreadCountByConversation,
  removeMessage as dataRemoveMessage,
  saveConversation,
  saveMessages,
} from '../../ts/data/data';
import { toHex } from '../session/utils/String';
import {
  actions as conversationActions,
  conversationChanged,
  conversationsChanged,
  MessageModelPropsWithoutConvoProps,
  ReduxConversationType,
} from '../state/ducks/conversations';
import { ExpirationTimerUpdateMessage } from '../session/messages/outgoing/controlMessage/ExpirationTimerUpdateMessage';
import { TypingMessage } from '../session/messages/outgoing/controlMessage/TypingMessage';
import {
  VisibleMessage,
  VisibleMessageParams,
} from '../session/messages/outgoing/visibleMessage/VisibleMessage';
import { GroupInvitationMessage } from '../session/messages/outgoing/visibleMessage/GroupInvitationMessage';
import { ReadReceiptMessage } from '../session/messages/outgoing/controlMessage/receipt/ReadReceiptMessage';
import { OpenGroupUtils } from '../session/apis/open_group_api/utils';
import { OpenGroupVisibleMessage } from '../session/messages/outgoing/visibleMessage/OpenGroupVisibleMessage';
import { OpenGroupRequestCommonType } from '../session/apis/open_group_api/opengroupV2/ApiUtil';
import { getOpenGroupV2FromConversationId } from '../session/apis/open_group_api/utils/OpenGroupUtils';
import { createTaskWithTimeout } from '../session/utils/TaskWithTimeout';
import { perfEnd, perfStart } from '../session/utils/Performance';

import { ed25519Str } from '../session/onions/onionPath';
import { getDecryptedMediaUrl } from '../session/crypto/DecryptedAttachmentsManager';
import { IMAGE_JPEG } from '../types/MIME';
import { forceSyncConfigurationNowIfNeeded } from '../session/utils/syncUtils';
import { getNowWithNetworkOffset } from '../session/apis/snode_api/SNodeAPI';
import { createLastMessageUpdate } from '../types/Conversation';
import {
  ReplyingToMessageProps,
  SendMessageType,
} from '../components/conversation/composition/CompositionBox';
import { SettingsKey } from '../data/settings-key';
import {
  deleteExternalFilesOfConversation,
  getAbsoluteAttachmentPath,
  loadAttachmentData,
} from '../types/MessageAttachment';
import { getOurPubKeyStrFromCache } from '../session/utils/User';
import { MessageRequestResponse } from '../session/messages/outgoing/controlMessage/MessageRequestResponse';
import { Notifications } from '../util/notifications';
import { Storage } from '../util/storage';
import {
  ConversationAttributes,
  ConversationNotificationSetting,
  ConversationTypeEnum,
  fillConvoAttributesWithDefaults,
} from './conversationAttributes';

export class ConversationModel extends Backbone.Model<ConversationAttributes> {
  public updateLastMessage: () => any;
  public throttledBumpTyping: () => void;
  public throttledNotify: (message: MessageModel) => void;
  public markRead: (newestUnreadDate: number, providedOptions?: any) => void;
  public initialPromise: any;

  private typingRefreshTimer?: NodeJS.Timeout | null;
  private typingPauseTimer?: NodeJS.Timeout | null;
  private typingTimer?: NodeJS.Timeout | null;
  private lastReadTimestamp: number;

  private pending?: Promise<any>;

  constructor(attributes: ConversationAttributes) {
    super(fillConvoAttributesWithDefaults(attributes));

    // This may be overridden by getConversationController().getOrCreate, and signify
    //   our first save to the database. Or first fetch from the database.
    this.initialPromise = Promise.resolve();
    autoBind(this);

    this.throttledBumpTyping = _.throttle(this.bumpTyping, 300);
    this.updateLastMessage = _.throttle(this.bouncyUpdateLastMessage.bind(this), 1000, {
      trailing: true,
      leading: true,
    });

    this.throttledNotify = _.debounce(this.notify, 2000, { maxWait: 2000, trailing: true });
    //start right away the function is called, and wait 1sec before calling it again
    const markReadDebounced = _.debounce(this.markReadBouncy, 1000, {
      leading: true,
      trailing: true,
    });
    this.markRead = (newestUnreadDate: number) => {
      const lastReadTimestamp = this.lastReadTimestamp;
      if (newestUnreadDate > lastReadTimestamp) {
        this.lastReadTimestamp = newestUnreadDate;
      }
      void markReadDebounced(newestUnreadDate);
    };
    // Listening for out-of-band data updates

    this.typingRefreshTimer = null;
    this.typingPauseTimer = null;
    this.lastReadTimestamp = 0;
    window.inboxStore?.dispatch(
      conversationChanged({ id: this.id, data: this.getConversationModelProps() })
    );
  }

  /**
   * Method to evalute if a convo contains the right values
   * @param values Required properties to evaluate if this is a message request
   */
  public static hasValidIncomingRequestValues({
    isMe,
    isApproved,
    isBlocked,
    isPrivate,
  }: {
    isMe?: boolean;
    isApproved?: boolean;
    isBlocked?: boolean;
    isPrivate?: boolean;
  }): boolean {
    return Boolean(!isMe && !isApproved && isPrivate && !isBlocked);
  }

  public static hasValidOutgoingRequestValues({
    isMe,
    didApproveMe,
    isApproved,
    isBlocked,
    isPrivate,
  }: {
    isMe?: boolean;
    isApproved?: boolean;
    didApproveMe?: boolean;
    isBlocked?: boolean;
    isPrivate?: boolean;
  }): boolean {
    return Boolean(!isMe && isApproved && isPrivate && !isBlocked && !didApproveMe);
  }

  public idForLogging() {
    if (this.isPrivate()) {
      return this.id;
    }

    if (this.isPublic()) {
      return `opengroup(${this.id})`;
    }

    return `group(${ed25519Str(this.id)})`;
  }

  public isMe() {
    return UserUtils.isUsFromCache(this.id);
  }
  public isPublic(): boolean {
    return Boolean(this.id && this.id.match(OpenGroupUtils.openGroupPrefixRegex));
  }
  public isOpenGroupV2(): boolean {
    return OpenGroupUtils.isOpenGroupV2(this.id);
  }
  public isClosedGroup() {
    return this.get('type') === ConversationTypeEnum.GROUP && !this.isPublic();
  }

  public isBlocked() {
    if (!this.id || this.isMe()) {
      return false;
    }

    if (this.isClosedGroup()) {
      return BlockedNumberController.isGroupBlocked(this.id);
    }

    if (this.isPrivate()) {
      return BlockedNumberController.isBlocked(this.id);
    }

    return false;
  }

  public isMediumGroup() {
    return this.get('is_medium_group');
  }

  /**
   * Returns true if this conversation is active
   * i.e. the conversation is visibie on the left pane. (Either we or another user created this convo).
   * This is useful because we do not want bumpTyping on the first message typing to a new convo to
   *  send a message.
   */
  public isActive() {
    return Boolean(this.get('active_at'));
  }

  public async cleanup() {
    await deleteExternalFilesOfConversation(this.attributes);
  }

  public async onExpired(_message: MessageModel) {
    await this.updateLastMessage();

    // removeMessage();
  }

  public getGroupAdmins(): Array<string> {
    const groupAdmins = this.get('groupAdmins');

    return groupAdmins && groupAdmins?.length > 0 ? groupAdmins : [];
  }

  // tslint:disable-next-line: cyclomatic-complexity
  public getConversationModelProps(): ReduxConversationType {
    const groupAdmins = this.getGroupAdmins();
    const isPublic = this.isPublic();

    const members = this.isGroup() && !isPublic ? this.get('members') : [];
    const zombies = this.isGroup() && !isPublic ? this.get('zombies') : [];
    const ourNumber = UserUtils.getOurPubKeyStrFromCache();
    const avatarPath = this.getAvatarPath();
    const isPrivate = this.isPrivate();
    const isGroup = !isPrivate;
    const weAreAdmin = this.isAdmin(ourNumber);
    const isMe = this.isMe();
    const isTyping = !!this.typingTimer;
    const unreadCount = this.get('unreadCount') || undefined;
    const mentionedUs = this.get('mentionedUs') || undefined;
    const isBlocked = this.isBlocked();
    const subscriberCount = this.get('subscriberCount');
    const isPinned = this.isPinned();
    const isApproved = this.isApproved();
    const didApproveMe = this.didApproveMe();
    const hasNickname = !!this.getNickname();
    const isKickedFromGroup = !!this.get('isKickedFromGroup');
    const left = !!this.get('left');
    const expireTimer = this.get('expireTimer');
    const currentNotificationSetting = this.get('triggerNotificationsFor');
    const displayNameInProfile = this.get('displayNameInProfile');
    const nickname = this.get('nickname');

    // To reduce the redux store size, only set fields which cannot be undefined.
    // For instance, a boolean can usually be not set if false, etc
    const toRet: ReduxConversationType = {
      id: this.id as string,
      activeAt: this.get('active_at'),
      type: isPrivate ? ConversationTypeEnum.PRIVATE : ConversationTypeEnum.GROUP,
    };

    if (isPrivate) {
      toRet.isPrivate = true;
    }

    if (isGroup) {
      toRet.isGroup = true;
    }

    if (weAreAdmin) {
      toRet.weAreAdmin = true;
    }

    if (isMe) {
      toRet.isMe = true;
    }
    if (isPublic) {
      toRet.isPublic = true;
    }
    if (isTyping) {
      toRet.isTyping = true;
    }

    if (isTyping) {
      toRet.isTyping = true;
    }

    if (avatarPath) {
      toRet.avatarPath = avatarPath;
    }

    if (displayNameInProfile) {
      toRet.displayNameInProfile = displayNameInProfile;
    }

    if (nickname) {
      toRet.nickname = nickname;
    }

    if (unreadCount) {
      toRet.unreadCount = unreadCount;
    }

    if (mentionedUs) {
      toRet.mentionedUs = mentionedUs;
    }

    if (isBlocked) {
      toRet.isBlocked = isBlocked;
    }
    if (hasNickname) {
      toRet.hasNickname = hasNickname;
    }

    if (isKickedFromGroup) {
      toRet.isKickedFromGroup = isKickedFromGroup;
    }
    if (left) {
      toRet.left = left;
    }
    if (isPinned) {
      toRet.isPinned = isPinned;
    }
    if (didApproveMe) {
      toRet.didApproveMe = didApproveMe;
    }
    if (isApproved) {
      toRet.isApproved = isApproved;
    }
    if (subscriberCount) {
      toRet.subscriberCount = subscriberCount;
    }
    if (groupAdmins && groupAdmins.length) {
      toRet.groupAdmins = _.uniq(groupAdmins);
    }
    if (members && members.length) {
      toRet.members = _.uniq(members);
    }

    if (zombies && zombies.length) {
      toRet.zombies = _.uniq(zombies);
    }

    if (expireTimer) {
      toRet.expireTimer = expireTimer;
    }

    if (
      currentNotificationSetting &&
      currentNotificationSetting !== ConversationNotificationSetting[0]
    ) {
      toRet.currentNotificationSetting = currentNotificationSetting;
    }

    const lastMessageText = this.get('lastMessage');
    if (lastMessageText && lastMessageText.length) {
      const lastMessageStatus = this.get('lastMessageStatus');

      toRet.lastMessage = {
        status: lastMessageStatus,
        text: lastMessageText,
      };
    }
    return toRet;
  }

  public async updateGroupAdmins(groupAdmins: Array<string>) {
    const existingAdmins = _.uniq(_.sortBy(this.getGroupAdmins()));
    const newAdmins = _.uniq(_.sortBy(groupAdmins));

    if (_.isEqual(existingAdmins, newAdmins)) {
      return;
    }
    this.set({ groupAdmins });
    await this.commit();
  }

  public async onReadMessage(message: MessageModel, readAt: number) {
    // We mark as read everything older than this message - to clean up old stuff
    //   still marked unread in the database. If the user generally doesn't read in
    //   the desktop app, so the desktop app only gets read syncs, we can very
    //   easily end up with messages never marked as read (our previous early read
    //   sync handling, read syncs never sent because app was offline)

    // We queue it because we often get a whole lot of read syncs at once, and
    //   their markRead calls could very easily overlap given the async pull from DB.

    // Lastly, we don't send read syncs for any message marked read due to a read
    //   sync. That's a notification explosion we don't need.
    return this.queueJob(() =>
      this.markReadBouncy(message.get('received_at') as any, {
        sendReadReceipts: false,
        readAt,
      })
    );
  }

  public async getUnread() {
    return getUnreadByConversation(this.id);
  }

  public async getUnreadCount() {
    const unreadCount = await getUnreadCountByConversation(this.id);

    return unreadCount;
  }

  public async queueJob(callback: () => Promise<void>) {
    // tslint:disable-next-line: no-promise-as-boolean
    const previous = this.pending || Promise.resolve();

    const taskWithTimeout = createTaskWithTimeout(callback, `conversation ${this.idForLogging()}`);

    this.pending = previous.then(taskWithTimeout, taskWithTimeout);
    const current = this.pending;

    void current.then(() => {
      if (this.pending === current) {
        delete this.pending;
      }
    });

    return current;
  }

  public async getQuoteAttachment(attachments: any, preview: any) {
    if (attachments && attachments.length) {
      return Promise.all(
        attachments
          .filter(
            (attachment: any) =>
              attachment && attachment.contentType && !attachment.pending && !attachment.error
          )
          .slice(0, 1)
          .map(async (attachment: any) => {
            const { fileName, thumbnail, contentType } = attachment;

            return {
              contentType,
              // Our protos library complains about this field being undefined, so we
              //   force it to null
              fileName: fileName || null,
              thumbnail: thumbnail
                ? {
                    ...(await loadAttachmentData(thumbnail)),
                    objectUrl: getAbsoluteAttachmentPath(thumbnail.path),
                  }
                : null,
            };
          })
      );
    }

    if (preview && preview.length) {
      return Promise.all(
        preview
          .filter((item: any) => item && item.image)
          .slice(0, 1)
          .map(async (attachment: any) => {
            const { image } = attachment;
            const { contentType } = image;

            return {
              contentType,
              // Our protos library complains about this field being undefined, so we
              //   force it to null
              fileName: null,
              thumbnail: image
                ? {
                    ...(await loadAttachmentData(image)),
                    objectUrl: getAbsoluteAttachmentPath(image.path),
                  }
                : null,
            };
          })
      );
    }

    return [];
  }

  public async makeQuote(quotedMessage: MessageModel): Promise<ReplyingToMessageProps | null> {
    const attachments = quotedMessage.get('attachments');
    const preview = quotedMessage.get('preview');

    const body = quotedMessage.get('body');
    const quotedAttachments = await this.getQuoteAttachment(attachments, preview);

    if (!quotedMessage.get('sent_at')) {
      window.log.warn('tried to make a quote without a sent_at timestamp');
      return null;
    }
    return {
      author: quotedMessage.getSource(),
      id: `${quotedMessage.get('sent_at')}` || '',
      // no need to quote the full message length.
      text: body?.slice(0, 100),
      attachments: quotedAttachments,
      timestamp: quotedMessage.get('sent_at') || 0,
      convoId: this.id,
    };
  }

  public toOpenGroupV2(): OpenGroupRequestCommonType {
    if (!this.isOpenGroupV2()) {
      throw new Error('tried to run toOpenGroup for not public group v2');
    }
    return getOpenGroupV2FromConversationId(this.id);
  }

  public async sendMessageJob(message: MessageModel, expireTimer: number | undefined) {
    try {
      const uploads = await message.uploadData();
      const { id } = message;
      const destination = this.id;

      const sentAt = message.get('sent_at');

      if (!sentAt) {
        throw new Error('sendMessageJob() sent_at must be set.');
      }

      if (this.isPublic() && !this.isOpenGroupV2()) {
        throw new Error('Only opengroupv2 are supported now');
      }
      // an OpenGroupV2 message is just a visible message
      const chatMessageParams: VisibleMessageParams = {
        body: uploads.body,
        identifier: id,
        timestamp: sentAt,
        attachments: uploads.attachments,
        expireTimer,
        preview: uploads.preview,
        quote: uploads.quote,
        lokiProfile: UserUtils.getOurProfile(),
      };

      const shouldApprove = !this.isApproved() && this.isPrivate();
      const incomingMessageCount = await getMessageCountByType(this.id, MessageDirection.incoming);
      const hasIncomingMessages = incomingMessageCount > 0;
      if (shouldApprove) {
        await this.setIsApproved(true);
        if (hasIncomingMessages) {
          // have to manually add approval for local client here as DB conditional approval check in config msg handling will prevent this from running
          await this.addOutgoingApprovalMessage(Date.now());
          if (!this.didApproveMe()) {
            await this.setDidApproveMe(true);
          }
          // should only send once
          await this.sendMessageRequestResponse(true);
          void forceSyncConfigurationNowIfNeeded();
        }
      }

      if (this.isOpenGroupV2()) {
        const chatMessageOpenGroupV2 = new OpenGroupVisibleMessage(chatMessageParams);
        const roomInfos = this.toOpenGroupV2();
        if (!roomInfos) {
          throw new Error('Could not find this room in db');
        }

        // we need the return await so that errors are caught in the catch {}
        await getMessageQueue().sendToOpenGroupV2(chatMessageOpenGroupV2, roomInfos);
        return;
      }

      const destinationPubkey = new PubKey(destination);
      if (this.isPrivate()) {
        if (this.isMe()) {
          chatMessageParams.syncTarget = this.id;
          const chatMessageMe = new VisibleMessage(chatMessageParams);

          await getMessageQueue().sendSyncMessage(chatMessageMe);
          return;
        }
        // Handle Group Invitation Message
        if (message.get('groupInvitation')) {
          const groupInvitation = message.get('groupInvitation');
          const groupInvitMessage = new GroupInvitationMessage({
            identifier: id,
            timestamp: sentAt,
            name: groupInvitation.name,
            url: groupInvitation.url,
            expireTimer: this.get('expireTimer'),
          });
          // we need the return await so that errors are caught in the catch {}
          await getMessageQueue().sendToPubKey(destinationPubkey, groupInvitMessage);
          return;
        }
        const chatMessagePrivate = new VisibleMessage(chatMessageParams);

        await getMessageQueue().sendToPubKey(destinationPubkey, chatMessagePrivate);
        return;
      }

      if (this.isMediumGroup()) {
        const chatMessageMediumGroup = new VisibleMessage(chatMessageParams);
        const closedGroupVisibleMessage = new ClosedGroupVisibleMessage({
          chatMessage: chatMessageMediumGroup,
          groupId: destination,
        });

        // we need the return await so that errors are caught in the catch {}
        await getMessageQueue().sendToGroup(closedGroupVisibleMessage);
        return;
      }

      if (this.isClosedGroup()) {
        throw new Error('Legacy group are not supported anymore. You need to recreate this group.');
      }

      throw new TypeError(`Invalid conversation type: '${this.get('type')}'`);
    } catch (e) {
      await message.saveErrors(e);
      return null;
    }
  }

  /**
   * Does this conversation contain the properties to be considered a message request
   */
  public isIncomingRequest(): boolean {
    return ConversationModel.hasValidIncomingRequestValues({
      isMe: this.isMe(),
      isApproved: this.isApproved(),
      isBlocked: this.isBlocked(),
      isPrivate: this.isPrivate(),
    });
  }

  /**
   * Is this conversation an outgoing message request
   */
  public isOutgoingRequest(): boolean {
    return ConversationModel.hasValidOutgoingRequestValues({
      isMe: this.isMe(),
      isApproved: this.isApproved(),
      didApproveMe: this.didApproveMe(),
      isBlocked: this.isBlocked(),
      isPrivate: this.isPrivate(),
    });
  }

  /**
   * When you have accepted another users message request
   * @param timestamp for determining the order for this message to appear like a regular message
   */
  public async addOutgoingApprovalMessage(timestamp: number) {
    await this.addSingleOutgoingMessage({
      sent_at: timestamp,
      messageRequestResponse: {
        isApproved: 1,
      },
      expireTimer: 0,
    });

    this.updateLastMessage();
  }

  /**
   * When the other user has accepted your message request
   * @param timestamp For determining message order in conversation
   * @param source For determining the conversation name used in the message.
   */
  public async addIncomingApprovalMessage(timestamp: number, source: string) {
    await this.addSingleIncomingMessage({
      sent_at: timestamp, // TODO: maybe add timestamp to messageRequestResponse? confirm it doesn't exist first
      source,
      messageRequestResponse: {
        isApproved: 1,
      },
      unread: 1, // 1 means unread
      expireTimer: 0,
    });
    this.updateLastMessage();
  }

  public async sendMessageRequestResponse(isApproved: boolean) {
    if (!this.isPrivate()) {
      return;
    }

    const publicKey = getOurPubKeyStrFromCache();
    const timestamp = Date.now();

    const messageRequestResponseParams = {
      timestamp,
      publicKey,
      isApproved,
    };

    const messageRequestResponse = new MessageRequestResponse(messageRequestResponseParams);
    const pubkeyForSending = new PubKey(this.id);
    await getMessageQueue()
      .sendToPubKey(pubkeyForSending, messageRequestResponse)
      .catch(window?.log?.error);
  }

  public async sendMessage(msg: SendMessageType) {
    const { attachments, body, groupInvitation, preview, quote } = msg;
    this.clearTypingTimers();
    const expireTimer = this.get('expireTimer');
    const networkTimestamp = getNowWithNetworkOffset();

    window?.log?.info(
      'Sending message to conversation',
      this.idForLogging(),
      'with networkTimestamp: ',
      networkTimestamp
    );

    const messageModel = await this.addSingleOutgoingMessage({
      body,
      quote: _.isEmpty(quote) ? undefined : quote,
      preview,
      attachments,
      sent_at: networkTimestamp,
      expireTimer,
      serverTimestamp: this.isPublic() ? Date.now() : undefined,
      groupInvitation,
    });

    // We're offline!
    if (!window.isOnline) {
      const error = new Error('Network is not available');
      error.name = 'SendMessageNetworkError';
      (error as any).number = this.id;
      await messageModel.saveErrors([error]);
      await this.commit();

      return;
    }

    this.set({
      lastMessage: messageModel.getNotificationText(),
      lastMessageStatus: 'sending',
      active_at: networkTimestamp,
    });
    await this.commit();

    await this.queueJob(async () => {
      await this.sendMessageJob(messageModel, expireTimer);
    });
  }

  public async bouncyUpdateLastMessage() {
    if (!this.id) {
      return;
    }
    if (!this.get('active_at')) {
      return;
    }
    const messages = await getLastMessagesByConversation(this.id, 1, true);
    const lastMessageModel = messages.at(0);
    const lastMessageJSON = lastMessageModel ? lastMessageModel.toJSON() : null;
    const lastMessageStatusModel = lastMessageModel
      ? lastMessageModel.getMessagePropStatus()
      : undefined;
    const lastMessageUpdate = createLastMessageUpdate({
      lastMessage: lastMessageJSON,
      lastMessageStatus: lastMessageStatusModel,
      lastMessageNotificationText: lastMessageModel
        ? lastMessageModel.getNotificationText()
        : undefined,
    });
    this.set(lastMessageUpdate);
    await this.commit();
  }

  public async updateExpireTimer(
    providedExpireTimer: number | null,
    providedSource?: string,
    receivedAt?: number, // is set if it comes from outside
    options: {
      fromSync?: boolean;
    } = {},
    shouldCommit = true
  ): Promise<void> {
    let expireTimer = providedExpireTimer;
    let source = providedSource;

    _.defaults(options, { fromSync: false });

    if (!expireTimer) {
      expireTimer = 0;
    }
    if (this.get('expireTimer') === expireTimer || (!expireTimer && !this.get('expireTimer'))) {
      return;
    }

    window?.log?.info("Update conversation 'expireTimer'", {
      id: this.idForLogging(),
      expireTimer,
      source,
    });

    const isOutgoing = Boolean(!receivedAt);

    source = source || UserUtils.getOurPubKeyStrFromCache();

    // When we add a disappearing messages notification to the conversation, we want it
    //   to be above the message that initiated that change, hence the subtraction.
    const timestamp = (receivedAt || Date.now()) - 1;

    this.set({ expireTimer });

    const commonAttributes = {
      flags: SignalService.DataMessage.Flags.EXPIRATION_TIMER_UPDATE,
      expirationTimerUpdate: {
        expireTimer,
        source,
        fromSync: options.fromSync,
      },
      expireTimer: 0,
    };

    let message: MessageModel | undefined;

    if (isOutgoing) {
      message = await this.addSingleOutgoingMessage({
        ...commonAttributes,
        sent_at: timestamp,
      });
    } else {
      message = await this.addSingleIncomingMessage({
        ...commonAttributes,
        // Even though this isn't reflected to the user, we want to place the last seen
        //   indicator above it. We set it to 'unread' to trigger that placement.
        unread: 1,
        source,
        sent_at: timestamp,
        received_at: timestamp,
      });
    }

    if (this.isActive()) {
      this.set('active_at', timestamp);
    }

    if (shouldCommit) {
      // tell the UI this conversation was updated
      await this.commit();
    }
    // if change was made remotely, don't send it to the number/group
    if (receivedAt) {
      return;
    }

    const expireUpdate = {
      identifier: message.id,
      timestamp,
      expireTimer: expireTimer ? expireTimer : (null as number | null),
    };

    if (this.isMe()) {
      const expirationTimerMessage = new ExpirationTimerUpdateMessage(expireUpdate);
      return message.sendSyncMessageOnly(expirationTimerMessage);
    }

    if (this.isPrivate()) {
      const expirationTimerMessage = new ExpirationTimerUpdateMessage(expireUpdate);
      const pubkey = new PubKey(this.get('id'));
      await getMessageQueue().sendToPubKey(pubkey, expirationTimerMessage);
    } else {
      window?.log?.warn('TODO: Expiration update for closed groups are to be updated');
      const expireUpdateForGroup = {
        ...expireUpdate,
        groupId: this.get('id'),
      };

      const expirationTimerMessage = new ExpirationTimerUpdateMessage(expireUpdateForGroup);

      await getMessageQueue().sendToGroup(expirationTimerMessage);
    }
    return;
  }

  public triggerUIRefresh() {
    updatesToDispatch.set(this.id, this.getConversationModelProps());
    trotthledAllConversationsDispatch();
  }

  public async commit() {
    perfStart(`conversationCommit-${this.attributes.id}`);
    // write to DB
    await saveConversation(this.attributes);
    this.triggerUIRefresh();
    perfEnd(`conversationCommit-${this.attributes.id}`, 'conversationCommit');
  }

  public async addSingleOutgoingMessage(
    messageAttributes: Omit<
      MessageAttributesOptionals,
      'conversationId' | 'source' | 'type' | 'direction' | 'received_at' | 'unread'
    >
  ) {
    return this.addSingleMessage({
      ...messageAttributes,
      conversationId: this.id,
      source: UserUtils.getOurPubKeyStrFromCache(),
      type: 'outgoing',
      direction: 'outgoing',
      unread: 0, // an outgoing message must be read right?
      received_at: messageAttributes.sent_at, // make sure to set an received_at timestamp for an outgoing message, so the order are right.
    });
  }

  public async addSingleIncomingMessage(
    messageAttributes: Omit<MessageAttributesOptionals, 'conversationId' | 'type' | 'direction'>
  ) {
    // if there's a message by the other user, they've replied to us which we consider an accepted convo
    if (!this.didApproveMe() && this.isPrivate()) {
      await this.setDidApproveMe(true);
    }

    return this.addSingleMessage({
      ...messageAttributes,
      conversationId: this.id,
      type: 'incoming',
      direction: 'outgoing',
    });
  }

  public async leaveClosedGroup() {
    if (this.isMediumGroup()) {
      await leaveClosedGroup(this.id);
    } else {
      window?.log?.error('Cannot leave a non-medium group conversation');
      throw new Error(
        'Legacy group are not supported anymore. You need to create this group again.'
      );
    }
  }

  public async markReadBouncy(newestUnreadDate: number, providedOptions: any = {}) {
    const lastReadTimestamp = this.lastReadTimestamp;
    if (newestUnreadDate < lastReadTimestamp) {
      return;
    }

    const options = providedOptions || {};
    _.defaults(options, { sendReadReceipts: true });

    const conversationId = this.id;
    Notifications.clearByConversationID(conversationId);
    let allUnreadMessagesInConvo = (await this.getUnread()).models;

    const oldUnreadNowRead = allUnreadMessagesInConvo.filter(
      message => (message.get('received_at') as number) <= newestUnreadDate
    );

    let read = [];

    // Build the list of updated message models so we can mark them all as read on a single sqlite call
    for (const nowRead of oldUnreadNowRead) {
      nowRead.markReadNoCommit(options.readAt);

      const errors = nowRead.get('errors');
      read.push({
        sender: nowRead.get('source'),
        timestamp: nowRead.get('sent_at'),
        hasErrors: Boolean(errors && errors.length),
      });
    }
    const oldUnreadNowReadAttrs = oldUnreadNowRead.map(m => m.attributes);
    if (oldUnreadNowReadAttrs?.length) {
      await saveMessages(oldUnreadNowReadAttrs);
    }
    const allProps: Array<MessageModelPropsWithoutConvoProps> = [];

    for (const nowRead of oldUnreadNowRead) {
      allProps.push(nowRead.getMessageModelProps());
    }

    if (allProps.length) {
      window.inboxStore?.dispatch(conversationActions.messagesChanged(allProps));
    }
    // Some messages we're marking read are local notifications with no sender
    read = _.filter(read, m => Boolean(m.sender));
    const realUnreadCount = await this.getUnreadCount();
    if (read.length === 0) {
      const cachedUnreadCountOnConvo = this.get('unreadCount');
      if (cachedUnreadCountOnConvo !== read.length) {
        // reset the unreadCount on the convo to the real one coming from markRead messages on the db
        this.set({ unreadCount: realUnreadCount });
        await this.commit();
      } else {
        // window?.log?.info('markRead(): nothing newly read.');
      }
      return;
    }

    allUnreadMessagesInConvo = allUnreadMessagesInConvo.filter((m: any) => Boolean(m.isIncoming()));

    this.set({ unreadCount: realUnreadCount });

    const mentionRead = (() => {
      const stillUnread = allUnreadMessagesInConvo.filter(
        (m: any) => m.get('received_at') > newestUnreadDate
      );
      const ourNumber = UserUtils.getOurPubKeyStrFromCache();
      return !stillUnread.some(m => m.get('body')?.indexOf(`@${ourNumber}`) !== -1);
    })();

    if (mentionRead) {
      this.set({ mentionedUs: false });
    }

    await this.commit();

    // If a message has errors, we don't want to send anything out about it.
    //   read syncs - let's wait for a client that really understands the message
    //      to mark it read. we'll mark our local error read locally, though.
    //   read receipts - here we can run into infinite loops, where each time the
    //      conversation is viewed, another error message shows up for the contact
    read = read.filter(item => !item.hasErrors);

    if (this.isPublic()) {
      return;
    }
    if (this.isPrivate() && read.length && options.sendReadReceipts) {
      window?.log?.info(
        `Sending ${read.length} read receipts?`,
        Storage.get(SettingsKey.settingsReadReceipt) || false
      );
      const dontSendReceipt = this.isBlocked() || this.isIncomingRequest();
      if (Storage.get(SettingsKey.settingsReadReceipt) && !dontSendReceipt) {
        const timestamps = _.map(read, 'timestamp').filter(t => !!t) as Array<number>;
        const receiptMessage = new ReadReceiptMessage({
          timestamp: Date.now(),
          timestamps,
        });

        const device = new PubKey(this.id);
        await getMessageQueue().sendToPubKey(device, receiptMessage);
      }
    }
  }

  public async setNickname(nickname: string | null) {
    if (!this.isPrivate()) {
      window.log.info('cannot setNickname to a non private conversation.');
      return;
    }
    const trimmed = nickname && nickname.trim();
    if (this.get('nickname') === trimmed) {
      return;
    }
    // make sure to save the lokiDisplayName as name in the db. so a search of conversation returns it.
    // (we look for matches in name too)
    const realUserName = this.getRealSessionUsername();

    if (!trimmed || !trimmed.length) {
      this.set({ nickname: undefined, displayNameInProfile: realUserName });
    } else {
      this.set({ nickname: trimmed, displayNameInProfile: realUserName });
    }

    await this.commit();
  }

  public async setSessionProfile(newProfile: {
    displayName?: string | null;
    avatarPath?: string | null;
    avatarHash?: string;
  }) {
    let changes = false;

    const existingSessionName = this.getRealSessionUsername();
    if (newProfile.displayName !== existingSessionName && newProfile.displayName) {
      this.set({
        displayNameInProfile: newProfile.displayName,
      });
      changes = true;
    }

    // a user cannot remove an avatar. Only change it
    // if you change this behavior, double check all setSessionProfile calls (especially the one in EditProfileDialog)
    if (newProfile.avatarPath) {
      const originalAvatar = this.get('avatarInProfile');
      if (!_.isEqual(originalAvatar, newProfile.avatarPath)) {
        this.set({ avatarInProfile: newProfile.avatarPath });
        changes = true;
      }
      const existingHash = this.get('avatarHash');

      if (existingHash !== newProfile.avatarHash) {
        this.set({ avatarHash: newProfile.avatarHash });
        changes = true;
      }
    }

    if (changes) {
      await this.commit();
    }
  }

  public setSessionDisplayNameNoCommit(newDisplayName?: string | null) {
    const existingSessionName = this.getRealSessionUsername();
    if (newDisplayName !== existingSessionName && newDisplayName) {
      this.set({ displayNameInProfile: newDisplayName });
    }
  }

  /**
   * @returns `displayNameInProfile` so the real username as defined by that user/group
   */
  public getRealSessionUsername(): string | undefined {
    return this.get('displayNameInProfile');
  }

  /**
   * @returns `nickname` so the nickname we forced for that user. For a group, this returns `undefined`
   */
  public getNickname(): string | undefined {
    return this.isPrivate() ? this.get('nickname') : undefined;
  }

  /**
   * @returns `getNickname` if a private convo and a nickname is set, or `getRealSessionUsername`
   */
  public getNicknameOrRealUsername(): string | undefined {
    return this.getNickname() || this.getRealSessionUsername();
  }

  /**
   * @returns `getNickname` if a private convo and a nickname is set, or `getRealSessionUsername`
   *
   * Can also a localized 'Anonymous' for an unknown private chat and localized 'Unknown' for an unknown group (open/closed)
   */
  public getNicknameOrRealUsernameOrPlaceholder(): string {
    const nickOrReal = this.getNickname() || this.getRealSessionUsername();

    if (nickOrReal) {
      return nickOrReal;
    }
    if (this.isPrivate()) {
      return window.i18n('anonymous');
    }
    return window.i18n('unknown');
  }

  public isAdmin(pubKey?: string) {
    if (!this.isPublic() && !this.isGroup()) {
      return false;
    }
    if (!pubKey) {
      throw new Error('isAdmin() pubKey is falsy');
    }
    const groupAdmins = this.getGroupAdmins();
    return Array.isArray(groupAdmins) && groupAdmins.includes(pubKey);
  }

  public async setIsPinned(value: boolean) {
    if (value !== this.isPinned()) {
      this.set({
        isPinned: value,
      });
      await this.commit();
    }
  }

  public async setIsApproved(value: boolean, shouldCommit: boolean = true) {
    if (value !== this.isApproved()) {
      window?.log?.info(`Setting ${ed25519Str(this.id)} isApproved to: ${value}`);
      this.set({
        isApproved: value,
      });

      if (shouldCommit) {
        await this.commit();
      }
    }
  }

  public async setDidApproveMe(value: boolean, shouldCommit: boolean = true) {
    if (value !== this.didApproveMe()) {
      window?.log?.info(`Setting ${ed25519Str(this.id)} didApproveMe to: ${value}`);
      this.set({
        didApproveMe: value,
      });

      if (shouldCommit) {
        await this.commit();
      }
    }
  }

  public async setSubscriberCount(count: number) {
    if (this.get('subscriberCount') !== count) {
      this.set({ subscriberCount: count });
      await this.commit();
    }
    // Not sure if we care about updating the database
  }

  /**
   * profileKey MUST be a hex string
   * @param profileKey MUST be a hex string
   */
  public async setProfileKey(profileKey?: Uint8Array, autoCommit = true) {
    if (!profileKey) {
      return;
    }

    const profileKeyHex = toHex(profileKey);

    // profileKey is a string so we can compare it directly
    if (this.get('profileKey') !== profileKeyHex) {
      this.set({
        profileKey: profileKeyHex,
      });

      if (autoCommit) {
        await this.commit();
      }
    }
  }

  public hasMember(pubkey: string) {
    return _.includes(this.get('members'), pubkey);
  }
  // returns true if this is a closed/medium or open group
  public isGroup() {
    return this.get('type') === ConversationTypeEnum.GROUP;
  }

  public async removeMessage(messageId: any) {
    await dataRemoveMessage(messageId);
    this.updateLastMessage();

    window.inboxStore?.dispatch(
      conversationActions.messageDeleted({
        conversationKey: this.id,
        messageId,
      })
    );
  }

  public isPinned() {
    return Boolean(this.get('isPinned'));
  }

  public didApproveMe() {
    return Boolean(this.get('didApproveMe'));
  }

  public isApproved() {
    return Boolean(this.get('isApproved'));
  }

  public getTitle() {
    return this.getNicknameOrRealUsernameOrPlaceholder();
  }

  /**
   * For a private convo, returns the loki profilename if set, or a shortened
   * version of the contact pubkey.
   * Throws an error if called on a group convo.
   *
   */
  public getContactProfileNameOrShortenedPubKey() {
    if (!this.isPrivate()) {
      throw new Error(
        'getContactProfileNameOrShortenedPubKey() cannot be called with a non private convo.'
      );
    }

    const pubkey = this.id;
    if (UserUtils.isUsFromCache(pubkey)) {
      return window.i18n('you');
    }

    const profileName = this.get('displayNameInProfile');

    return profileName || PubKey.shorten(pubkey);
  }

  public isPrivate() {
    return this.get('type') === ConversationTypeEnum.PRIVATE;
  }

  public getAvatarPath(): string | null {
    const avatar = this.get('avatarInProfile');
    if (isString(avatar)) {
      return avatar;
    }

    if (avatar) {
      throw new Error('avatarInProfile must be a string as we do not allow the {path: xxx} syntax');
    }

    return null;
  }

  public async getNotificationIcon() {
    const avatarUrl = this.getAvatarPath();
    const noIconUrl = 'images/session/session_icon_32.png';

    if (!avatarUrl) {
      return noIconUrl;
    }
    const decryptedAvatarUrl = await getDecryptedMediaUrl(avatarUrl, IMAGE_JPEG, true);

    if (!decryptedAvatarUrl) {
      window.log.warn('Could not decrypt avatar stored locally for getNotificationIcon..');
      return noIconUrl;
    }
    return decryptedAvatarUrl;
  }

  public async notify(message: MessageModel) {
    if (!message.isIncoming()) {
      return;
    }
    const conversationId = this.id;

    let friendRequestText;
    if (!this.isApproved()) {
      window?.log?.info('notification cancelled for unapproved convo', this.idForLogging());
      const hadNoRequestsPrior =
        getConversationController()
          .getConversations()
          .filter(conversation => {
            return (
              !conversation.isApproved() &&
              !conversation.isBlocked() &&
              conversation.isPrivate() &&
              !conversation.isMe()
            );
          }).length === 1;
      const isFirstMessageOfConvo =
        (await getMessagesByConversation(this.id, { messageId: null })).length === 1;
      if (hadNoRequestsPrior && isFirstMessageOfConvo) {
        friendRequestText = window.i18n('youHaveANewFriendRequest');
      } else {
        window?.log?.info(
          'notification cancelled for as pending requests already exist',
          this.idForLogging()
        );
        return;
      }
    }

    // make sure the notifications are not muted for this convo (and not the source convo)
    const convNotif = this.get('triggerNotificationsFor');
    if (convNotif === 'disabled') {
      window?.log?.info('notifications disabled for convo', this.idForLogging());
      return;
    }
    if (convNotif === 'mentions_only') {
      // check if the message has ourselves as mentions
      const regex = new RegExp(`@${PubKey.regexForPubkeys}`, 'g');
      const text = message.get('body');
      const mentions = text?.match(regex) || ([] as Array<string>);
      const mentionMe = mentions && mentions.some(m => UserUtils.isUsFromCache(m.slice(1)));

      const quotedMessageAuthor = message.get('quote')?.author;

      const isReplyToOurMessage =
        quotedMessageAuthor && UserUtils.isUsFromCache(quotedMessageAuthor);
      if (!mentionMe && !isReplyToOurMessage) {
        window?.log?.info(
          'notifications disabled for non mentions or reply for convo',
          conversationId
        );

        return;
      }
    }

    const convo = await getConversationController().getOrCreateAndWait(
      message.get('source'),
      ConversationTypeEnum.PRIVATE
    );

    const iconUrl = await this.getNotificationIcon();

    const messageJSON = message.toJSON();
    const messageSentAt = messageJSON.sent_at;
    const messageId = message.id;
    const isExpiringMessage = this.isExpiringMessage(messageJSON);

    // window?.log?.info('Add notification', {
    //   conversationId: this.idForLogging(),
    //   isExpiringMessage,
    //   messageSentAt,
    // });
    Notifications.addNotification({
      conversationId,
      iconUrl,
      isExpiringMessage,
      message: friendRequestText ? friendRequestText : message.getNotificationText(),
      messageId,
      messageSentAt,
      title: friendRequestText ? '' : convo.getTitle(),
    });
  }

  public async notifyIncomingCall() {
    if (!this.isPrivate()) {
      window?.log?.info('notifyIncomingCall: not a private convo', this.idForLogging());
      return;
    }
    const conversationId = this.id;

    // make sure the notifications are not muted for this convo (and not the source convo)
    const convNotif = this.get('triggerNotificationsFor');
    if (convNotif === 'disabled') {
      window?.log?.info(
        'notifyIncomingCall: notifications disabled for convo',
        this.idForLogging()
      );
      return;
    }

    const now = Date.now();
    const iconUrl = await this.getNotificationIcon();

    Notifications.addNotification({
      conversationId,
      iconUrl,
      isExpiringMessage: false,
      message: window.i18n('incomingCallFrom', [
        this.getNicknameOrRealUsername() || window.i18n('anonymous'),
      ]),
      messageSentAt: now,
      title: this.getNicknameOrRealUsernameOrPlaceholder(),
    });
  }

  public async notifyTypingNoCommit({ isTyping, sender }: { isTyping: boolean; sender: string }) {
    // We don't do anything with typing messages from our other devices
    if (UserUtils.isUsFromCache(sender)) {
      return;
    }

    // typing only works for private chats for now
    if (!this.isPrivate()) {
      return;
    }

    if (this.typingTimer) {
      global.clearTimeout(this.typingTimer);
      this.typingTimer = null;
    }

    // we do not trigger a state change here, instead we rely on the caller to do the commit once it is done with the queue of messages
    this.typingTimer = isTyping
      ? global.setTimeout(this.clearContactTypingTimer.bind(this, sender), 15 * 1000)
      : null;
  }

  private async addSingleMessage(messageAttributes: MessageAttributesOptionals) {
    const model = new MessageModel(messageAttributes);

    // no need to trigger a UI update now, we trigger a messagesAdded just below
    const messageId = await model.commit(false);
    model.set({ id: messageId });

    await model.setToExpire();

    const messageModelProps = model.getMessageModelProps();
    window.inboxStore?.dispatch(conversationActions.messagesChanged([messageModelProps]));
    const unreadCount = await this.getUnreadCount();
    this.set({ unreadCount });
    this.updateLastMessage();

    await this.commit();
    return model;
  }

  private async clearContactTypingTimer(_sender: string) {
    if (!!this.typingTimer) {
      global.clearTimeout(this.typingTimer);
      this.typingTimer = null;

      // User was previously typing, but timed out or we received message. State change!
      await this.commit();
    }
  }

  private isExpiringMessage(json: any) {
    if (json.type === 'incoming') {
      return false;
    }

    const { expireTimer } = json;

    return isFinite(expireTimer) && expireTimer > 0;
  }

  private shouldDoTyping() {
    // for typing to happen, this must be a private unblocked active convo, and the settings to be on
    if (
      !this.isActive() ||
      !Storage.get(SettingsKey.settingsTypingIndicator) ||
      this.isBlocked() ||
      !this.isPrivate()
    ) {
      return false;
    }
    return Boolean(this.get('isApproved'));
  }

  private async bumpTyping() {
    if (!this.shouldDoTyping()) {
      return;
    }

    if (!this.typingRefreshTimer) {
      const isTyping = true;
      this.setTypingRefreshTimer();
      this.sendTypingMessage(isTyping);
    }

    this.setTypingPauseTimer();
  }

  private setTypingRefreshTimer() {
    if (this.typingRefreshTimer) {
      global.clearTimeout(this.typingRefreshTimer);
    }
    this.typingRefreshTimer = global.setTimeout(this.onTypingRefreshTimeout.bind(this), 10 * 1000);
  }

  private onTypingRefreshTimeout() {
    const isTyping = true;
    this.sendTypingMessage(isTyping);

    // This timer will continue to reset itself until the pause timer stops it
    this.setTypingRefreshTimer();
  }

  private setTypingPauseTimer() {
    if (this.typingPauseTimer) {
      global.clearTimeout(this.typingPauseTimer);
    }
    this.typingPauseTimer = global.setTimeout(this.onTypingPauseTimeout.bind(this), 10 * 1000);
  }

  private onTypingPauseTimeout() {
    const isTyping = false;
    this.sendTypingMessage(isTyping);

    this.clearTypingTimers();
  }

  private clearTypingTimers() {
    if (this.typingPauseTimer) {
      global.clearTimeout(this.typingPauseTimer);
      this.typingPauseTimer = null;
    }
    if (this.typingRefreshTimer) {
      global.clearTimeout(this.typingRefreshTimer);
      this.typingRefreshTimer = null;
    }
  }

  private sendTypingMessage(isTyping: boolean) {
    if (!this.isPrivate()) {
      return;
    }

    const recipientId = this.id;

    if (!recipientId) {
      throw new Error('Need to provide either recipientId');
    }

    if (!this.isApproved()) {
      return;
    }

    if (this.isMe()) {
      // note to self
      return;
    }

    const typingParams = {
      timestamp: Date.now(),
      isTyping,
      typingTimestamp: Date.now(),
    };
    const typingMessage = new TypingMessage(typingParams);

    // send the message to a single recipient if this is a session chat
    const device = new PubKey(recipientId);
    getMessageQueue()
      .sendToPubKey(device, typingMessage)
      .catch(window?.log?.error);
  }
}

const trotthledAllConversationsDispatch = _.debounce(
  () => {
    if (updatesToDispatch.size === 0) {
      return;
    }
    window.inboxStore?.dispatch(conversationsChanged([...updatesToDispatch.values()]));

    updatesToDispatch.clear();
  },
  2000,
<<<<<<< HEAD
  { maxWait: 2000, trailing: true }
=======
  { maxWait: 2000, trailing: true, leading: true }
>>>>>>> df5891f6
);

const updatesToDispatch: Map<string, ReduxConversationType> = new Map();

export class ConversationCollection extends Backbone.Collection<ConversationModel> {
  constructor(models?: Array<ConversationModel>) {
    super(models);
    this.comparator = (m: ConversationModel) => {
      return -(m.get('active_at') || 0);
    };
  }
}
ConversationCollection.prototype.model = ConversationModel;<|MERGE_RESOLUTION|>--- conflicted
+++ resolved
@@ -1607,11 +1607,7 @@
     updatesToDispatch.clear();
   },
   2000,
-<<<<<<< HEAD
-  { maxWait: 2000, trailing: true }
-=======
   { maxWait: 2000, trailing: true, leading: true }
->>>>>>> df5891f6
 );
 
 const updatesToDispatch: Map<string, ReduxConversationType> = new Map();
