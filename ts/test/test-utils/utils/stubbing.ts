--- conflicted
+++ resolved
@@ -6,13 +6,10 @@
 import { Data } from '../../../data/data';
 import { OpenGroupData } from '../../../data/opengroups';
 
-<<<<<<< HEAD
 import { TestUtils } from '..';
 import { SnodePool } from '../../../session/apis/snode_api/snodePool';
 import { BlockedNumberController } from '../../../util';
-=======
 import { loadLocalizedDictionary } from '../../../node/locale';
->>>>>>> a92dbfe5
 import * as libsessionWorker from '../../../webworker/workers/browser/libsession_worker_interface';
 import * as utilWorker from '../../../webworker/workers/browser/util_worker_interface';
 
@@ -150,7 +147,6 @@
   }
 }
 
-<<<<<<< HEAD
 export type TypedStub<T extends Record<string, unknown>, K extends keyof T> = T[K] extends (
   ...args: any
 ) => any
@@ -166,10 +162,9 @@
 
   return { snodes, swarm };
 }
-=======
+
 /** You must call stubWindowLog() before using */
 export const stubI18n = () => {
   const { i18n } = loadLocalizedDictionary({ appLocale: 'en', logger: window.log });
   stubWindow('i18n', i18n);
-};
->>>>>>> a92dbfe5
+};