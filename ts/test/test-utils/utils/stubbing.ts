--- conflicted
+++ resolved
@@ -1,18 +1,12 @@
 /* eslint-disable func-names */
 import { expect } from 'chai';
+import { UserGroupsWrapperActionsCalls } from 'libsession_util_nodejs';
 import Sinon from 'sinon';
-<<<<<<< HEAD
-import { UserGroupsWrapperActionsCalls } from 'libsession_util_nodejs';
-=======
->>>>>>> 5f53a44f
 import { ConfigDumpData } from '../../../data/configDump/configDump';
 import { Data } from '../../../data/data';
 import { OpenGroupData } from '../../../data/opengroups';
 
-<<<<<<< HEAD
 import { BlockedNumberController } from '../../../util';
-=======
->>>>>>> 5f53a44f
 import * as libsessionWorker from '../../../webworker/workers/browser/libsession_worker_interface';
 import * as utilWorker from '../../../webworker/workers/browser/util_worker_interface';
 
@@ -24,12 +18,6 @@
 type DataFunction = typeof Data;
 type OpenGroupDataFunction = typeof OpenGroupData;
 type ConfigDumpDataFunction = typeof ConfigDumpData;
-
-export type TypedStub<T extends Record<string, unknown>, K extends keyof T> = T[K] extends (
-  ...args: any
-) => any
-  ? Sinon.SinonStub<Parameters<T[K]>, ReturnType<T[K]>>
-  : never;
 
 /**
  * Stub a function inside Data.
