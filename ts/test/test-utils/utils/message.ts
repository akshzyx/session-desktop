--- conflicted
+++ resolved
@@ -8,11 +8,6 @@
   OpenGroupMessageV4,
   OpenGroupReactionMessageV4,
 } from '../../../session/apis/open_group_api/opengroupV2/OpenGroupServerPoller';
-<<<<<<< HEAD
-import { ClosedGroupVisibleMessage } from '../../../session/messages/outgoing/visibleMessage/ClosedGroupVisibleMessage';
-import { OpenGroupVisibleMessage } from '../../../session/messages/outgoing/visibleMessage/OpenGroupVisibleMessage';
-import { VisibleMessage } from '../../../session/messages/outgoing/visibleMessage/VisibleMessage';
-=======
 import {
   DisappearingMessageType,
   ExpirationTimerUpdate,
@@ -22,9 +17,8 @@
 import { OpenGroupVisibleMessage } from '../../../session/messages/outgoing/visibleMessage/OpenGroupVisibleMessage';
 import { VisibleMessage } from '../../../session/messages/outgoing/visibleMessage/VisibleMessage';
 import { PubKey } from '../../../session/types';
->>>>>>> 5f53a44f
 import { OpenGroupReaction } from '../../../types/Reaction';
-import { generateFakePubKey } from './pubkey';
+import { generateFakePubKeyStr } from './pubkey';
 
 export function generateVisibleMessage({
   identifier,
@@ -92,14 +86,9 @@
   return { roomId: 'main', serverUrl: 'http://open.getsession.org' };
 }
 
-export function generateClosedGroupMessage(
-  groupId?: string,
-  timestamp?: number
-): ClosedGroupVisibleMessage {
+export function generateClosedGroupMessage(groupId?: string): ClosedGroupVisibleMessage {
   return new ClosedGroupVisibleMessage({
-    identifier: uuid(),
-    groupId: groupId ? PubKey.cast(groupId) : generateFakePubKey(),
-    timestamp: timestamp || Date.now(),
+    groupId: groupId ? PubKey.cast(groupId).key : generateFakePubKeyStr(),
     chatMessage: generateVisibleMessage(),
   });
 }
@@ -158,7 +147,7 @@
   if (!isEmpty(expirationTimerUpdate)) {
     return new ExpirationTimerUpdateMessage({
       identifier: identifier ?? uuid(),
-      timestamp: timestamp || Date.now(),
+      createAtNetworkTimestamp: timestamp || Date.now(),
       expirationType: expirationTimerUpdate.expirationType || null,
       expireTimer: expirationTimerUpdate.expireTimer,
     });
@@ -167,7 +156,7 @@
   return new VisibleMessage({
     body: 'Lorem ipsum dolor sit amet, consectetur adipiscing elit',
     identifier: identifier ?? uuid(),
-    timestamp: timestamp || Date.now(),
+    createAtNetworkTimestamp: timestamp || Date.now(),
     attachments: undefined,
     quote: undefined,
     expirationType: expirationType ?? null,
