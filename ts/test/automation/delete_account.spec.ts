--- conflicted
+++ resolved
@@ -33,7 +33,6 @@
   // Confirm deletion by clicking i am sure
   await clickOnMatchingText(windowA, 'I am sure');
   await windowA.waitForTimeout(7500);
-  const [windowA2] = await openAppsNoNewUsers(1);
   // Wait for window to close and reopen
 
   await sleepFor(10000, true);
@@ -41,21 +40,6 @@
   const restoringWindows = await openAppsNoNewUsers(1);
   const [restoringWindow] = restoringWindows;
   // Sign in with deleted account and check that nothing restores
-<<<<<<< HEAD
-<<<<<<< HEAD
-  await clickOnTestIdWithText(windowA2, 'restore-using-recovery');
-  // Fill in recovery phrase
-  await windowA2.fill('#session-input-floating-label', userA.recoveryPhrase);
-  // Enter display name
-  await windowA2.fill('[data-testid=display-name-input]', userA.userName);
-  // Click continue
-  await clickOnTestIdWithText(windowA2, 'continue-your-session-button');
-  // Check if message from user B is restored
-  await waitForMatchingText(windowA2, testMessage);
-  // Check if contact user B is restored
-  // Click on contacts tab
-  await clickOnTestIdWithText(windowA2, 'contact-section');
-=======
   await clickOnTestIdWithText(restoringWindow, 'restore-using-recovery', 'Restore your account');
   // Fill in recovery phrase
   await restoringWindow.fill('[data-testid=continue-session-button]', userA.recoveryPhrase);
@@ -68,21 +52,6 @@
   // Check if contact user B is restored
   // Click on contacts tab
   await clickOnTestIdWithText(restoringWindow, 'contact-section');
->>>>>>> 4519a3f0314d6126d4ffd000f5f50b31db04dc20
-=======
-  await clickOnTestIdWithText(restoringWindow, 'restore-using-recovery', 'Restore your account');
-  // Fill in recovery phrase
-  await restoringWindow.fill('[data-testid=continue-session-button]', userA.recoveryPhrase);
-  // Enter display name
-  await restoringWindow.fill('[data-testid=display-name-input]', userA.userName);
-  // Click continue
-  await clickOnTestIdWithText(restoringWindow, 'continue-your-session-button');
-  // Check if message from user B is restored
-  await waitForMatchingText(restoringWindow, testMessage);
-  // Check if contact user B is restored
-  // Click on contacts tab
-  await clickOnTestIdWithText(restoringWindow, 'contact-section');
->>>>>>> 4519a3f0
   // Expect contacts list to be empty
   expect('[data-testid=module-conversation__user__profile-name]').toHaveLength(0);
 
