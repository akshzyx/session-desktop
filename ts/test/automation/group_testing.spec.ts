--- conflicted
+++ resolved
@@ -1,112 +1,15 @@
-<<<<<<< HEAD
-import { expect, test } from '@playwright/test';
-import { beforeAllClean } from './setup/beforeEach';
-=======
 import { expect } from '@playwright/test';
 import { createGroup } from './setup/create_group';
 import { renameGroup } from './utilities/rename_group';
->>>>>>> c875bbe5
 import {
   clickOnElement,
   clickOnMatchingText,
   clickOnTestIdWithText,
-<<<<<<< HEAD
-  doesTextIncludeString,
-=======
->>>>>>> c875bbe5
   typeIntoInput,
   waitForControlMessageWithText,
   waitForMatchingText,
   waitForTestIdWithText,
 } from './utilities/utils';
-<<<<<<< HEAD
-import { renameGroup } from './utilities/rename_group';
-import { createGroup } from './setup/create_group';
-// import { leaveGroup } from './utilities/leave_group';
-import { newUser } from './setup/new_user';
-import { leaveGroup } from './utilities/leave_group';
-import { openApp } from './setup/open';
-import { sleepFor } from '../../session/utils/Promise';
-import { createContact } from './utilities/create_contact';
-
-test.beforeEach(beforeAllClean);
-
-// test.afterEach(() => forceCloseAllWindows(windows));
-
-test('Create group', async () => {
-  // Open Electron
-  const [windowA, windowB, windowC] = await openApp(3);
-  const [userA, userB, userC] = await Promise.all([
-    newUser(windowA, 'Alice'),
-    newUser(windowB, 'Bob'),
-    newUser(windowC, 'Chloe'),
-  ]);
-
-  await createGroup('Tiny Bubble Gang', userA, windowA, userB, windowB, userC, windowC);
-  // Check config messages in all windows
-  await sleepFor(1000);
-  // await waitForTestIdWithText(windowA, 'control-message');
-  await Promise.all([
-    waitForControlMessageWithText(
-      windowA,
-      `"${userB.userName}", "${userC.userName}", You joined the group.`
-    ),
-    waitForControlMessageWithText(
-      windowB,
-      `You, "${userC.userName}", "${userA.userName}" joined the group.`
-    ),
-    waitForControlMessageWithText(
-      windowC,
-      `"${userB.userName}", You, "${userA.userName}" joined the group.`
-    ),
-  ]);
-});
-
-test('Add contact to group', async () => {
-  const [windowA, windowB, windowC, windowD] = await openApp(4);
-  const [userA, userB, userC, userD] = await Promise.all([
-    newUser(windowA, 'Alice'),
-    newUser(windowB, 'Bob'),
-    newUser(windowC, 'Chloe'),
-    newUser(windowD, 'Dracula'),
-  ]);
-  const testGroup = await createGroup(
-    'Tiny Bubble Gang',
-    userA,
-    windowA,
-    userB,
-    windowB,
-    userC,
-    windowC
-  );
-  // Check config messages in all windows
-  await sleepFor(1000);
-  await createContact(windowA, windowD, userA, userD);
-  await clickOnTestIdWithText(
-    windowA,
-    'module-conversation__user__profile-name',
-    testGroup.userName
-  );
-  await clickOnElement(windowA, 'data-testid', 'conversation-options-avatar');
-  await clickOnElement(windowA, 'data-testid', 'add-user-button');
-  // Waiting for animation of right panel to appear
-  await sleepFor(1000);
-  await clickOnMatchingText(windowA, userD.userName);
-  await clickOnMatchingText(windowA, 'OK');
-  await waitForControlMessageWithText(windowA, `"${userD.userName}" joined the group.`);
-  await waitForControlMessageWithText(windowB, `${userD.sessionid} joined the group.`);
-  await waitForControlMessageWithText(windowC, `${userD.sessionid} joined the group.`);
-  await clickOnTestIdWithText(
-    windowD,
-    'module-conversation__user__profile-name',
-    testGroup.userName
-  );
-  await doesTextIncludeString(windowD, 'control-message', 'You joined the group.');
-});
-
-test('Change group name', async () => {
-  const [windowA, windowB, windowC] = await openApp(3);
-=======
 // import { leaveGroup } from './utilities/leave_group';
 import { sleepFor } from '../../session/utils/Promise';
 import { newUser } from './setup/new_user';
@@ -171,7 +74,6 @@
 });
 
 sessionTestThreeWindows('Change group name', async ([windowA, windowB, windowC]) => {
->>>>>>> c875bbe5
   const [userA, userB, userC] = await Promise.all([
     newUser(windowA, 'Alice'),
     newUser(windowB, 'Bob'),
@@ -206,12 +108,7 @@
   await clickOnTestIdWithText(windowA, 'back-button-conversation-options');
 });
 
-<<<<<<< HEAD
-test('Test mentions', async () => {
-  const [windowA, windowB, windowC] = await openApp(3);
-=======
 sessionTestThreeWindows('Test mentions', async ([windowA, windowB, windowC]) => {
->>>>>>> c875bbe5
   const [userA, userB, userC] = await Promise.all([
     newUser(windowA, 'Alice'),
     newUser(windowB, 'Bob'),
@@ -253,12 +150,7 @@
   await waitForTestIdWithText(windowC, 'mentions-popup-row', userB.userName);
 });
 
-<<<<<<< HEAD
-test('Leave group', async () => {
-  const [windowA, windowB, windowC] = await openApp(3);
-=======
 sessionTestThreeWindows('Leave group', async ([windowA, windowB, windowC]) => {
->>>>>>> c875bbe5
   const [userA, userB, userC] = await Promise.all([
     newUser(windowA, 'Alice'),
     newUser(windowB, 'Bob'),
