<<<<<<< HEAD
import { _electron, test } from '@playwright/test';
import { beforeAllClean } from './setup/beforeEach';
import { sendNewMessage } from './utilities/send_message';
import { logIn } from './setup/log_in';
import { userA, userB, userC, userD, userE } from './setup/test_user';
import { openApp } from './setup/open';

test.beforeEach(beforeAllClean);

test.skip('Group upkeep', async () => {
  const [windowA, windowB, windowC, windowD, windowE] = await openApp(5);

  await Promise.all([
    logIn(windowA, userA.recoveryPhrase),
    logIn(windowB, userB.recoveryPhrase),
    logIn(windowC, userC.recoveryPhrase),
    logIn(windowD, userD.recoveryPhrase),
    logIn(windowE, userE.recoveryPhrase),
  ]);
  // Send message from test users to all of it's contacts to maintain contact status

  // Send message from user A to Whale(TC1)
  await sendNewMessage(
    windowA,
    userB.sessionid,
    `${userA.userName} -> ${userB.userName}: ${Date.now()}`
  );
  // Send message from Whale to user A
  await sendNewMessage(
    windowB,
    userA.sessionid,
    `${userB.userName} -> ${userA.userName} : ${Date.now()}`
  );
  // Send message from user A to Dragon(TC2)
  await sendNewMessage(
    windowA,
    userC.sessionid,
    `${userA.userName} -> ${userC.userName}: ${Date.now()}`
  );
  // Send message from Dragon to user A
  await sendNewMessage(
    windowC,
    userA.sessionid,
    `${userC.userName} -> ${userA.userName} : ${Date.now()}`
  );
  // Send message from user A to Fish(TC3)
  await sendNewMessage(
    windowA,
    userD.sessionid,
    `${userA.userName} -> ${userD.userName}: ${Date.now()}`
  );
  // Send message from Fish to user A
  await sendNewMessage(
    windowD,
    userA.sessionid,
    `${userD.userName} -> ${userA.userName} : ${Date.now()}`
  );
  // Send message from user A to Gopher(TC4)
  await sendNewMessage(
    windowA,
    userE.sessionid,
    `${userA.userName} -> ${userD.userName}: ${Date.now()}`
  );
  // Send message from Gopher to user A
  await sendNewMessage(
    windowE,
    userA.sessionid,
    `${userD.userName} -> ${userA.userName} : ${Date.now()}`
  );
});
=======
// FIXME enable this test again once we fixed it
// sessionTestFiveWindows(
//   'Group upkeep - should be skipped',
//   async ([windowA, windowB, windowC, windowD, windowE]) => {
//     await Promise.all([
//       logIn(windowA, userA.recoveryPhrase),
//       logIn(windowB, userB.recoveryPhrase),
//       logIn(windowC, userC.recoveryPhrase),
//       logIn(windowD, userD.recoveryPhrase),
//       logIn(windowE, userE.recoveryPhrase),
//     ]);
//     // Send message from test users to all of it's contacts to maintain contact status

//     // Send message from user A to Whale(TC1)
//     await sendNewMessage(
//       windowA,
//       userB.sessionid,
//       `${userA.userName} -> ${userB.userName}: ${Date.now()}`
//     );
//     // Send message from Whale to user A
//     await sendNewMessage(
//       windowB,
//       userA.sessionid,
//       `${userB.userName} -> ${userA.userName} : ${Date.now()}`
//     );
//     // Send message from user A to Dragon(TC2)
//     await sendNewMessage(
//       windowA,
//       userC.sessionid,
//       `${userA.userName} -> ${userC.userName}: ${Date.now()}`
//     );
//     // Send message from Dragon to user A
//     await sendNewMessage(
//       windowC,
//       userA.sessionid,
//       `${userC.userName} -> ${userA.userName} : ${Date.now()}`
//     );
//     // Send message from user A to Fish(TC3)
//     await sendNewMessage(
//       windowA,
//       userD.sessionid,
//       `${userA.userName} -> ${userD.userName}: ${Date.now()}`
//     );
//     // Send message from Fish to user A
//     await sendNewMessage(
//       windowD,
//       userA.sessionid,
//       `${userD.userName} -> ${userA.userName} : ${Date.now()}`
//     );
//     // Send message from user A to Gopher(TC4)
//     await sendNewMessage(
//       windowA,
//       userE.sessionid,
//       `${userA.userName} -> ${userD.userName}: ${Date.now()}`
//     );
//     // Send message from Gopher to user A
//     await sendNewMessage(
//       windowE,
//       userA.sessionid,
//       `${userD.userName} -> ${userA.userName} : ${Date.now()}`
//     );
//   }
// );
>>>>>>> c875bbe5
<|MERGE_RESOLUTION|>--- conflicted
+++ resolved
@@ -1,75 +1,3 @@
-<<<<<<< HEAD
-import { _electron, test } from '@playwright/test';
-import { beforeAllClean } from './setup/beforeEach';
-import { sendNewMessage } from './utilities/send_message';
-import { logIn } from './setup/log_in';
-import { userA, userB, userC, userD, userE } from './setup/test_user';
-import { openApp } from './setup/open';
-
-test.beforeEach(beforeAllClean);
-
-test.skip('Group upkeep', async () => {
-  const [windowA, windowB, windowC, windowD, windowE] = await openApp(5);
-
-  await Promise.all([
-    logIn(windowA, userA.recoveryPhrase),
-    logIn(windowB, userB.recoveryPhrase),
-    logIn(windowC, userC.recoveryPhrase),
-    logIn(windowD, userD.recoveryPhrase),
-    logIn(windowE, userE.recoveryPhrase),
-  ]);
-  // Send message from test users to all of it's contacts to maintain contact status
-
-  // Send message from user A to Whale(TC1)
-  await sendNewMessage(
-    windowA,
-    userB.sessionid,
-    `${userA.userName} -> ${userB.userName}: ${Date.now()}`
-  );
-  // Send message from Whale to user A
-  await sendNewMessage(
-    windowB,
-    userA.sessionid,
-    `${userB.userName} -> ${userA.userName} : ${Date.now()}`
-  );
-  // Send message from user A to Dragon(TC2)
-  await sendNewMessage(
-    windowA,
-    userC.sessionid,
-    `${userA.userName} -> ${userC.userName}: ${Date.now()}`
-  );
-  // Send message from Dragon to user A
-  await sendNewMessage(
-    windowC,
-    userA.sessionid,
-    `${userC.userName} -> ${userA.userName} : ${Date.now()}`
-  );
-  // Send message from user A to Fish(TC3)
-  await sendNewMessage(
-    windowA,
-    userD.sessionid,
-    `${userA.userName} -> ${userD.userName}: ${Date.now()}`
-  );
-  // Send message from Fish to user A
-  await sendNewMessage(
-    windowD,
-    userA.sessionid,
-    `${userD.userName} -> ${userA.userName} : ${Date.now()}`
-  );
-  // Send message from user A to Gopher(TC4)
-  await sendNewMessage(
-    windowA,
-    userE.sessionid,
-    `${userA.userName} -> ${userD.userName}: ${Date.now()}`
-  );
-  // Send message from Gopher to user A
-  await sendNewMessage(
-    windowE,
-    userA.sessionid,
-    `${userD.userName} -> ${userA.userName} : ${Date.now()}`
-  );
-});
-=======
 // FIXME enable this test again once we fixed it
 // sessionTestFiveWindows(
 //   'Group upkeep - should be skipped',
@@ -132,5 +60,4 @@
 //       `${userD.userName} -> ${userA.userName} : ${Date.now()}`
 //     );
 //   }
-// );
->>>>>>> c875bbe5
+// );