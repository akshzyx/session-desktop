--- conflicted
+++ resolved
@@ -1,10 +1,4 @@
-<<<<<<< HEAD
-import { Page, test } from '@playwright/test';
 import { sleepFor } from '../../session/utils/Promise';
-import { beforeAllClean } from './setup/beforeEach';
-=======
-import { sleepFor } from '../../session/utils/Promise';
->>>>>>> c875bbe5
 import { newUser } from './setup/new_user';
 import { sessionTestOneWindow } from './setup/sessionTest';
 import {
@@ -14,23 +8,11 @@
   waitForMatchingText,
   waitForTestIdWithText,
 } from './utilities/utils';
-<<<<<<< HEAD
-let window: Page | undefined;
-
-test.beforeEach(beforeAllClean);
-=======
->>>>>>> c875bbe5
 
 const testPassword = '123456';
 const newTestPassword = '789101112';
 
-<<<<<<< HEAD
-test('Set Password', async () => {
-  // open Electron
-  window = await openAppAndWait('1');
-=======
 sessionTestOneWindow('Set Password', async ([window]) => {
->>>>>>> c875bbe5
   // Create user
   await newUser(window, 'userA');
   // Click on settings tab
@@ -64,29 +46,6 @@
 
   // Change password
   await clickOnTestIdWithText(window, 'change-password-settings-button', 'Change Password');
-<<<<<<< HEAD
-
-  console.warn('clicked Change Password');
-  // Enter old password
-  await typeIntoInput(window, 'password-input', testPassword);
-  // Enter new password
-  await typeIntoInput(window, 'password-input-confirm', newTestPassword);
-  await window.keyboard.press('Tab');
-  // Confirm new password
-  await typeIntoInput(window, 'password-input-reconfirm', newTestPassword);
-  // Press enter on keyboard
-  await window.keyboard.press('Enter');
-  // Check toast notification for 'changed password'
-  await waitForTestIdWithText(
-    window,
-    'session-toast',
-    'Your password has been changed. Please keep it safe.'
-  );
-});
-test('Wrong password', async () => {
-  // Check if incorrect password works
-  window = await openAppAndWait('1');
-=======
 
   console.warn('clicked Change Password');
   // Enter old password
@@ -108,7 +67,6 @@
 
 sessionTestOneWindow('Wrong password', async ([window]) => {
   // Check if incorrect password works
->>>>>>> c875bbe5
   // Create user
   await newUser(window, 'userA');
   // Click on settings tab
