import { assert } from 'chai';

import { ConversationLookupType } from '../../../../state/ducks/conversations';
import {
  _getConversationComparator,
  _getSortedConversations,
} from '../../../../state/selectors/conversations';
<<<<<<< HEAD
import type {
  GetMessageArgs,
  LocalizerDictionary,
  LocalizerToken,
} from '../../../../types/Localizer';

const i18n = <T extends LocalizerToken, R extends LocalizerDictionary[T]>(
  ...[token]: GetMessageArgs<T>
) => token as any as R;
=======
import { ConversationTypeEnum, CONVERSATION_PRIORITIES } from '../../../../models/types';
>>>>>>> 8b5978e3

describe('state/selectors/conversations', () => {
  describe('#getSortedConversationsList', () => {
    it('sorts conversations based on timestamp then by intl-friendly title', () => {
      const data: ConversationLookupType = {
        id1: {
          id: 'id1',
          activeAt: 0,
          displayNameInProfile: 'No timestamp',
          type: ConversationTypeEnum.PRIVATE,
          isMe: false,
          unreadCount: 1,
          mentionedUs: false,
          isTyping: false,
          isBlocked: false,
          isKickedFromGroup: false,
          left: false,
          isPublic: false,
          currentNotificationSetting: 'all',
          weAreAdmin: false,
          isPrivate: false,

          avatarPath: '',
          groupAdmins: [],
          lastMessage: undefined,
          members: [],
          expireTimer: 0,
          priority: CONVERSATION_PRIORITIES.default,
        },
        id2: {
          id: 'id2',
          activeAt: 20,
          displayNameInProfile: 'B',
          type: ConversationTypeEnum.PRIVATE,
          isMe: false,
          unreadCount: 1,
          mentionedUs: false,
          isTyping: false,
          isBlocked: false,
          isKickedFromGroup: false,
          left: false,
          isPublic: false,
          currentNotificationSetting: 'all',
          weAreAdmin: false,
          isPrivate: false,
          avatarPath: '',
          groupAdmins: [],
          lastMessage: undefined,
          members: [],
          expireTimer: 0,
          priority: CONVERSATION_PRIORITIES.default,
        },
        id3: {
          id: 'id3',
          activeAt: 20,
          displayNameInProfile: 'C',
          type: ConversationTypeEnum.PRIVATE,
          isMe: false,
          unreadCount: 1,
          mentionedUs: false,
          isTyping: false,
          isBlocked: false,
          isKickedFromGroup: false,
          left: false,
          isPublic: false,
          currentNotificationSetting: 'all',
          weAreAdmin: false,
          isPrivate: false,
          avatarPath: '',
          groupAdmins: [],
          lastMessage: undefined,
          members: [],
          expireTimer: 0,
          priority: CONVERSATION_PRIORITIES.default,
        },
        id4: {
          id: 'id4',
          activeAt: 20,
          displayNameInProfile: 'Á',
          type: ConversationTypeEnum.PRIVATE,
          isMe: false,
          unreadCount: 1,
          mentionedUs: false,
          isTyping: false,
          isBlocked: false,
          isKickedFromGroup: false,
          left: false,
          isPublic: false,
          currentNotificationSetting: 'all',
          weAreAdmin: false,
          isPrivate: false,
          avatarPath: '',
          groupAdmins: [],
          expireTimer: 0,
          lastMessage: undefined,
          members: [],
          priority: CONVERSATION_PRIORITIES.default,
        },
        id5: {
          id: 'id5',
          activeAt: 30,
          displayNameInProfile: 'First!',
          type: ConversationTypeEnum.PRIVATE,
          isMe: false,
          unreadCount: 1,
          mentionedUs: false,
          isTyping: false,
          isBlocked: false,
          isKickedFromGroup: false,
          left: false,
          isPublic: false,
          expireTimer: 0,
          currentNotificationSetting: 'all',
          weAreAdmin: false,
          isPrivate: false,

          avatarPath: '',
          groupAdmins: [],
          lastMessage: undefined,
          members: [],
          priority: CONVERSATION_PRIORITIES.default,
        },
      };
      const comparator = _getConversationComparator(i18n);
      const conversations = _getSortedConversations(data, comparator);

      assert.strictEqual(conversations[0].displayNameInProfile, 'First!');
      assert.strictEqual(conversations[1].displayNameInProfile, 'Á');
      assert.strictEqual(conversations[2].displayNameInProfile, 'B');
      assert.strictEqual(conversations[3].displayNameInProfile, 'C');
    });
  });

  describe('#getSortedConversationsWithPinned', () => {
    it('sorts conversations based on pin, timestamp then by intl-friendly title', () => {
      const data: ConversationLookupType = {
        id1: {
          id: 'id1',
          activeAt: 0,
          displayNameInProfile: 'No timestamp',

          type: ConversationTypeEnum.PRIVATE,
          isMe: false,
          unreadCount: 1,
          mentionedUs: false,
          isTyping: false,
          isBlocked: false,
          isKickedFromGroup: false,
          left: false,
          expireTimer: 0,
          currentNotificationSetting: 'all',
          weAreAdmin: false,
          isPrivate: false,

          avatarPath: '',
          groupAdmins: [],
          lastMessage: undefined,
          members: [],
          priority: CONVERSATION_PRIORITIES.default,
          isPublic: false,
        },
        id2: {
          id: 'id2',
          activeAt: 20,
          displayNameInProfile: 'B',

          type: ConversationTypeEnum.PRIVATE,
          isMe: false,
          unreadCount: 1,
          mentionedUs: false,
          isTyping: false,
          isBlocked: false,
          isKickedFromGroup: false,
          left: false,
          expireTimer: 0,
          currentNotificationSetting: 'all',
          weAreAdmin: false,
          isPrivate: false,

          avatarPath: '',
          groupAdmins: [],
          lastMessage: undefined,
          members: [],

          priority: CONVERSATION_PRIORITIES.default,
          isPublic: false,
        },
        id3: {
          id: 'id3',
          activeAt: 20,

          type: ConversationTypeEnum.PRIVATE,
          isMe: false,
          unreadCount: 1,
          mentionedUs: false,
          isTyping: false,
          isBlocked: false,
          isKickedFromGroup: false,
          left: false,
          expireTimer: 0,
          currentNotificationSetting: 'all',
          weAreAdmin: false,
          isPrivate: false,
          displayNameInProfile: 'C',

          avatarPath: '',
          groupAdmins: [],
          lastMessage: undefined,
          members: [],
          priority: CONVERSATION_PRIORITIES.pinned,
          isPublic: false,
        },
        id4: {
          id: 'id4',
          activeAt: 20,
          displayNameInProfile: 'Á',
          type: ConversationTypeEnum.PRIVATE,
          isMe: false,
          unreadCount: 1,
          mentionedUs: false,
          isTyping: false,
          isBlocked: false,
          isKickedFromGroup: false,
          left: false,
          expireTimer: 0,
          currentNotificationSetting: 'all',
          weAreAdmin: false,
          isPrivate: false,

          avatarPath: '',
          groupAdmins: [],
          lastMessage: undefined,
          members: [],
          priority: CONVERSATION_PRIORITIES.pinned,
          isPublic: false,
        },
        id5: {
          id: 'id5',
          activeAt: 30,
          displayNameInProfile: 'First!',
          type: ConversationTypeEnum.PRIVATE,
          isMe: false,
          unreadCount: 1,
          mentionedUs: false,
          isTyping: false,
          isBlocked: false,
          isKickedFromGroup: false,
          left: false,

          expireTimer: 0,
          currentNotificationSetting: 'all',
          weAreAdmin: false,
          isPrivate: false,

          avatarPath: '',
          groupAdmins: [],
          lastMessage: undefined,
          members: [],
          priority: CONVERSATION_PRIORITIES.default,
          isPublic: false,
        },
      };
      const comparator = _getConversationComparator(i18n);
      const conversations = _getSortedConversations(data, comparator);

      assert.strictEqual(conversations[0].displayNameInProfile, 'Á');
      assert.strictEqual(conversations[1].displayNameInProfile, 'C');
      assert.strictEqual(conversations[2].displayNameInProfile, 'First!');
      assert.strictEqual(conversations[3].displayNameInProfile, 'B');
    });
  });
});<|MERGE_RESOLUTION|>--- conflicted
+++ resolved
@@ -5,7 +5,7 @@
   _getConversationComparator,
   _getSortedConversations,
 } from '../../../../state/selectors/conversations';
-<<<<<<< HEAD
+import { ConversationTypeEnum, CONVERSATION_PRIORITIES } from '../../../../models/types';
 import type {
   GetMessageArgs,
   LocalizerDictionary,
@@ -15,9 +15,6 @@
 const i18n = <T extends LocalizerToken, R extends LocalizerDictionary[T]>(
   ...[token]: GetMessageArgs<T>
 ) => token as any as R;
-=======
-import { ConversationTypeEnum, CONVERSATION_PRIORITIES } from '../../../../models/types';
->>>>>>> 8b5978e3
 
 describe('state/selectors/conversations', () => {
   describe('#getSortedConversationsList', () => {
