/* eslint-disable no-unused-expressions */
import { expect } from 'chai';
import Sinon from 'sinon';
import { KNOWN_BLINDED_KEYS_ITEM } from '../../../../data/settings-key';
import { getSodiumNode } from '../../../../node/sodiumNode';
import {
  addCachedBlindedKey,
  BlindedIdMapping,
  findCachedBlindedIdFromUnblinded,
  findCachedBlindedMatchOrLookItUp,
  getCachedNakedKeyFromBlinded,
  getCachedNakedKeyFromBlindedNoServerPubkey,
  isNonBlindedKey,
  isUsAnySogsFromCache,
  loadKnownBlindedKeys,
  TEST_getCachedBlindedKeys,
  TEST_resetCachedBlindedKeys,
  tryMatchBlindWithStandardKey,
  writeKnownBlindedKeys,
} from '../../../../session/apis/open_group_api/sogsv3/knownBlindedkeys';
import { ConvoHub } from '../../../../session/conversations';
import { LibSodiumWrappers } from '../../../../session/crypto';
import { UserUtils } from '../../../../session/utils';
import { TestUtils } from '../../../test-utils';
<<<<<<< HEAD
import { expectAsyncToThrow, stubData, stubWindowLog } from '../../../test-utils/utils';
=======
import { ConversationTypeEnum } from '../../../../models/types';
>>>>>>> a92dbfe5

const serverPublicKey = 'serverPublicKey';
const blindedId = '151111';
const blindedId2 = '152222';
const realSessionId = '051111';
const realSessionId2 = '052222';

const knownBlindingMatch: BlindedIdMapping = {
  realSessionId: '055bcd2bb6e600c43741173e489d925a505a11ab2b971afde56e50272e430f8b37',
  blindedId: '1562b2368a1d5452cc25c713b9add4f29405e5e58f6c4aa83fde602a7308bae714',
  serverPublicKey: '1615317ca1d8ecdf12dad1bbf1d28d3a90c94fc0010043a7fdc1609ad1c5d111',
};

describe('knownBlindedKeys', () => {
  let getItemById: Sinon.SinonStub;
  let createOrUpdateItem: Sinon.SinonStub;
  let sodium: LibSodiumWrappers;
  beforeEach(async () => {
    getItemById = stubData('getItemById');
    createOrUpdateItem = stubData('createOrUpdateItem');
    TEST_resetCachedBlindedKeys();
    stubWindowLog();
    sodium = await getSodiumNode();
  });

  afterEach(Sinon.restore);

  describe('loadFromDb', () => {
    it('loadFromDb with null', async () => {
      getItemById.resolves({ id: '', value: null });
      await loadKnownBlindedKeys();
      expect(TEST_getCachedBlindedKeys()).to.deep.eq([]);
    });

    it('loadFromDb with empty string', async () => {
      getItemById.resolves({ id: '', value: '[]' });
      await loadKnownBlindedKeys();
      expect(TEST_getCachedBlindedKeys()).to.deep.eq([]);
    });

    it('loadFromDb with valid json', async () => {
      getItemById.resolves({ id: '', value: JSON.stringify([{}, {}]) });
      await loadKnownBlindedKeys();
      expect(TEST_getCachedBlindedKeys()).to.deep.eq([{}, {}]);
    });

    it('loadFromDb with invalid json', async () => {
      getItemById.resolves({ id: '', value: 'invalid json content' });
      await loadKnownBlindedKeys();
      expect(TEST_getCachedBlindedKeys()).to.deep.eq([]);
    });

    it('loadFromDb once or throws if retry', async () => {
      getItemById.resolves({ id: '', value: JSON.stringify([{}, {}]) });
      await loadKnownBlindedKeys();
      expect(TEST_getCachedBlindedKeys()).to.deep.eq([{}, {}]);

      try {
        await loadKnownBlindedKeys();
        throw new Error('fake'); // the loadKnownBlindedKeys should throw so we should not throw fake
      } catch (e) {
        expect(e.message).to.not.eq('fake');
        expect(e.message).to.eq('loadKnownBlindedKeys must only be called once');
      }
    });
  });

  describe('writeKnownBlindedKeys', () => {
    it('writeKnownBlindedKeys with null', async () => {
      // the cached blinded keys is reset on each test, so that first one we try to write null
      await writeKnownBlindedKeys();
      expect(createOrUpdateItem.notCalled).to.be.true;
    });

    it('writeKnownBlindedKeys with null but loaded', async () => {
      // the cached blinded keys is reset on each test, so that first one we try to write null

      getItemById.resolves(null);
      await loadKnownBlindedKeys();
      await writeKnownBlindedKeys();
      expect(createOrUpdateItem.notCalled).to.be.true;
    });

    it('writeKnownBlindedKeys with array with few elements', async () => {
      getItemById.resolves({ id: '', value: JSON.stringify([{}, {}]) });
      await loadKnownBlindedKeys();

      await writeKnownBlindedKeys();
      expect(createOrUpdateItem.callCount).to.be.eq(1);

      expect(createOrUpdateItem.lastCall.args[0]).to.be.deep.eq({
        id: KNOWN_BLINDED_KEYS_ITEM,
        value: '[{},{}]',
      });
    });
  });

  describe('isNonBlindedKey', () => {
    it('with unblinded key', () => {
      expect(isNonBlindedKey('00abcdef1234')).to.be.true;
    });

    it('with naked blinded key', () => {
      expect(isNonBlindedKey('05abcdef1234')).to.be.true;
    });

    it('with blinded key', () => {
      expect(isNonBlindedKey('15abcdef1234')).to.be.false;
    });
  });

  describe('getCachedNakedKeyFromBlinded', () => {
    it('with blinded key', async () => {
      const initialInDb: Array<BlindedIdMapping> = [{ blindedId, realSessionId, serverPublicKey }];
      getItemById.resolves({
        id: KNOWN_BLINDED_KEYS_ITEM,
        value: JSON.stringify(initialInDb),
      });
      await loadKnownBlindedKeys();

      expect(getCachedNakedKeyFromBlinded(blindedId, serverPublicKey)).to.be.eq(realSessionId);
    });

    it('with unblinded key', async () => {
      const initialInDb: Array<BlindedIdMapping> = [
        { blindedId, realSessionId: realSessionId2, serverPublicKey: 'serverPublicKey1' },
      ];
      getItemById.resolves({
        id: KNOWN_BLINDED_KEYS_ITEM,
        value: JSON.stringify(initialInDb),
      });
      await loadKnownBlindedKeys();

      expect(getCachedNakedKeyFromBlinded(realSessionId2, 'serverPublicKey1')).to.be.eq(
        realSessionId2
      );
    });

    it('with blinded key not found', async () => {
      const initialInDb: Array<BlindedIdMapping> = [
        { blindedId, realSessionId: realSessionId2, serverPublicKey: 'serverPublicKey1' },
      ];
      getItemById.resolves({
        id: KNOWN_BLINDED_KEYS_ITEM,
        value: JSON.stringify(initialInDb),
      });
      await loadKnownBlindedKeys();

      expect(getCachedNakedKeyFromBlinded('151112', 'serverPublicKey1')).to.be.eq(undefined);
    });
  });

  describe('findCachedBlindedIdFromUnblinded', () => {
    it('throws with blinded key', async () => {
      const initialInDb: Array<BlindedIdMapping> = [
        { blindedId, realSessionId: realSessionId2, serverPublicKey: 'serverPublicKey1' },
      ];
      getItemById.resolves({
        id: KNOWN_BLINDED_KEYS_ITEM,
        value: JSON.stringify(initialInDb),
      });
      await loadKnownBlindedKeys();

      expect(() => findCachedBlindedIdFromUnblinded(blindedId, 'serverPublicKey1')).to.throw(
        'findCachedBlindedIdFromUnblinded needs an unblindedID'
      );
    });

    it('with unblinded key', async () => {
      const initialInDb: Array<BlindedIdMapping> = [
        { blindedId, realSessionId: realSessionId2, serverPublicKey: 'serverPublicKey1' },
      ];
      getItemById.resolves({
        id: KNOWN_BLINDED_KEYS_ITEM,
        value: JSON.stringify(initialInDb),
      });
      await loadKnownBlindedKeys();

      expect(findCachedBlindedIdFromUnblinded(realSessionId2, 'serverPublicKey1')).to.be.eq(
        blindedId
      );
    });

    it('with blinded key not found', async () => {
      const initialInDb: Array<BlindedIdMapping> = [
        { blindedId, realSessionId: realSessionId2, serverPublicKey: 'serverPublicKey1' },
      ];
      getItemById.resolves({
        id: KNOWN_BLINDED_KEYS_ITEM,
        value: JSON.stringify(initialInDb),
      });
      await loadKnownBlindedKeys();

      expect(findCachedBlindedIdFromUnblinded('051112', 'serverPublicKey1')).to.be.eq(undefined);
    });
  });

  describe('addCachedBlindedKey', () => {
    it('throws with blinded key not blinded', async () => {
      getItemById.resolves();
      await loadKnownBlindedKeys();

      await expectAsyncToThrow(async () => {
        await addCachedBlindedKey({
          blindedId: realSessionId,
          serverPublicKey: 'serverPublicKey1',
          realSessionId: realSessionId2,
        });
      }, 'blindedId is not a blinded key');
    });

    it('throws with realSessionId not unlinded', async () => {
      getItemById.resolves();
      await loadKnownBlindedKeys();

      await expectAsyncToThrow(async () => {
        await addCachedBlindedKey({
          blindedId,
          serverPublicKey: 'serverPublicKey1',
          realSessionId: blindedId2,
        });
      }, 'realSessionId must not be blinded');
    });

    it('add to cache and write', async () => {
      getItemById.resolves();
      await loadKnownBlindedKeys();
      await addCachedBlindedKey({
        blindedId,
        serverPublicKey: 'serverPublicKey1',
        realSessionId: realSessionId2,
      });

      expect(createOrUpdateItem.callCount).to.be.eq(1);
      expect(createOrUpdateItem.lastCall.args[0]).to.be.deep.eq({
        id: KNOWN_BLINDED_KEYS_ITEM,
        value: JSON.stringify([
          {
            blindedId,
            serverPublicKey: 'serverPublicKey1',
            realSessionId: realSessionId2,
          },
        ]),
      });
    });

    it('replace existing if found matching with server and blindedId', async () => {
      getItemById.resolves();
      await loadKnownBlindedKeys();
      await addCachedBlindedKey({
        blindedId,
        serverPublicKey: 'serverPublicKey1',
        realSessionId: realSessionId2,
      });

      await addCachedBlindedKey({
        blindedId,
        serverPublicKey: 'serverPublicKey1',
        realSessionId: '052223', // changing this the second time
      });

      expect(createOrUpdateItem.callCount).to.be.eq(2);
      expect(createOrUpdateItem.firstCall.args[0]).to.be.deep.eq({
        id: KNOWN_BLINDED_KEYS_ITEM,
        value: JSON.stringify([
          {
            blindedId,
            serverPublicKey: 'serverPublicKey1',
            realSessionId: realSessionId2,
          },
        ]),
      });
      expect(createOrUpdateItem.lastCall.args[0]).to.be.deep.eq({
        id: KNOWN_BLINDED_KEYS_ITEM,
        value: JSON.stringify([
          {
            blindedId,
            serverPublicKey: 'serverPublicKey1',
            realSessionId: '052223',
          },
        ]),
      });
    });

    it('adds a new one if not matching serverpubkey', async () => {
      getItemById.resolves();
      await loadKnownBlindedKeys();
      await addCachedBlindedKey({
        blindedId,
        serverPublicKey: 'serverPublicKey1',
        realSessionId: realSessionId2,
      });

      await addCachedBlindedKey({
        blindedId,
        serverPublicKey: 'serverPublicKey2', // changing this the second time
        realSessionId: realSessionId2,
      });

      expect(createOrUpdateItem.callCount).to.be.eq(2);
      expect(createOrUpdateItem.firstCall.args[0]).to.be.deep.eq({
        id: KNOWN_BLINDED_KEYS_ITEM,
        value: JSON.stringify([
          {
            blindedId,
            serverPublicKey: 'serverPublicKey1',
            realSessionId: realSessionId2,
          },
        ]),
      });
      expect(createOrUpdateItem.lastCall.args[0]).to.be.deep.eq({
        id: KNOWN_BLINDED_KEYS_ITEM,
        value: JSON.stringify([
          {
            blindedId,
            serverPublicKey: 'serverPublicKey1',
            realSessionId: realSessionId2,
          },

          {
            blindedId,
            serverPublicKey: 'serverPublicKey2',
            realSessionId: realSessionId2,
          },
        ]),
      });
    });
  });

  describe('isUsAnySogsFromCache', () => {
    it('not blinded pubkey, just check if for a match with us from cache', () => {
      Sinon.stub(UserUtils, 'getOurPubKeyStrFromCache').returns(realSessionId);

      expect(isUsAnySogsFromCache(realSessionId)).to.be.true;
    });

    it('blinded pubkey, look for something matching it in the cache', async () => {
      Sinon.stub(UserUtils, 'getOurPubKeyStrFromCache').returns(realSessionId);

      getItemById.resolves();
      await loadKnownBlindedKeys();

      await addCachedBlindedKey({
        blindedId,
        serverPublicKey: 'serverPublicKey1',
        realSessionId,
      });
      expect(isUsAnySogsFromCache(blindedId)).to.be.true;
    });

    it('blinded pubkey, look for something matching it in the cache, but there is none', async () => {
      Sinon.stub(UserUtils, 'getOurPubKeyStrFromCache').returns(realSessionId);

      getItemById.resolves();
      await loadKnownBlindedKeys();

      await addCachedBlindedKey({
        blindedId,
        serverPublicKey: 'serverPublicKey1',
        realSessionId: '051112',
      });
      expect(isUsAnySogsFromCache(blindedId)).to.be.false;
    });
  });

  describe('getCachedNakedKeyFromBlindedNoServerPubkey', () => {
    it('not blinded pubkey, just return it', async () => {
      getItemById.resolves();
      await loadKnownBlindedKeys();
      expect(getCachedNakedKeyFromBlindedNoServerPubkey(realSessionId)).to.be.eq(realSessionId);
    });

    it('blinded pubkey, find the corresponding realSessionID ', async () => {
      getItemById.resolves({
        id: KNOWN_BLINDED_KEYS_ITEM,
        value: JSON.stringify([{ blindedId, realSessionId, serverPublicKey: 'whatever' }]),
      });
      await loadKnownBlindedKeys();
      expect(getCachedNakedKeyFromBlindedNoServerPubkey(blindedId)).to.be.eq(realSessionId);
    });
  });

  describe('tryMatchBlindWithStandardKey', () => {
    it('throws if standardSessionId is not standard', async () => {
      await expectAsyncToThrow(async () => {
        tryMatchBlindWithStandardKey(blindedId, blindedId, serverPublicKey, await getSodiumNode());
      }, 'standardKey must be a standard key (starting with 05)');
    });

    it('throws if blindedSessionId is not standard', () => {
      expect(() => {
        tryMatchBlindWithStandardKey(realSessionId, realSessionId, serverPublicKey, sodium);
      }).to.throw('blindedKey must be a blinded key (starting with 15 or 25)');
    });

    it('returns true if those keys are not matching blind & naked', () => {
      const matching = tryMatchBlindWithStandardKey(
        knownBlindingMatch.realSessionId,
        knownBlindingMatch.blindedId,
        knownBlindingMatch.serverPublicKey,
        sodium
      );
      expect(matching).to.be.true;
    });

    it('returns false if those keys are not matching blind & naked', () => {
      const matching = tryMatchBlindWithStandardKey(
        '054dc9d99c11060ccff2bef18bfe4f53e8bb548f07d1bfa17fc45cf8f019fb0846', // fake but real sessionID
        knownBlindingMatch.blindedId,
        knownBlindingMatch.serverPublicKey,
        sodium
      );
      expect(matching).to.be.false;
    });
  });

  describe('findCachedBlindedMatchOrLookItUp', () => {
    it('return unblinded pubkey if already unblinded', async () => {
      const real = await findCachedBlindedMatchOrLookItUp(realSessionId, serverPublicKey, sodium);
      expect(createOrUpdateItem.callCount).to.be.eq(0);
      expect(real).to.be.eq(realSessionId);
    });

    it('does hit the cache first', async () => {
      getItemById.resolves();
      await loadKnownBlindedKeys();

      await addCachedBlindedKey({
        blindedId: knownBlindingMatch.blindedId,
        serverPublicKey: knownBlindingMatch.serverPublicKey,
        realSessionId: knownBlindingMatch.realSessionId,
      });
      const real = await findCachedBlindedMatchOrLookItUp(realSessionId, serverPublicKey, sodium);
      // just one call with that addCachedBlindedKey, and none else, as the cache was hit
      expect(createOrUpdateItem.callCount).to.eq(1);
      expect(real).to.eq(realSessionId);
    });

    it('does hit the cache first', async () => {
      getItemById.resolves();
      await loadKnownBlindedKeys();

      await addCachedBlindedKey({
        blindedId: knownBlindingMatch.blindedId,
        serverPublicKey: knownBlindingMatch.serverPublicKey,
        realSessionId: knownBlindingMatch.realSessionId,
      });
      const real = await findCachedBlindedMatchOrLookItUp(realSessionId, serverPublicKey, sodium);
      // just one call with that addCachedBlindedKey, and none else, as the cache was hit
      expect(createOrUpdateItem.callCount).to.eq(1);
      expect(real).to.eq(realSessionId);
    });

    describe('when not in cache', () => {
      beforeEach(async () => {
        ConvoHub.use().reset();
        getItemById.resolves();

        stubData('getAllConversations').resolves([]);
        stubData('saveConversation').resolves();
        Sinon.stub(UserUtils, 'getOurPubKeyStrFromCache').returns(
          TestUtils.generateFakePubKeyStr()
        );
        await ConvoHub.use().load();
      });

      it('does iterate over all the conversations and find the first one matching (fails)', async () => {
        await loadKnownBlindedKeys();
        const shouldBeWrittenToDb = {
          blindedId: knownBlindingMatch.blindedId,
          serverPublicKey: knownBlindingMatch.serverPublicKey,
          realSessionId: knownBlindingMatch.realSessionId,
        };

        await addCachedBlindedKey(shouldBeWrittenToDb);

        Sinon.stub(ConvoHub.use(), 'getConversations').returns([]);
        const real = await findCachedBlindedMatchOrLookItUp(realSessionId, serverPublicKey, sodium);
        // we should have 1 call here as the value was already added to the cache
        expect(createOrUpdateItem.callCount).to.eq(1);
        expect(createOrUpdateItem.lastCall.args[0]).to.deep.eq({
          id: KNOWN_BLINDED_KEYS_ITEM,
          value: JSON.stringify([shouldBeWrittenToDb]),
        });
        expect(real).to.eq(realSessionId);
      });

      it('does iterate over all the conversations and find the first one matching (passes)', async () => {
        await loadKnownBlindedKeys();
        // adding a private conversation with a known match of the blinded pubkey we have
        ConvoHub.use().getOrCreate(realSessionId, ConversationTypeEnum.PRIVATE);
        const convo = await ConvoHub.use().getOrCreateAndWait(
          knownBlindingMatch.realSessionId,
          ConversationTypeEnum.PRIVATE
        );
        ConvoHub.use().getOrCreate(realSessionId2, ConversationTypeEnum.PRIVATE);
        convo.set({ isApproved: true });
        const real = await findCachedBlindedMatchOrLookItUp(
          knownBlindingMatch.blindedId,
          knownBlindingMatch.serverPublicKey,
          sodium
        );
        expect(createOrUpdateItem.callCount).to.eq(1);
        const lastCall = createOrUpdateItem.lastCall.args[0];

        const idLastCall = lastCall.id;
        const valueLastCall = JSON.parse(lastCall.value);
        expect(idLastCall).to.be.deep.eq(KNOWN_BLINDED_KEYS_ITEM);
        expect(valueLastCall).to.be.deep.eq([knownBlindingMatch]);

        expect(real).to.eq(knownBlindingMatch.realSessionId);
      });

      it('does iterate over all the conversations but is not approved so must fail', async () => {
        await loadKnownBlindedKeys();
        // adding a private conversation with a known match of the blinded pubkey we have
        const convo = await ConvoHub.use().getOrCreateAndWait(
          knownBlindingMatch.realSessionId,
          ConversationTypeEnum.PRIVATE
        );
        convo.set({ isApproved: false });
        const real = await findCachedBlindedMatchOrLookItUp(
          knownBlindingMatch.blindedId,
          knownBlindingMatch.serverPublicKey,
          sodium
        );
        expect(createOrUpdateItem.callCount).to.eq(0);

        expect(real).to.eq(undefined);
      });

      it('does iterate over all the conversations but is not private so must fail: group', async () => {
        await loadKnownBlindedKeys();
        // adding a private conversation with a known match of the blinded pubkey we have
        const convo = await ConvoHub.use().getOrCreateAndWait(
          knownBlindingMatch.realSessionId,
          ConversationTypeEnum.GROUP
        );
        convo.set({ isApproved: false });
        const real = await findCachedBlindedMatchOrLookItUp(
          knownBlindingMatch.blindedId,
          knownBlindingMatch.serverPublicKey,
          sodium
        );
        expect(createOrUpdateItem.callCount).to.eq(0);

        expect(real).to.eq(undefined);
      });
      it('does iterate over all the conversations but is not private so must fail: groupv2', () => {
        // we actually cannot test this one as we would need to create  a conversation with groupv2 as type but 05 as prefix, and the conversation controller denies it, as expected
      });
    });
  });
});<|MERGE_RESOLUTION|>--- conflicted
+++ resolved
@@ -22,11 +22,8 @@
 import { LibSodiumWrappers } from '../../../../session/crypto';
 import { UserUtils } from '../../../../session/utils';
 import { TestUtils } from '../../../test-utils';
-<<<<<<< HEAD
 import { expectAsyncToThrow, stubData, stubWindowLog } from '../../../test-utils/utils';
-=======
 import { ConversationTypeEnum } from '../../../../models/types';
->>>>>>> a92dbfe5
 
 const serverPublicKey = 'serverPublicKey';
 const blindedId = '151111';
@@ -238,7 +235,7 @@
       }, 'blindedId is not a blinded key');
     });
 
-    it('throws with realSessionId not unlinded', async () => {
+    it('throws with realSessionId not unblinded', async () => {
       getItemById.resolves();
       await loadKnownBlindedKeys();
 
@@ -311,7 +308,7 @@
       });
     });
 
-    it('adds a new one if not matching serverpubkey', async () => {
+    it('adds a new one if not matching server pubkey', async () => {
       getItemById.resolves();
       await loadKnownBlindedKeys();
       await addCachedBlindedKey({
