--- conflicted
+++ resolved
@@ -3,22 +3,14 @@
 import { describe } from 'mocha';
 import Sinon from 'sinon';
 
-<<<<<<< HEAD
 import { Onions } from '../../../../session/apis/snode_api';
 import { TestUtils } from '../../../test-utils';
 
-import { Snode } from '../../../../data/data';
-import { SeedNodeAPI } from '../../../../session/apis/seed_node_api';
-import { SnodeFromSeed } from '../../../../session/apis/seed_node_api/SeedNodeAPI';
 import { SnodePool } from '../../../../session/apis/snode_api/snodePool';
-=======
-import { Onions, SnodePool } from '../../../../session/apis/snode_api';
-import { TestUtils } from '../../../test-utils';
 
 import { Snode } from '../../../../data/types';
 import { SeedNodeAPI } from '../../../../session/apis/seed_node_api';
 import { SnodeFromSeed } from '../../../../session/apis/seed_node_api/SeedNodeAPI';
->>>>>>> a92dbfe5
 import * as OnionPaths from '../../../../session/onions/onionPath';
 import { generateFakeSnodes, generateFakeSnodeWithEdKey } from '../../../test-utils/utils';
 
