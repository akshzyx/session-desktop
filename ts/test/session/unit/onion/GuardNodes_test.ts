--- conflicted
+++ resolved
@@ -3,29 +3,18 @@
 import { describe } from 'mocha';
 import Sinon, * as sinon from 'sinon';
 
-<<<<<<< HEAD
-import { Snode } from '../../../../data/data';
-import { Onions } from '../../../../session/apis/snode_api';
 import { TestUtils } from '../../../test-utils';
-=======
-import { TestUtils } from '../../../test-utils';
-import { Onions, SnodePool } from '../../../../session/apis/snode_api';
->>>>>>> a92dbfe5
+import { Onions } from '../../../../session/apis/snode_api/';
+import { minSnodePoolCount, SnodePool } from '../../../../session/apis/snode_api/snodePool';
 
 import { SeedNodeAPI } from '../../../../session/apis/seed_node_api';
-import { SnodePool } from '../../../../session/apis/snode_api/snodePool';
 import * as OnionPaths from '../../../../session/onions/onionPath';
 import {
   generateFakeSnodes,
   generateFakeSnodeWithEdKey,
   stubData,
 } from '../../../test-utils/utils';
-<<<<<<< HEAD
-=======
-import { SeedNodeAPI } from '../../../../session/apis/seed_node_api';
 import { Snode } from '../../../../data/types';
-import { minSnodePoolCount } from '../../../../session/apis/snode_api/snodePool';
->>>>>>> a92dbfe5
 
 chai.use(chaiAsPromised as any);
 chai.should();
@@ -111,11 +100,11 @@
 
       stubData('updateGuardNodes').resolves();
       // run the command
-      let throwedError: string | undefined;
+      let error: string | undefined;
       try {
         await OnionPaths.selectGuardNodes();
       } catch (e) {
-        throwedError = e.message;
+        error = e.message;
       }
 
       expect(
@@ -129,12 +118,12 @@
       expect(testGuardNode.callCount, 'testGuardNode should have been called 12 times').to.be.eq(
         12
       );
-      expect(throwedError).to.be.equal('selectGuardNodes stopping after attempts: 6');
+      expect(error).to.be.equal('selectGuardNodes stopping after attempts: 6');
     });
 
     it('throws an error if we have to fetch from seed, fetch from seed enough snode but we still fail', async () => {
-      const invalidSndodePool = fakeSnodePool.slice(0, 11);
-      stubData('getSnodePoolFromDb').resolves(invalidSndodePool);
+      const invalidSnodePool = fakeSnodePool.slice(0, 11);
+      stubData('getSnodePoolFromDb').resolves(invalidSnodePool);
       TestUtils.stubWindow('getSeedNodeList', () => [{ url: 'whatever' }]);
 
       getSnodePoolFromDBOrFetchFromSeed = Sinon.stub(
@@ -148,19 +137,19 @@
 
       stubData('updateGuardNodes').resolves();
       // run the command
-      let throwedError: string | undefined;
+      let error: string | undefined;
       try {
         await OnionPaths.selectGuardNodes();
       } catch (e) {
-        throwedError = e.message;
+        error = e.message;
       }
 
-      expect(throwedError).to.be.equal('selectGuardNodes stopping after attempts: 6');
-    });
-
-    it('returns valid guardnode if we have to fetch from seed, fetch from seed enough snodes but guard node tests passes', async () => {
-      const invalidSndodePool = fakeSnodePool.slice(0, 11);
-      stubData('getSnodePoolFromDb').resolves(invalidSndodePool);
+      expect(error).to.be.equal('selectGuardNodes stopping after attempts: 6');
+    });
+
+    it('returns valid guard node if we have to fetch from seed, fetch from seed enough snodes but guard node tests passes', async () => {
+      const invalidSnodePool = fakeSnodePool.slice(0, 11);
+      stubData('getSnodePoolFromDb').resolves(invalidSnodePool);
       TestUtils.stubWindow('getSeedNodeList', () => [{ url: 'whatever' }]);
       const testGuardNode = Sinon.stub(OnionPaths, 'testGuardNode').resolves(true);
 
@@ -199,13 +188,13 @@
 
       stubData('updateGuardNodes').resolves();
       // run the command
-      let throwedError: string | undefined;
+      let error: string | undefined;
       try {
         await OnionPaths.selectGuardNodes();
       } catch (e) {
-        throwedError = e.message;
+        error = e.message;
       }
-      expect(throwedError).to.be.equal(
+      expect(error).to.be.equal(
         'Could not select guard nodes. Not enough nodes in the pool: 7' // this is invalidLength but we want this test to fail if we change minSnodePoolCount
       );
     });
