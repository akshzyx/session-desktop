// tslint:disable: no-implicit-dependencies max-func-body-length no-unused-expression

import chai from 'chai';
import Sinon, * as sinon from 'sinon';
import { describe } from 'mocha';

import { TestUtils } from '../../../test-utils';
import * as SNodeAPI from '../../../../session/apis/snode_api';

import chaiAsPromised from 'chai-as-promised';
import { OnionPaths } from '../../../../session/onions/';
import {
  NEXT_NODE_NOT_FOUND_PREFIX,
  OXEN_SERVER_ERROR,
  processOnionResponse,
} from '../../../../session/apis/snode_api/onions';
import AbortController from 'abort-controller';
import * as Data from '../../../../../ts/data/data';
import * as DataItem from '../../../../../ts/data/channelsItem';
import { pathFailureCount } from '../../../../session/onions/onionPath';
import { SeedNodeAPI } from '../../../../session/apis/seed_node_api';
import { generateFakeSnodeWithEdKey } from '../../../test-utils/utils';

chai.use(chaiAsPromised as any);
chai.should();

const { expect } = chai;

const getFakeResponseOnPath = (statusCode?: number, body?: string) => {
  return {
    status: statusCode || 0,
    text: async () => body || '',
  };
};

const getFakeResponseOnDestination = (statusCode?: number, body?: string) => {
  return {
    status: 200 || 0,
    text: async () => {
      return JSON.stringify({ status: statusCode, body: body || '' });
    },
  };
};

// tslint:disable-next-line: max-func-body-length
describe('OnionPathsErrors', () => {
  // Initialize new stubbed cache
  let updateSwarmSpy: sinon.SinonStub;
  let dropSnodeFromSwarmIfNeededSpy: sinon.SinonSpy;
  let dropSnodeFromSnodePool: sinon.SinonSpy;
  let dropSnodeFromPathSpy: sinon.SinonSpy;
  let incrementBadPathCountOrDropSpy: sinon.SinonSpy;
  let incrementBadSnodeCountOrDropSpy: sinon.SinonSpy;

  let updateGuardNodesStub: sinon.SinonStub;
  // tslint:disable-next-line: one-variable-per-declaration
  let guardPubkeys: Array<string>,
    otherNodesPubkeys: Array<string>,
    guardNodesArray: Array<Data.Snode>,
    guardSnode1: Data.Snode,
    otherNodesArray: Array<Data.Snode>,
    fakeSnodePool: Array<Data.Snode>,
    associatedWith: string,
    fakeSwarmForAssociatedWith: Array<string>;

  let oldOnionPaths: Array<Array<Data.Snode>>;

  beforeEach(async () => {
    TestUtils.stubWindowLog();

    guardPubkeys = TestUtils.generateFakePubKeys(3).map(n => n.key);
    otherNodesPubkeys = TestUtils.generateFakePubKeys(20).map(n => n.key);

    SNodeAPI.Onions.resetSnodeFailureCount();

    guardNodesArray = guardPubkeys.map(generateFakeSnodeWithEdKey);
    guardSnode1 = guardNodesArray[0];

    otherNodesArray = otherNodesPubkeys.map(generateFakeSnodeWithEdKey);

    fakeSnodePool = [...guardNodesArray, ...otherNodesArray];

    associatedWith = TestUtils.generateFakePubKey().key;
    fakeSwarmForAssociatedWith = otherNodesPubkeys.slice(0, 6);
    // Stubs
    Sinon.stub(OnionPaths, 'selectGuardNodes').resolves(guardNodesArray);
    Sinon.stub(SNodeAPI.SNodeAPI, 'TEST_getSnodePoolFromSnode').resolves(guardNodesArray);
    TestUtils.stubData('getGuardNodes').resolves([
      guardPubkeys[0],
      guardPubkeys[1],
      guardPubkeys[2],
    ]);
    TestUtils.stubWindow('getSeedNodeList', () => ['seednode1']);
    Sinon.stub(SeedNodeAPI, 'fetchSnodePoolFromSeedNodeWithRetries').resolves(fakeSnodePool);
    Sinon.stub(Data, 'getSwarmNodesForPubkey').resolves(fakeSwarmForAssociatedWith);
    updateGuardNodesStub = Sinon.stub(Data, 'updateGuardNodes').resolves();

    // those are still doing what they do, but we spy on their executation
    updateSwarmSpy = Sinon.stub(Data, 'updateSwarmNodesForPubkey').resolves();
    Sinon.stub(DataItem, 'getItemById')
      .withArgs(Data.SNODE_POOL_ITEM_ID)
      .resolves({ id: Data.SNODE_POOL_ITEM_ID, value: '' });
    Sinon.stub(DataItem, 'createOrUpdateItem').resolves();
    dropSnodeFromSnodePool = Sinon.spy(SNodeAPI.SnodePool, 'dropSnodeFromSnodePool');
    dropSnodeFromSwarmIfNeededSpy = Sinon.spy(SNodeAPI.SnodePool, 'dropSnodeFromSwarmIfNeeded');
    dropSnodeFromPathSpy = Sinon.spy(OnionPaths, 'dropSnodeFromPath');
    incrementBadPathCountOrDropSpy = Sinon.spy(OnionPaths, 'incrementBadPathCountOrDrop');
    incrementBadSnodeCountOrDropSpy = Sinon.spy(SNodeAPI.Onions, 'incrementBadSnodeCountOrDrop');

    OnionPaths.clearTestOnionPath();

    OnionPaths.resetPathFailureCount();

    await OnionPaths.getOnionPath({});

    oldOnionPaths = OnionPaths.TEST_getTestOnionPath();
<<<<<<< HEAD
    Sinon.stub(
      SNodeAPI.Onions,
      'decodeOnionResult'
    ).callsFake((_symkey: ArrayBuffer, plaintext: string) =>
      Promise.resolve({ plaintext, ciphertextBuffer: new Uint8Array() })
    );
=======
    sandbox
      .stub(SNodeAPI.Onions, 'decodeOnionResult')
      .callsFake((_symkey: ArrayBuffer, plaintext: string) =>
        Promise.resolve({
          plaintext,
          ciphertextBuffer: new Uint8Array(),
          plaintextBuffer: Buffer.alloc(0),
        })
      );
>>>>>>> 12647800
  });

  afterEach(() => {
    Sinon.restore();
  });

  describe('processOnionResponse', () => {
    it('throws a non-retryable error when the request is aborted', async () => {
      const abortController = new AbortController();
      abortController.abort();
      try {
        await processOnionResponse({
          response: getFakeResponseOnPath(),
          symmetricKey: new Uint8Array(),
          guardNode: guardSnode1,
          abortSignal: abortController.signal,
        });
        throw new Error('Error expected');
      } catch (e) {
        expect(e.message).to.equal('Request got aborted');
        // this makes sure that this call would not be retried
        expect(e.name).to.equal('AbortError');
      }
    });

    it('does not throw if we get 200 on path and destination', async () => {
      try {
        await processOnionResponse({
          response: getFakeResponseOnDestination(200),
          symmetricKey: new Uint8Array(),
          guardNode: guardSnode1,
        });
        throw new Error('Did not throw');
      } catch (e) {
        expect(e.message).to.equal('Did not throw');
      }
      expect(dropSnodeFromSnodePool.callCount).to.eq(0);
      expect(dropSnodeFromSwarmIfNeededSpy.callCount).to.eq(0);
      expect(dropSnodeFromPathSpy.callCount).to.eq(0);
      expect(incrementBadPathCountOrDropSpy.callCount).to.eq(0);
      expect(incrementBadSnodeCountOrDropSpy.callCount).to.eq(0);
    });

    it('does not throw if we get 200 on path but no status code on destination', async () => {
      try {
        await processOnionResponse({
          response: getFakeResponseOnDestination(),
          symmetricKey: new Uint8Array(),
          guardNode: guardSnode1,
        });
        throw new Error('Did not throw');
      } catch (e) {
        expect(e.message).to.equal('Did not throw');
      }
      expect(dropSnodeFromSnodePool.callCount).to.eq(0);
      expect(dropSnodeFromSwarmIfNeededSpy.callCount).to.eq(0);
      expect(dropSnodeFromPathSpy.callCount).to.eq(0);
      expect(incrementBadPathCountOrDropSpy.callCount).to.eq(0);
      expect(incrementBadSnodeCountOrDropSpy.callCount).to.eq(0);
    });

    describe('processOnionResponse - 406', () => {
      it('throws an non retryable error we get a 406 on path', async () => {
        try {
          await processOnionResponse({
            response: getFakeResponseOnPath(406),
            symmetricKey: new Uint8Array(),
            guardNode: guardSnode1,
          });
          throw new Error('Error expected');
        } catch (e) {
          expect(e.message).to.equal(
            'Your clock is out of sync with the network. Check your clock.'
          );
          // this makes sure that this call would not be retried
          expect(e.name).to.equal('AbortError');
        }
        expect(dropSnodeFromSnodePool.callCount).to.eq(0);
        expect(dropSnodeFromSwarmIfNeededSpy.callCount).to.eq(0);
        expect(dropSnodeFromPathSpy.callCount).to.eq(0);
        expect(incrementBadPathCountOrDropSpy.callCount).to.eq(0);
        expect(incrementBadSnodeCountOrDropSpy.callCount).to.eq(0);
      });
      it('throws an non retryable error we get a 406 on destination', async () => {
        try {
          await processOnionResponse({
            response: getFakeResponseOnDestination(406),
            symmetricKey: new Uint8Array(),
            guardNode: guardSnode1,
          });
          throw new Error('Error expected');
        } catch (e) {
          expect(e.message).to.equal(
            'Your clock is out of sync with the network. Check your clock.'
          );
          // this makes sure that this call would not be retried
          expect(e.name).to.equal('AbortError');
        }
        expect(dropSnodeFromSnodePool.callCount).to.eq(0);
        expect(dropSnodeFromSwarmIfNeededSpy.callCount).to.eq(0);
        expect(dropSnodeFromPathSpy.callCount).to.eq(0);
        expect(incrementBadPathCountOrDropSpy.callCount).to.eq(0);
        expect(incrementBadSnodeCountOrDropSpy.callCount).to.eq(0);
      });
    });

    describe('processOnionResponse - 421', () => {
      describe('processOnionResponse - 421 - on path', () => {
        it('throws a non-retryable error if we get a 421 status code without new swarm', async () => {
          const targetNode = otherNodesPubkeys[0];

          try {
            await processOnionResponse({
              response: getFakeResponseOnPath(421),
              symmetricKey: new Uint8Array(),
              guardNode: guardSnode1,
              lsrpcEd25519Key: targetNode,

              associatedWith,
            });
            throw new Error('Error expected');
          } catch (e) {
            expect(e.message).to.equal('421 handled. Retry this request with a new targetNode');
            expect(e.name).to.equal('AbortError');
          }
          expect(updateSwarmSpy.callCount).to.eq(1);
          // if we don't get a new swarm in the returned json, we drop the target node considering it is a bad snode
          expect(updateSwarmSpy.args[0][1]).to.deep.eq(
            fakeSwarmForAssociatedWith.filter(m => m !== targetNode)
          );

          // now we make sure that this bad snode was dropped from this pubkey's swarm
          expect(dropSnodeFromSwarmIfNeededSpy.callCount).to.eq(1);
          expect(dropSnodeFromSwarmIfNeededSpy.firstCall.args[0]).to.eq(associatedWith);
          expect(dropSnodeFromSwarmIfNeededSpy.firstCall.args[1]).to.eq(targetNode);

          // this node failed only once. it should not be dropped yet from the snodepool
          expect(dropSnodeFromSnodePool.callCount).to.eq(0);
          expect(dropSnodeFromPathSpy.callCount).to.eq(0);
          expect(incrementBadPathCountOrDropSpy.callCount).to.eq(0);
          expect(incrementBadSnodeCountOrDropSpy.callCount).to.eq(1);
          expect(incrementBadSnodeCountOrDropSpy.firstCall.args[0]).to.deep.eq({
            snodeEd25519: targetNode,
            associatedWith,
          });
        });
      });

      describe('processOnionResponse - 421 - on destination', () => {
        it('throws a non-retryable error we get a 421 status code with a new swarm', async () => {
          const targetNode = otherNodesPubkeys[0];

          const resultExpected: Array<Data.Snode> = [
            otherNodesArray[4],
            otherNodesArray[5],
            otherNodesArray[6],
          ];
          try {
            await processOnionResponse({
              response: getFakeResponseOnDestination(
                421,
                JSON.stringify({ snodes: resultExpected })
              ),
              symmetricKey: new Uint8Array(),
              guardNode: guardSnode1,
              lsrpcEd25519Key: targetNode,
              associatedWith,
            });
            throw new Error('Error expected');
          } catch (e) {
            expect(e.message).to.equal('421 handled. Retry this request with a new targetNode');
            expect(e.name).to.equal('AbortError');
          }
          expect(updateSwarmSpy.callCount).to.eq(1);
          // we got 3 snode in the results, this is our new swarm for this associated with pubkey
          expect(updateSwarmSpy.args[0][1]).to.deep.eq(resultExpected.map(m => m.pubkey_ed25519));

          // we got a new swarm for this pubkey. so it's OK that dropSnodeFromSwarm was not called for this pubkey

          // this node failed only once. it should not be dropped yet from the snodepool
          // this node failed only once. it should not be dropped yet from the snodepool
          expect(dropSnodeFromSnodePool.callCount).to.eq(0);
          expect(dropSnodeFromPathSpy.callCount).to.eq(0);
          expect(incrementBadPathCountOrDropSpy.callCount).to.eq(0);
          expect(incrementBadSnodeCountOrDropSpy.callCount).to.eq(1);
          expect(incrementBadSnodeCountOrDropSpy.firstCall.args[0]).to.deep.eq({
            snodeEd25519: targetNode,
            associatedWith,
          });
        });

        it('throws a non-retryable error we get a 421 status code with invalid json body', async () => {
          const targetNode = otherNodesPubkeys[0];

          try {
            await processOnionResponse({
              response: getFakeResponseOnDestination(421, 'THIS IS SOME INVALID JSON'),
              symmetricKey: new Uint8Array(),
              guardNode: guardSnode1,
              lsrpcEd25519Key: targetNode,

              associatedWith,
            });
            throw new Error('Error expected');
          } catch (e) {
            expect(e.message).to.equal('421 handled. Retry this request with a new targetNode');
            expect(e.name).to.equal('AbortError');
          }
          expect(updateSwarmSpy.callCount).to.eq(1);
          // we have an invalid json content. just remove the targetNode from the list
          expect(updateSwarmSpy.args[0][1]).to.deep.eq(
            fakeSwarmForAssociatedWith.filter(m => m !== targetNode)
          );
          // now we make sure that this bad snode was dropped from this pubkey's swarm
          expect(dropSnodeFromSwarmIfNeededSpy.callCount).to.eq(1);
          expect(dropSnodeFromSwarmIfNeededSpy.firstCall.args[0]).to.eq(associatedWith);
          expect(dropSnodeFromSwarmIfNeededSpy.firstCall.args[1]).to.eq(targetNode);
          // this node failed only once. it should not be dropped yet from the snodepool
          expect(dropSnodeFromSnodePool.callCount).to.eq(0);
          expect(dropSnodeFromPathSpy.callCount).to.eq(0);
          expect(incrementBadPathCountOrDropSpy.callCount).to.eq(0);
          expect(incrementBadSnodeCountOrDropSpy.callCount).to.eq(1);
          expect(incrementBadSnodeCountOrDropSpy.firstCall.args[0]).to.deep.eq({
            snodeEd25519: targetNode,
            associatedWith,
          });
        });

        it('throws a non-retryable on destination 421 without new swarm ', async () => {
          const targetNode = otherNodesPubkeys[0];
          const json = JSON.stringify({ status: 421 });

          try {
            await processOnionResponse({
              response: getFakeResponseOnDestination(421, json),
              symmetricKey: new Uint8Array(),
              guardNode: guardSnode1,
              lsrpcEd25519Key: targetNode,
              associatedWith,
            });
            throw new Error('Error expected');
          } catch (e) {
            expect(e.message).to.equal('421 handled. Retry this request with a new targetNode');
            expect(e.name).to.equal('AbortError');
          }
          expect(updateSwarmSpy.callCount).to.eq(1);
          // 421 without swarm included means drop the target node only
          expect(updateSwarmSpy.args[0][1]).to.deep.eq(
            fakeSwarmForAssociatedWith.filter(m => m !== targetNode)
          );

          // now we make sure that this bad snode was dropped from this pubkey's swarm
          expect(dropSnodeFromSwarmIfNeededSpy.callCount).to.eq(1);
          expect(dropSnodeFromSwarmIfNeededSpy.firstCall.args[0]).to.eq(associatedWith);
          expect(dropSnodeFromSwarmIfNeededSpy.firstCall.args[1]).to.eq(targetNode);

          // this node failed only once. it should not be dropped yet from the snodepool
          expect(dropSnodeFromSnodePool.callCount).to.eq(0);
          expect(dropSnodeFromPathSpy.callCount).to.eq(0);
          expect(incrementBadPathCountOrDropSpy.callCount).to.eq(0);
          expect(incrementBadSnodeCountOrDropSpy.callCount).to.eq(1);
          expect(incrementBadSnodeCountOrDropSpy.firstCall.args[0]).to.deep.eq({
            snodeEd25519: targetNode,
            associatedWith,
          });
        });
      });
    });
  });

  /**
   * processOnionResponse OXEN SERVER ERROR
   */
  describe('processOnionResponse - OXEN_SERVER_ERROR', () => {
    // open group server v2 only talkes onion routing request. So errors can only happen at destination
    it('throws a non-retryable error on oxen server errors on destination', async () => {
      const targetNode = otherNodesPubkeys[0];

      try {
        await processOnionResponse({
          response: getFakeResponseOnDestination(400, OXEN_SERVER_ERROR),
          symmetricKey: new Uint8Array(),
          guardNode: guardSnode1,
          lsrpcEd25519Key: targetNode,

          associatedWith,
        });
        throw new Error('Error expected');
      } catch (e) {
        expect(e.message).to.equal(OXEN_SERVER_ERROR);
        expect(e.name).to.equal('AbortError');
      }
      expect(updateSwarmSpy.callCount).to.eq(0);
      // now we make sure that this bad snode was dropped from this pubkey's swarm
      expect(dropSnodeFromSwarmIfNeededSpy.callCount).to.eq(0);

      // this node did not really failed
      expect(dropSnodeFromSnodePool.callCount).to.eq(0);
      expect(dropSnodeFromPathSpy.callCount).to.eq(0);
      expect(incrementBadPathCountOrDropSpy.callCount).to.eq(0);
      expect(incrementBadSnodeCountOrDropSpy.callCount).to.eq(0);
    });
  });

  /**
   * processOnionResponse OXEN SERVER ERROR
   */
  describe('processOnionResponse - 502 - node not found', () => {
    // open group server v2 only talkes onion routing request. So errors can only happen at destination
    it('throws a retryable error on 502 on intermediate snode', async () => {
      const targetNode = otherNodesPubkeys[0];
      const failingSnode = oldOnionPaths[0][1];
      try {
        await processOnionResponse({
          response: getFakeResponseOnPath(
            502,
            `${NEXT_NODE_NOT_FOUND_PREFIX}${failingSnode.pubkey_ed25519}`
          ),
          symmetricKey: new Uint8Array(),
          guardNode: guardSnode1,
          lsrpcEd25519Key: targetNode,
          associatedWith,
        });
        throw new Error('Error expected');
      } catch (e) {
        expect(e.message).to.equal('Bad Path handled. Retry this request. Status: 502');
        expect(e.name).to.not.equal('AbortError');
      }
      expect(updateSwarmSpy.callCount).to.eq(0);

      // this specific node failed just once but it was a node not found error. Force drop it
      expect(
        dropSnodeFromSwarmIfNeededSpy.callCount,
        'dropSnodeFromSwarmIfNeededSpy should have been called'
      ).to.eq(1);
      expect(
        dropSnodeFromSnodePool.callCount,
        'dropSnodeFromSnodePool should have been called'
      ).to.eq(1);
      expect(dropSnodeFromPathSpy.callCount, 'dropSnodeFromPath should have been called').to.eq(1);
      expect(
        incrementBadPathCountOrDropSpy.callCount,
        'incrementBadPathCountOrDrop should not have been called'
      ).to.eq(0);
      expect(
        incrementBadSnodeCountOrDropSpy.callCount,
        'incrementBadSnodeCountOrDrop should not have been called'
      ).to.eq(0);
    });

    it('throws a retryable error on 502 on last snode', async () => {
      const targetNode = otherNodesPubkeys[0];
      const failingSnode = oldOnionPaths[0][2];
      try {
        await processOnionResponse({
          response: getFakeResponseOnPath(
            502,
            `${NEXT_NODE_NOT_FOUND_PREFIX}${failingSnode.pubkey_ed25519}`
          ),
          symmetricKey: new Uint8Array(),
          guardNode: guardSnode1,
          lsrpcEd25519Key: targetNode,
          associatedWith,
        });
        throw new Error('Error expected');
      } catch (e) {
        expect(e.message).to.equal('Bad Path handled. Retry this request. Status: 502');
        expect(e.name).to.not.equal('AbortError');
      }
      expect(updateSwarmSpy.callCount).to.eq(0);

      // this specific node failed just once but it was a node not found error. Force drop it
      expect(dropSnodeFromSwarmIfNeededSpy.callCount).to.eq(1);

      expect(
        dropSnodeFromSnodePool.callCount,
        'dropSnodeFromSnodePool should have been called'
      ).to.eq(1);
      expect(dropSnodeFromPathSpy.callCount, 'dropSnodeFromPath should have been called').to.eq(1);
      expect(
        incrementBadPathCountOrDropSpy.callCount,
        'incrementBadPathCountOrDrop should not have been called'
      ).to.eq(0);
      expect(
        incrementBadSnodeCountOrDropSpy.callCount,
        'incrementBadSnodeCountOrDrop should not have been called'
      ).to.eq(0);
    });

    it('drop a snode from pool, swarm and path if it keep failing', async () => {
      const targetNode = otherNodesPubkeys[0];
      const failingSnode = oldOnionPaths[0][1];
      for (let index = 0; index < 3; index++) {
        try {
          await processOnionResponse({
            response: getFakeResponseOnPath(
              502,
              `${NEXT_NODE_NOT_FOUND_PREFIX}${failingSnode.pubkey_ed25519}`
            ),
            symmetricKey: new Uint8Array(),
            guardNode: guardSnode1,
            lsrpcEd25519Key: targetNode,
            associatedWith,
          });
          throw new Error('Error expected');
        } catch (e) {
          expect(e.message).to.equal('Bad Path handled. Retry this request. Status: 502');
          expect(e.name).to.not.equal('AbortError');
        }
      }

      expect(updateSwarmSpy.callCount).to.eq(0);
      // now we make sure that this bad snode was dropped from this pubkey's swarm
      expect(dropSnodeFromSwarmIfNeededSpy.callCount).to.eq(3);
      expect(dropSnodeFromSwarmIfNeededSpy.firstCall.args[0]).to.eq(associatedWith);
      expect(dropSnodeFromSwarmIfNeededSpy.firstCall.args[1]).to.eq(failingSnode.pubkey_ed25519);

      expect(
        dropSnodeFromSnodePool.callCount,
        'dropSnodeFromSnodePool should have been called'
      ).to.eq(3);
      expect(dropSnodeFromPathSpy.callCount, 'dropSnodeFromPath should have been called').to.eq(3);
      expect(
        incrementBadPathCountOrDropSpy.callCount,
        'incrementBadPathCountOrDrop should not have been called'
      ).to.eq(0);
      expect(
        incrementBadSnodeCountOrDropSpy.callCount,
        'incrementBadSnodeCountOrDrop should not have been called'
      ).to.eq(0);
    });
  });
  it('drop a path if it keep failing without a specific node in fault', async () => {
    const targetNode = otherNodesPubkeys[0];
    const guardNode = oldOnionPaths[0][0];

    // doing this,
    for (let index = 0; index < 3; index++) {
      try {
        await processOnionResponse({
          response: getFakeResponseOnPath(500),
          symmetricKey: new Uint8Array(),
          guardNode,
          lsrpcEd25519Key: targetNode,
          associatedWith,
        });
        throw new Error('Error expected');
      } catch (e) {
        expect(e.message).to.equal('Bad Path handled. Retry this request. Status: 500');
        expect(e.name).to.not.equal('AbortError');
        if (index < 2) {
          expect(pathFailureCount[guardNode.pubkey_ed25519]).to.eq(index + 1);
        } else {
          // pathFailureCount is reset once we hit 3 for this guardnode
          expect(pathFailureCount[guardNode.pubkey_ed25519]).to.eq(0);
        }
      }
    }

    // expect(updateSwarmSpy.callCount).to.eq(0);
    // each snode on the path should have its count set to three.
    // expect(dropSnodeFromSwarmSpy.callCount).to.eq(1);

    // this specific path failed three times
    expect(incrementBadPathCountOrDropSpy.callCount).to.eq(3);
    expect(incrementBadSnodeCountOrDropSpy.callCount).to.eq(2 * 3); // three times for each nodes excluding the guard node
    for (let index = 0; index < 6; index++) {
      expect(incrementBadSnodeCountOrDropSpy.args[index][0]).to.deep.eq({
        snodeEd25519: oldOnionPaths[0][(index % 2) + 1].pubkey_ed25519,
      });
    }

    expect(updateGuardNodesStub.callCount).to.eq(1);
    // we dont know which snode failed so don't exclude any of those from swarms
    expect(dropSnodeFromSwarmIfNeededSpy.callCount).to.eq(0);

    expect(guardNode.pubkey_ed25519).to.eq(incrementBadPathCountOrDropSpy.args[0][0]);
    expect(guardNode.pubkey_ed25519).to.eq(incrementBadPathCountOrDropSpy.args[1][0]);
    expect(guardNode.pubkey_ed25519).to.eq(incrementBadPathCountOrDropSpy.args[2][0]);

    expect(dropSnodeFromPathSpy.callCount).to.eq(2);
    expect(dropSnodeFromSnodePool.callCount).to.eq(3);
    expect(dropSnodeFromSnodePool.args[0][0]).to.eq(oldOnionPaths[0][1].pubkey_ed25519);
    expect(dropSnodeFromSnodePool.args[1][0]).to.eq(oldOnionPaths[0][2].pubkey_ed25519);
    expect(dropSnodeFromSnodePool.args[2][0]).to.eq(oldOnionPaths[0][0].pubkey_ed25519); // guard node is dropped last
  });
});<|MERGE_RESOLUTION|>--- conflicted
+++ resolved
@@ -114,24 +114,16 @@
     await OnionPaths.getOnionPath({});
 
     oldOnionPaths = OnionPaths.TEST_getTestOnionPath();
-<<<<<<< HEAD
     Sinon.stub(
       SNodeAPI.Onions,
       'decodeOnionResult'
     ).callsFake((_symkey: ArrayBuffer, plaintext: string) =>
-      Promise.resolve({ plaintext, ciphertextBuffer: new Uint8Array() })
+      Promise.resolve({
+        plaintext,
+        ciphertextBuffer: new Uint8Array(),
+        plaintextBuffer: Buffer.alloc(0),
+      })
     );
-=======
-    sandbox
-      .stub(SNodeAPI.Onions, 'decodeOnionResult')
-      .callsFake((_symkey: ArrayBuffer, plaintext: string) =>
-        Promise.resolve({
-          plaintext,
-          ciphertextBuffer: new Uint8Array(),
-          plaintextBuffer: Buffer.alloc(0),
-        })
-      );
->>>>>>> 12647800
   });
 
   afterEach(() => {
