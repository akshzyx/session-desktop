import AbortController from 'abort-controller';
import chai from 'chai';
import chaiAsPromised from 'chai-as-promised';
import { describe } from 'mocha';
import Sinon, * as sinon from 'sinon';

import * as SnodeAPI from '../../../../session/apis/snode_api';
import { TestUtils } from '../../../test-utils';

<<<<<<< HEAD
import { Snode } from '../../../../data/data';
import { SNODE_POOL_ITEM_ID } from '../../../../data/settings-key';
=======
import { SNODE_POOL_ITEM_ID } from '../../../../data/settings-key';
import { Snode } from '../../../../data/types';
>>>>>>> a92dbfe5
import { SeedNodeAPI } from '../../../../session/apis/seed_node_api';
import { ServiceNodesList } from '../../../../session/apis/snode_api/getServiceNodesList';
import {
  NEXT_NODE_NOT_FOUND_PREFIX,
  Onions,
  OXEN_SERVER_ERROR,
} from '../../../../session/apis/snode_api/onions';
<<<<<<< HEAD
import { SnodePool } from '../../../../session/apis/snode_api/snodePool';
=======
>>>>>>> a92dbfe5
import { OnionPaths } from '../../../../session/onions';
import { pathFailureCount } from '../../../../session/onions/onionPath';
import { generateFakeSnodeWithEdKey, stubData } from '../../../test-utils/utils';

chai.use(chaiAsPromised as any);
chai.should();

const { expect } = chai;

const getFakeResponseOnPath = (statusCode?: number, body?: string) => {
  return {
    status: statusCode || 0,
    text: async () => body || '',
  };
};

const getFakeResponseOnDestination = (statusCode?: number, body?: string) => {
  return {
    status: 200 || 0,
    text: async () => {
      return JSON.stringify({ status: statusCode, body: body || '' });
    },
  };
};

describe('OnionPathsErrors', () => {
  // Initialize new stubbed cache
  let updateSwarmSpy: sinon.SinonStub;
  let dropSnodeFromSwarmIfNeededSpy: sinon.SinonSpy;
  let dropSnodeFromSnodePool: sinon.SinonSpy;
  let dropSnodeFromPathSpy: sinon.SinonSpy;
  let incrementBadPathCountOrDropSpy: sinon.SinonSpy;
  let incrementBadSnodeCountOrDropSpy: sinon.SinonSpy;

  let updateGuardNodesStub: sinon.SinonStub;

  let guardPubkeys: Array<string>;
  let otherNodesPubkeys: Array<string>;
  let guardNodesArray: Array<Snode>;
  let guardSnode1: Snode;
  let otherNodesArray: Array<Snode>;
  let fakeSnodePool: Array<Snode>;
  let associatedWith: string;
  let fakeSwarmForAssociatedWith: Array<string>;

  let oldOnionPaths: Array<Array<Snode>>;

  beforeEach(async () => {
    TestUtils.stubWindowLog();

    guardPubkeys = TestUtils.generateFakePubKeys(3).map(n => n.key);
    otherNodesPubkeys = TestUtils.generateFakePubKeys(20).map(n => n.key);

    SnodeAPI.Onions.resetSnodeFailureCount();

    guardNodesArray = guardPubkeys.map(generateFakeSnodeWithEdKey);
    guardSnode1 = guardNodesArray[0];

    otherNodesArray = otherNodesPubkeys.map(generateFakeSnodeWithEdKey);

    fakeSnodePool = [...guardNodesArray, ...otherNodesArray];

    associatedWith = TestUtils.generateFakePubKey().key;
    fakeSwarmForAssociatedWith = otherNodesPubkeys.slice(0, 6);
    // Stubs
    Sinon.stub(OnionPaths, 'selectGuardNodes').resolves(guardNodesArray);
    Sinon.stub(ServiceNodesList, 'getSnodePoolFromSnode').resolves(guardNodesArray);
    TestUtils.stubData('getGuardNodes').resolves([
      guardPubkeys[0],
      guardPubkeys[1],
      guardPubkeys[2],
    ]);
    TestUtils.stubWindow('getSeedNodeList', () => ['seednode1']);
    Sinon.stub(SeedNodeAPI, 'fetchSnodePoolFromSeedNodeWithRetries').resolves(fakeSnodePool);
    stubData('getSwarmNodesForPubkey').resolves(fakeSwarmForAssociatedWith);
    updateGuardNodesStub = stubData('updateGuardNodes').resolves();

    // those are still doing what they do, but we spy on their execution
    updateSwarmSpy = stubData('updateSwarmNodesForPubkey').resolves();
    stubData('getItemById').resolves({ id: SNODE_POOL_ITEM_ID, value: '' });
    stubData('createOrUpdateItem').resolves();
    dropSnodeFromSnodePool = Sinon.spy(SnodePool, 'dropSnodeFromSnodePool');
    dropSnodeFromSwarmIfNeededSpy = Sinon.spy(SnodePool, 'dropSnodeFromSwarmIfNeeded');
    dropSnodeFromPathSpy = Sinon.spy(OnionPaths, 'dropSnodeFromPath');
    incrementBadPathCountOrDropSpy = Sinon.spy(OnionPaths, 'incrementBadPathCountOrDrop');
    incrementBadSnodeCountOrDropSpy = Sinon.spy(Onions, 'incrementBadSnodeCountOrDrop');

    OnionPaths.clearTestOnionPath();

    OnionPaths.resetPathFailureCount();

    await OnionPaths.getOnionPath({});

    oldOnionPaths = OnionPaths.TEST_getTestOnionPath();
    Sinon.stub(Onions, 'decodeOnionResult').callsFake((_symkey: ArrayBuffer, plaintext: string) =>
      Promise.resolve({
        plaintext,
        ciphertextBuffer: new Uint8Array(),
        plaintextBuffer: Buffer.alloc(0),
      })
    );
  });

  afterEach(() => {
    Sinon.restore();
  });

  describe('processOnionResponse', () => {
    it('throws a non-retryable error when the request is aborted', async () => {
      const abortController = new AbortController();
      abortController.abort();
      try {
        await Onions.processOnionResponse({
          response: getFakeResponseOnPath(),
          symmetricKey: new Uint8Array(),
          guardNode: guardSnode1,
          abortSignal: abortController.signal,
          allow401s: false,
        });
        throw new Error('Error expected');
      } catch (e) {
        expect(e.message).to.equal('Request got aborted');
        // this makes sure that this call would not be retried
        expect(e.name).to.equal('AbortError');
      }
    });

    it('does not throw if we get 200 on path and destination', async () => {
      try {
        await Onions.processOnionResponse({
          response: getFakeResponseOnDestination(200),
          symmetricKey: new Uint8Array(),
          guardNode: guardSnode1,
          allow401s: false,
        });
        throw new Error('Did not throw');
      } catch (e) {
        expect(e.message).to.equal('Did not throw');
      }
      expect(dropSnodeFromSnodePool.callCount).to.eq(0);
      expect(dropSnodeFromSwarmIfNeededSpy.callCount).to.eq(0);
      expect(dropSnodeFromPathSpy.callCount).to.eq(0);
      expect(incrementBadPathCountOrDropSpy.callCount).to.eq(0);
      expect(incrementBadSnodeCountOrDropSpy.callCount).to.eq(0);
    });

    it('does not throw if we get 200 on path but no status code on destination', async () => {
      try {
        await Onions.processOnionResponse({
          response: getFakeResponseOnDestination(),
          symmetricKey: new Uint8Array(),
          guardNode: guardSnode1,
          allow401s: false,
        });
        throw new Error('Did not throw');
      } catch (e) {
        expect(e.message).to.equal('Did not throw');
      }
      expect(dropSnodeFromSnodePool.callCount).to.eq(0);
      expect(dropSnodeFromSwarmIfNeededSpy.callCount).to.eq(0);
      expect(dropSnodeFromPathSpy.callCount).to.eq(0);
      expect(incrementBadPathCountOrDropSpy.callCount).to.eq(0);
      expect(incrementBadSnodeCountOrDropSpy.callCount).to.eq(0);
    });

    describe('processOnionResponse - 406', () => {
      it('throws an non retryable error we get a 406 on path', async () => {
        try {
          await Onions.processOnionResponse({
            response: getFakeResponseOnPath(406),
            symmetricKey: new Uint8Array(),
            guardNode: guardSnode1,
            allow401s: false,
          });
          throw new Error('Error expected');
        } catch (e) {
          expect(e.message).to.equal(
            'Your clock is out of sync with the network. Check your clock.'
          );
          // this makes sure that this call would not be retried
          expect(e.name).to.equal('AbortError');
        }
        expect(dropSnodeFromSnodePool.callCount).to.eq(0);
        expect(dropSnodeFromSwarmIfNeededSpy.callCount).to.eq(0);
        expect(dropSnodeFromPathSpy.callCount).to.eq(0);
        expect(incrementBadPathCountOrDropSpy.callCount).to.eq(0);
        expect(incrementBadSnodeCountOrDropSpy.callCount).to.eq(0);
      });
      it('throws an non retryable error we get a 406 on destination', async () => {
        try {
          await Onions.processOnionResponse({
            response: getFakeResponseOnDestination(406),
            symmetricKey: new Uint8Array(),
            guardNode: guardSnode1,
            allow401s: false,
          });
          throw new Error('Error expected');
        } catch (e) {
          expect(e.message).to.equal(
            'Your clock is out of sync with the network. Check your clock.'
          );
          // this makes sure that this call would not be retried
          expect(e.name).to.equal('AbortError');
        }
        expect(dropSnodeFromSnodePool.callCount).to.eq(0);
        expect(dropSnodeFromSwarmIfNeededSpy.callCount).to.eq(0);
        expect(dropSnodeFromPathSpy.callCount).to.eq(0);
        expect(incrementBadPathCountOrDropSpy.callCount).to.eq(0);
        expect(incrementBadSnodeCountOrDropSpy.callCount).to.eq(0);
      });
    });

    describe('processOnionResponse - 425', () => {
      it('throws an non retryable error we get a 425 on path', async () => {
        try {
          await Onions.processOnionResponse({
            response: getFakeResponseOnPath(425),
            symmetricKey: new Uint8Array(),
            guardNode: guardSnode1,
            allow401s: false,
          });
          throw new Error('Error expected');
        } catch (e) {
          expect(e.message).to.equal(
            'Your clock is out of sync with the network. Check your clock.'
          );
          // this makes sure that this call would not be retried
          expect(e.name).to.equal('AbortError');
        }
        expect(dropSnodeFromSnodePool.callCount).to.eq(0);
        expect(dropSnodeFromSwarmIfNeededSpy.callCount).to.eq(0);
        expect(dropSnodeFromPathSpy.callCount).to.eq(0);
        expect(incrementBadPathCountOrDropSpy.callCount).to.eq(0);
        expect(incrementBadSnodeCountOrDropSpy.callCount).to.eq(0);
      });
      it('throws an non retryable error we get a 425 on destination', async () => {
        try {
          await Onions.processOnionResponse({
            response: getFakeResponseOnDestination(425),
            symmetricKey: new Uint8Array(),
            guardNode: guardSnode1,
            allow401s: false,
          });
          throw new Error('Error expected');
        } catch (e) {
          expect(e.message).to.equal(
            'Your clock is out of sync with the network. Check your clock.'
          );
          // this makes sure that this call would not be retried
          expect(e.name).to.equal('AbortError');
        }
        expect(dropSnodeFromSnodePool.callCount).to.eq(0);
        expect(dropSnodeFromSwarmIfNeededSpy.callCount).to.eq(0);
        expect(dropSnodeFromPathSpy.callCount).to.eq(0);
        expect(incrementBadPathCountOrDropSpy.callCount).to.eq(0);
        expect(incrementBadSnodeCountOrDropSpy.callCount).to.eq(0);
      });
    });

    describe('processOnionResponse - 421', () => {
      describe('processOnionResponse - 421 - on path', () => {
        it('throws a non-retryable error if we get a 421 status code without new swarm', async () => {
          const targetNode = otherNodesPubkeys[0];

          try {
            await Onions.processOnionResponse({
              response: getFakeResponseOnPath(421),
              symmetricKey: new Uint8Array(),
              guardNode: guardSnode1,
              destinationSnodeEd25519: targetNode,

              associatedWith,
              allow401s: false,
            });
            throw new Error('Error expected');
          } catch (e) {
            expect(e.message).to.equal('421 handled. Retry this request with a new targetNode');
            expect(e.name).to.equal('AbortError');
          }
          expect(updateSwarmSpy.callCount).to.eq(1);
          // if we don't get a new swarm in the returned json, we drop the target node considering it is a bad snode
          expect(updateSwarmSpy.args[0][1]).to.deep.eq(
            fakeSwarmForAssociatedWith.filter(m => m !== targetNode)
          );

          // now we make sure that this bad snode was dropped from this pubkey's swarm
          expect(dropSnodeFromSwarmIfNeededSpy.callCount).to.eq(1);
          expect(dropSnodeFromSwarmIfNeededSpy.firstCall.args[0]).to.eq(associatedWith);
          expect(dropSnodeFromSwarmIfNeededSpy.firstCall.args[1]).to.eq(targetNode);

          // this node failed only once. it should not be dropped yet from the snodepool
          expect(dropSnodeFromSnodePool.callCount).to.eq(0);
          expect(dropSnodeFromPathSpy.callCount).to.eq(0);
          expect(incrementBadPathCountOrDropSpy.callCount).to.eq(0);
          expect(incrementBadSnodeCountOrDropSpy.callCount).to.eq(1);
          expect(incrementBadSnodeCountOrDropSpy.firstCall.args[0]).to.deep.eq({
            snodeEd25519: targetNode,
            associatedWith,
          });
        });
      });

      describe('processOnionResponse - 421 - on destination', () => {
        it('throws a non-retryable error we get a 421 status code with a new swarm', async () => {
          const targetNode = otherNodesPubkeys[0];

          const resultExpected: Array<Snode> = [
            otherNodesArray[4],
            otherNodesArray[5],
            otherNodesArray[6],
          ];
          try {
            await Onions.processOnionResponse({
              response: getFakeResponseOnDestination(
                421,
                JSON.stringify({ snodes: resultExpected })
              ),
              symmetricKey: new Uint8Array(),
              guardNode: guardSnode1,
              destinationSnodeEd25519: targetNode,
              associatedWith,
              allow401s: false,
            });
            throw new Error('Error expected');
          } catch (e) {
            expect(e.message).to.equal('421 handled. Retry this request with a new targetNode');
            expect(e.name).to.equal('AbortError');
          }
          expect(updateSwarmSpy.callCount).to.eq(1);
          // we got 3 snode in the results, this is our new swarm for this associated with pubkey
          expect(updateSwarmSpy.args[0][1]).to.deep.eq(resultExpected.map(m => m.pubkey_ed25519));

          // we got a new swarm for this pubkey. so it's OK that dropSnodeFromSwarm was not called for this pubkey

          // this node failed only once. it should not be dropped yet from the snodepool
          // this node failed only once. it should not be dropped yet from the snodepool
          expect(dropSnodeFromSnodePool.callCount).to.eq(0);
          expect(dropSnodeFromPathSpy.callCount).to.eq(0);
          expect(incrementBadPathCountOrDropSpy.callCount).to.eq(0);
          expect(incrementBadSnodeCountOrDropSpy.callCount).to.eq(1);
          expect(incrementBadSnodeCountOrDropSpy.firstCall.args[0]).to.deep.eq({
            snodeEd25519: targetNode,
            associatedWith,
          });
        });

        it('throws a non-retryable error we get a 421 status code with invalid json body', async () => {
          const targetNode = otherNodesPubkeys[0];

          try {
            await Onions.processOnionResponse({
              response: getFakeResponseOnDestination(421, 'THIS IS SOME INVALID JSON'),
              symmetricKey: new Uint8Array(),
              guardNode: guardSnode1,
              destinationSnodeEd25519: targetNode,

              associatedWith,
              allow401s: false,
            });
            throw new Error('Error expected');
          } catch (e) {
            expect(e.message).to.equal('421 handled. Retry this request with a new targetNode');
            expect(e.name).to.equal('AbortError');
          }
          expect(updateSwarmSpy.callCount).to.eq(1);
          // we have an invalid json content. just remove the targetNode from the list
          expect(updateSwarmSpy.args[0][1]).to.deep.eq(
            fakeSwarmForAssociatedWith.filter(m => m !== targetNode)
          );
          // now we make sure that this bad snode was dropped from this pubkey's swarm
          expect(dropSnodeFromSwarmIfNeededSpy.callCount).to.eq(1);
          expect(dropSnodeFromSwarmIfNeededSpy.firstCall.args[0]).to.eq(associatedWith);
          expect(dropSnodeFromSwarmIfNeededSpy.firstCall.args[1]).to.eq(targetNode);
          // this node failed only once. it should not be dropped yet from the snodepool
          expect(dropSnodeFromSnodePool.callCount).to.eq(0);
          expect(dropSnodeFromPathSpy.callCount).to.eq(0);
          expect(incrementBadPathCountOrDropSpy.callCount).to.eq(0);
          expect(incrementBadSnodeCountOrDropSpy.callCount).to.eq(1);
          expect(incrementBadSnodeCountOrDropSpy.firstCall.args[0]).to.deep.eq({
            snodeEd25519: targetNode,
            associatedWith,
          });
        });

        it('throws a non-retryable on destination 421 without new swarm ', async () => {
          const targetNode = otherNodesPubkeys[0];
          const json = JSON.stringify({ status: 421 });

          try {
            await Onions.processOnionResponse({
              response: getFakeResponseOnDestination(421, json),
              symmetricKey: new Uint8Array(),
              guardNode: guardSnode1,
              destinationSnodeEd25519: targetNode,
              associatedWith,
              allow401s: false,
            });
            throw new Error('Error expected');
          } catch (e) {
            expect(e.message).to.equal('421 handled. Retry this request with a new targetNode');
            expect(e.name).to.equal('AbortError');
          }
          expect(updateSwarmSpy.callCount).to.eq(1);
          // 421 without swarm included means drop the target node only
          expect(updateSwarmSpy.args[0][1]).to.deep.eq(
            fakeSwarmForAssociatedWith.filter(m => m !== targetNode)
          );

          // now we make sure that this bad snode was dropped from this pubkey's swarm
          expect(dropSnodeFromSwarmIfNeededSpy.callCount).to.eq(1);
          expect(dropSnodeFromSwarmIfNeededSpy.firstCall.args[0]).to.eq(associatedWith);
          expect(dropSnodeFromSwarmIfNeededSpy.firstCall.args[1]).to.eq(targetNode);

          // this node failed only once. it should not be dropped yet from the snodepool
          expect(dropSnodeFromSnodePool.callCount).to.eq(0);
          expect(dropSnodeFromPathSpy.callCount).to.eq(0);
          expect(incrementBadPathCountOrDropSpy.callCount).to.eq(0);
          expect(incrementBadSnodeCountOrDropSpy.callCount).to.eq(1);
          expect(incrementBadSnodeCountOrDropSpy.firstCall.args[0]).to.deep.eq({
            snodeEd25519: targetNode,
            associatedWith,
          });
        });
      });
    });
  });

  /**
   * processOnionResponse OXEN SERVER ERROR
   */
  describe('processOnionResponse - OXEN_SERVER_ERROR', () => {
    // open group server v2 only talkes onion routing request. So errors can only happen at destination
    it('throws a non-retryable error on oxen server errors on destination', async () => {
      const targetNode = otherNodesPubkeys[0];

      try {
        await Onions.processOnionResponse({
          response: getFakeResponseOnDestination(400, OXEN_SERVER_ERROR),
          symmetricKey: new Uint8Array(),
          guardNode: guardSnode1,
          destinationSnodeEd25519: targetNode,

          associatedWith,
          allow401s: false,
        });
        throw new Error('Error expected');
      } catch (e) {
        expect(e.message).to.equal(OXEN_SERVER_ERROR);
        expect(e.name).to.equal('AbortError');
      }
      expect(updateSwarmSpy.callCount).to.eq(0);
      // now we make sure that this bad snode was dropped from this pubkey's swarm
      expect(dropSnodeFromSwarmIfNeededSpy.callCount).to.eq(0);

      // this node did not really failed
      expect(dropSnodeFromSnodePool.callCount).to.eq(0);
      expect(dropSnodeFromPathSpy.callCount).to.eq(0);
      expect(incrementBadPathCountOrDropSpy.callCount).to.eq(0);
      expect(incrementBadSnodeCountOrDropSpy.callCount).to.eq(0);
    });
  });

  /**
   * processOnionResponse OXEN SERVER ERROR
   */
  describe('processOnionResponse - 502 - node not found', () => {
    // open group server v2 only talkes onion routing request. So errors can only happen at destination
    it('throws a retryable error on 502 on intermediate snode', async () => {
      const targetNode = otherNodesPubkeys[0];
      const failingSnode = oldOnionPaths[0][1];
      try {
        await Onions.processOnionResponse({
          response: getFakeResponseOnPath(
            502,
            `${NEXT_NODE_NOT_FOUND_PREFIX}${failingSnode.pubkey_ed25519}`
          ),
          symmetricKey: new Uint8Array(),
          guardNode: guardSnode1,
          destinationSnodeEd25519: targetNode,
          associatedWith,
          allow401s: false,
        });
        throw new Error('Error expected');
      } catch (e) {
        expect(e.message).to.equal('Bad Path handled. Retry this request. Status: 502');
        expect(e.name).to.not.equal('AbortError');
      }
      expect(updateSwarmSpy.callCount).to.eq(0);

      // this specific node failed just once but it was a node not found error. Force drop it
      expect(
        dropSnodeFromSwarmIfNeededSpy.callCount,
        'dropSnodeFromSwarmIfNeededSpy should have been called'
      ).to.eq(1);
      expect(
        dropSnodeFromSnodePool.callCount,
        'dropSnodeFromSnodePool should have been called'
      ).to.eq(1);
      expect(dropSnodeFromPathSpy.callCount, 'dropSnodeFromPath should have been called').to.eq(1);
      expect(
        incrementBadPathCountOrDropSpy.callCount,
        'incrementBadPathCountOrDrop should not have been called'
      ).to.eq(0);
      expect(
        incrementBadSnodeCountOrDropSpy.callCount,
        'incrementBadSnodeCountOrDrop should not have been called'
      ).to.eq(0);
    });

    it('throws a retryable error on 502 on last snode', async () => {
      const targetNode = otherNodesPubkeys[0];
      const failingSnode = oldOnionPaths[0][2];
      try {
        await Onions.processOnionResponse({
          response: getFakeResponseOnPath(
            502,
            `${NEXT_NODE_NOT_FOUND_PREFIX}${failingSnode.pubkey_ed25519}`
          ),
          symmetricKey: new Uint8Array(),
          guardNode: guardSnode1,
          destinationSnodeEd25519: targetNode,
          associatedWith,
          allow401s: false,
        });
        throw new Error('Error expected');
      } catch (e) {
        expect(e.message).to.equal('Bad Path handled. Retry this request. Status: 502');
        expect(e.name).to.not.equal('AbortError');
      }
      expect(updateSwarmSpy.callCount).to.eq(0);

      // this specific node failed just once but it was a node not found error. Force drop it
      expect(dropSnodeFromSwarmIfNeededSpy.callCount).to.eq(1);

      expect(
        dropSnodeFromSnodePool.callCount,
        'dropSnodeFromSnodePool should have been called'
      ).to.eq(1);
      expect(dropSnodeFromPathSpy.callCount, 'dropSnodeFromPath should have been called').to.eq(1);
      expect(
        incrementBadPathCountOrDropSpy.callCount,
        'incrementBadPathCountOrDrop should not have been called'
      ).to.eq(0);
      expect(
        incrementBadSnodeCountOrDropSpy.callCount,
        'incrementBadSnodeCountOrDrop should not have been called'
      ).to.eq(0);
    });

    it('drop a snode from pool, swarm and path if it keep failing', async () => {
      const targetNode = otherNodesPubkeys[0];
      const failingSnode = oldOnionPaths[0][1];
      for (let index = 0; index < 3; index++) {
        try {
          await Onions.processOnionResponse({
            response: getFakeResponseOnPath(
              502,
              `${NEXT_NODE_NOT_FOUND_PREFIX}${failingSnode.pubkey_ed25519}`
            ),
            symmetricKey: new Uint8Array(),
            guardNode: guardSnode1,
            destinationSnodeEd25519: targetNode,
            associatedWith,
            allow401s: false,
          });
          throw new Error('Error expected');
        } catch (e) {
          expect(e.message).to.equal('Bad Path handled. Retry this request. Status: 502');
          expect(e.name).to.not.equal('AbortError');
        }
      }

      expect(updateSwarmSpy.callCount).to.eq(0);
      // now we make sure that this bad snode was dropped from this pubkey's swarm
      expect(dropSnodeFromSwarmIfNeededSpy.callCount).to.eq(3);
      expect(dropSnodeFromSwarmIfNeededSpy.firstCall.args[0]).to.eq(associatedWith);
      expect(dropSnodeFromSwarmIfNeededSpy.firstCall.args[1]).to.eq(failingSnode.pubkey_ed25519);

      expect(
        dropSnodeFromSnodePool.callCount,
        'dropSnodeFromSnodePool should have been called'
      ).to.eq(3);
      expect(dropSnodeFromPathSpy.callCount, 'dropSnodeFromPath should have been called').to.eq(3);
      expect(
        incrementBadPathCountOrDropSpy.callCount,
        'incrementBadPathCountOrDrop should not have been called'
      ).to.eq(0);
      expect(
        incrementBadSnodeCountOrDropSpy.callCount,
        'incrementBadSnodeCountOrDrop should not have been called'
      ).to.eq(0);
    });
  });
  it('drop a path if it keep failing without a specific node in fault', async () => {
    const targetNode = otherNodesPubkeys[0];
    const guardNode = oldOnionPaths[0][0];

    // doing this,
    for (let index = 0; index < 3; index++) {
      try {
        await Onions.processOnionResponse({
          response: getFakeResponseOnPath(500),
          symmetricKey: new Uint8Array(),
          guardNode,
          destinationSnodeEd25519: targetNode,
          associatedWith,
          allow401s: false,
        });
        throw new Error('Error expected');
      } catch (e) {
        expect(e.message).to.equal('Bad Path handled. Retry this request. Status: 500');
        expect(e.name).to.not.equal('AbortError');
        if (index < 2) {
          expect(pathFailureCount[guardNode.pubkey_ed25519]).to.eq(index + 1);
        } else {
          // pathFailureCount is reset once we hit 3 for this guardnode
          expect(pathFailureCount[guardNode.pubkey_ed25519]).to.eq(0);
        }
      }
    }

    // expect(updateSwarmSpy.callCount).to.eq(0);
    // each snode on the path should have its count set to three.
    // expect(dropSnodeFromSwarmSpy.callCount).to.eq(1);

    // this specific path failed three times
    expect(incrementBadPathCountOrDropSpy.callCount).to.eq(3);
    expect(incrementBadSnodeCountOrDropSpy.callCount).to.eq(2 * 3); // three times for each nodes excluding the guard node
    for (let index = 0; index < 6; index++) {
      expect(incrementBadSnodeCountOrDropSpy.args[index][0]).to.deep.eq({
        snodeEd25519: oldOnionPaths[0][(index % 2) + 1].pubkey_ed25519,
      });
    }

    expect(updateGuardNodesStub.callCount).to.eq(1);
    // we dont know which snode failed so don't exclude any of those from swarms
    expect(dropSnodeFromSwarmIfNeededSpy.callCount).to.eq(0);

    expect(guardNode.pubkey_ed25519).to.eq(incrementBadPathCountOrDropSpy.args[0][0]);
    expect(guardNode.pubkey_ed25519).to.eq(incrementBadPathCountOrDropSpy.args[1][0]);
    expect(guardNode.pubkey_ed25519).to.eq(incrementBadPathCountOrDropSpy.args[2][0]);

    expect(dropSnodeFromPathSpy.callCount).to.eq(2);
    expect(dropSnodeFromSnodePool.callCount).to.eq(3);
    expect(dropSnodeFromSnodePool.args[0][0]).to.eq(oldOnionPaths[0][1].pubkey_ed25519);
    expect(dropSnodeFromSnodePool.args[1][0]).to.eq(oldOnionPaths[0][2].pubkey_ed25519);
    expect(dropSnodeFromSnodePool.args[2][0]).to.eq(oldOnionPaths[0][0].pubkey_ed25519); // guard node is dropped last
  });
});<|MERGE_RESOLUTION|>--- conflicted
+++ resolved
@@ -7,13 +7,8 @@
 import * as SnodeAPI from '../../../../session/apis/snode_api';
 import { TestUtils } from '../../../test-utils';
 
-<<<<<<< HEAD
-import { Snode } from '../../../../data/data';
-import { SNODE_POOL_ITEM_ID } from '../../../../data/settings-key';
-=======
 import { SNODE_POOL_ITEM_ID } from '../../../../data/settings-key';
 import { Snode } from '../../../../data/types';
->>>>>>> a92dbfe5
 import { SeedNodeAPI } from '../../../../session/apis/seed_node_api';
 import { ServiceNodesList } from '../../../../session/apis/snode_api/getServiceNodesList';
 import {
@@ -21,10 +16,7 @@
   Onions,
   OXEN_SERVER_ERROR,
 } from '../../../../session/apis/snode_api/onions';
-<<<<<<< HEAD
 import { SnodePool } from '../../../../session/apis/snode_api/snodePool';
-=======
->>>>>>> a92dbfe5
 import { OnionPaths } from '../../../../session/onions';
 import { pathFailureCount } from '../../../../session/onions/onionPath';
 import { generateFakeSnodeWithEdKey, stubData } from '../../../test-utils/utils';
@@ -97,7 +89,7 @@
       guardPubkeys[1],
       guardPubkeys[2],
     ]);
-    TestUtils.stubWindow('getSeedNodeList', () => ['seednode1']);
+    TestUtils.stubWindow('getSeedNodeList', () => ['whatever']);
     Sinon.stub(SeedNodeAPI, 'fetchSnodePoolFromSeedNodeWithRetries').resolves(fakeSnodePool);
     stubData('getSwarmNodesForPubkey').resolves(fakeSwarmForAssociatedWith);
     updateGuardNodesStub = stubData('updateGuardNodes').resolves();
@@ -119,7 +111,7 @@
     await OnionPaths.getOnionPath({});
 
     oldOnionPaths = OnionPaths.TEST_getTestOnionPath();
-    Sinon.stub(Onions, 'decodeOnionResult').callsFake((_symkey: ArrayBuffer, plaintext: string) =>
+    Sinon.stub(Onions, 'decodeOnionResult').callsFake((_symmetricKey: ArrayBuffer, plaintext: string) =>
       Promise.resolve({
         plaintext,
         ciphertextBuffer: new Uint8Array(),
@@ -315,7 +307,7 @@
           expect(dropSnodeFromSwarmIfNeededSpy.firstCall.args[0]).to.eq(associatedWith);
           expect(dropSnodeFromSwarmIfNeededSpy.firstCall.args[1]).to.eq(targetNode);
 
-          // this node failed only once. it should not be dropped yet from the snodepool
+          // this node failed only once. it should not be dropped yet from the snode pool
           expect(dropSnodeFromSnodePool.callCount).to.eq(0);
           expect(dropSnodeFromPathSpy.callCount).to.eq(0);
           expect(incrementBadPathCountOrDropSpy.callCount).to.eq(0);
@@ -359,8 +351,8 @@
 
           // we got a new swarm for this pubkey. so it's OK that dropSnodeFromSwarm was not called for this pubkey
 
-          // this node failed only once. it should not be dropped yet from the snodepool
-          // this node failed only once. it should not be dropped yet from the snodepool
+          // this node failed only once. it should not be dropped yet from the snode pool
+          // this node failed only once. it should not be dropped yet from the snode pool
           expect(dropSnodeFromSnodePool.callCount).to.eq(0);
           expect(dropSnodeFromPathSpy.callCount).to.eq(0);
           expect(incrementBadPathCountOrDropSpy.callCount).to.eq(0);
@@ -398,7 +390,7 @@
           expect(dropSnodeFromSwarmIfNeededSpy.callCount).to.eq(1);
           expect(dropSnodeFromSwarmIfNeededSpy.firstCall.args[0]).to.eq(associatedWith);
           expect(dropSnodeFromSwarmIfNeededSpy.firstCall.args[1]).to.eq(targetNode);
-          // this node failed only once. it should not be dropped yet from the snodepool
+          // this node failed only once. it should not be dropped yet from the snode pool
           expect(dropSnodeFromSnodePool.callCount).to.eq(0);
           expect(dropSnodeFromPathSpy.callCount).to.eq(0);
           expect(incrementBadPathCountOrDropSpy.callCount).to.eq(0);
@@ -438,7 +430,7 @@
           expect(dropSnodeFromSwarmIfNeededSpy.firstCall.args[0]).to.eq(associatedWith);
           expect(dropSnodeFromSwarmIfNeededSpy.firstCall.args[1]).to.eq(targetNode);
 
-          // this node failed only once. it should not be dropped yet from the snodepool
+          // this node failed only once. it should not be dropped yet from the snode pool
           expect(dropSnodeFromSnodePool.callCount).to.eq(0);
           expect(dropSnodeFromPathSpy.callCount).to.eq(0);
           expect(incrementBadPathCountOrDropSpy.callCount).to.eq(0);
@@ -456,7 +448,7 @@
    * processOnionResponse OXEN SERVER ERROR
    */
   describe('processOnionResponse - OXEN_SERVER_ERROR', () => {
-    // open group server v2 only talkes onion routing request. So errors can only happen at destination
+    // open group server v2 only talks onion routing request. So errors can only happen at destination
     it('throws a non-retryable error on oxen server errors on destination', async () => {
       const targetNode = otherNodesPubkeys[0];
 
@@ -491,7 +483,7 @@
    * processOnionResponse OXEN SERVER ERROR
    */
   describe('processOnionResponse - 502 - node not found', () => {
-    // open group server v2 only talkes onion routing request. So errors can only happen at destination
+    // open group server v2 only talks onion routing request. So errors can only happen at destination
     it('throws a retryable error on 502 on intermediate snode', async () => {
       const targetNode = otherNodesPubkeys[0];
       const failingSnode = oldOnionPaths[0][1];
@@ -640,7 +632,7 @@
         if (index < 2) {
           expect(pathFailureCount[guardNode.pubkey_ed25519]).to.eq(index + 1);
         } else {
-          // pathFailureCount is reset once we hit 3 for this guardnode
+          // pathFailureCount is reset once we hit 3 for this guard node
           expect(pathFailureCount[guardNode.pubkey_ed25519]).to.eq(0);
         }
       }
@@ -660,7 +652,7 @@
     }
 
     expect(updateGuardNodesStub.callCount).to.eq(1);
-    // we dont know which snode failed so don't exclude any of those from swarms
+    // we don't know which snode failed so don't exclude any of those from swarms
     expect(dropSnodeFromSwarmIfNeededSpy.callCount).to.eq(0);
 
     expect(guardNode.pubkey_ed25519).to.eq(incrementBadPathCountOrDropSpy.args[0][0]);
