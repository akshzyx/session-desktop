{
  "name": "signal-desktop",
  "productName": "Signal",
  "description": "Private messaging from your desktop",
  "repository": "https://github.com/signalapp/Signal-Desktop.git",
<<<<<<< HEAD
  "version": "1.24.0",
=======
  "version": "1.24.1-beta.1",
>>>>>>> bc6d549f
  "license": "GPL-3.0",
  "author": {
    "name": "Open Whisper Systems",
    "email": "support@signal.org"
  },
  "main": "main.js",
  "scripts": {
    "postinstall": "electron-builder install-app-deps && rimraf node_modules/dtrace-provider",
    "start": "electron .",
    "grunt": "grunt",
    "icon-gen": "electron-icon-maker --input=images/icon_1024.png --output=./build",
    "generate": "yarn icon-gen && yarn grunt",
    "build": "build  --config.extraMetadata.environment=$SIGNAL_ENV",
    "build-release": "SIGNAL_ENV=production && npm run build -- --config.directories.output=release",
    "sign-release": "node ts/updater/generateSignature.js",
    "build-module-protobuf": "pbjs --target static-module --wrap commonjs --out ts/protobuf/compiled.js protos/*.proto && pbts --out ts/protobuf/compiled.d.ts ts/protobuf/compiled.js",
    "clean-module-protobuf": "rm -f ts/protobuf/compiled.d.ts ts/protobuf/compiled.js",
    "build-protobuf": "yarn build-module-protobuf",
    "clean-protobuf": "yarn clean-module-protobuf",
    "prepare-beta-build": "node prepare_beta_build.js",
    "prepare-import-build": "node prepare_import_build.js",
    "publish-to-apt": "NAME=$npm_package_name VERSION=$npm_package_version ./aptly.sh",
    "test": "yarn test-node && yarn test-electron",
    "test-electron": "yarn grunt test",
    "test-node": "mocha --recursive test/app test/modules ts/test",
    "test-node-coverage": "nyc --reporter=lcov --reporter=text mocha --recursive test/app test/modules ts/test",
    "eslint": "eslint .",
    "lint": "yarn format --list-different && yarn lint-windows",
    "lint-windows": "yarn eslint && yarn tslint",
    "lint-deps": "node ts/util/lint/linter.js",
    "tslint": "tslint --format stylish --project .",
    "format": "prettier --write \"*.{css,js,json,md,scss,ts,tsx}\" \"./**/*.{css,js,json,md,scss,ts,tsx}\"",
    "transpile": "tsc",
    "clean-transpile": "rimraf ts/**/*.js && rimraf ts/*.js",
    "open-coverage": "open coverage/lcov-report/index.html",
    "styleguide": "styleguidist server",
    "ready": "yarn clean-transpile && yarn grunt && yarn lint && yarn test-node && yarn test-electron && yarn lint-deps"
  },
  "dependencies": {
    "@journeyapps/sqlcipher": "https://github.com/scottnonnenberg-signal/node-sqlcipher.git#2e28733b61640556b0272a3bfc78b0357daf71e6",
    "@sindresorhus/is": "0.8.0",
    "backbone": "1.3.3",
    "blob-util": "1.3.0",
    "blueimp-canvas-to-blob": "3.14.0",
    "blueimp-load-image": "2.18.0",
    "bunyan": "1.8.12",
    "classnames": "2.2.5",
    "config": "1.28.1",
    "electron-context-menu": "^0.11.0",
    "electron-editor-context-menu": "1.1.1",
    "electron-is-dev": "0.3.0",
    "emoji-datasource": "4.0.0",
    "emoji-datasource-apple": "4.0.0",
    "emoji-js": "3.4.0",
    "emoji-panel": "https://github.com/scottnonnenberg-signal/emoji-panel.git#v0.5.5",
    "filesize": "3.6.1",
    "firstline": "1.2.1",
    "form-data": "2.3.2",
    "fs-extra": "5.0.0",
    "glob": "7.1.2",
    "google-libphonenumber": "3.2.2",
    "got": "8.2.0",
    "he": "1.2.0",
    "intl-tel-input": "12.1.15",
    "jquery": "3.3.1",
    "js-yaml": "3.13.0",
    "linkify-it": "2.0.3",
    "lodash": "4.17.11",
    "mkdirp": "0.5.1",
    "moment": "2.21.0",
    "mustache": "2.3.0",
    "node-fetch": "https://github.com/scottnonnenberg-signal/node-fetch.git#3e5f51e08c647ee5f20c43b15cf2d352d61c36b4",
    "node-gyp": "3.8.0",
    "node-sass": "4.9.3",
    "os-locale": "2.1.0",
    "pify": "3.0.0",
    "protobufjs": "6.8.6",
    "proxy-agent": "3.0.3",
    "react": "16.8.3",
    "react-contextmenu": "2.11.0",
    "react-dom": "16.8.3",
    "react-redux": "6.0.1",
    "react-virtualized": "9.21.0",
    "read-last-lines": "1.3.0",
    "redux": "4.0.1",
    "redux-logger": "3.0.6",
    "redux-promise-middleware": "6.1.0",
    "reselect": "4.0.0",
    "rimraf": "2.6.2",
    "semver": "5.4.1",
    "spellchecker": "3.5.1",
    "tar": "4.4.8",
    "testcheck": "1.0.0-rc.2",
    "tmp": "0.0.33",
    "to-arraybuffer": "1.0.1",
    "underscore": "1.9.0",
    "uuid": "3.3.2",
    "websocket": "1.0.28"
  },
  "devDependencies": {
    "@types/chai": "4.1.2",
    "@types/classnames": "2.2.3",
    "@types/config": "0.0.34",
    "@types/filesize": "3.6.0",
    "@types/fs-extra": "5.0.5",
    "@types/google-libphonenumber": "7.4.14",
    "@types/got": "9.4.1",
    "@types/jquery": "3.3.29",
    "@types/js-yaml": "3.12.0",
    "@types/linkify-it": "2.0.3",
    "@types/lodash": "4.14.106",
    "@types/mkdirp": "0.5.2",
    "@types/mocha": "5.0.0",
    "@types/pify": "3.0.2",
    "@types/qs": "6.5.1",
    "@types/react": "16.8.5",
    "@types/react-dom": "16.8.2",
    "@types/react-redux": "7.0.1",
    "@types/react-virtualized": "9.18.12",
    "@types/redux-logger": "3.0.7",
    "@types/rimraf": "2.0.2",
    "@types/semver": "5.5.0",
    "@types/sinon": "4.3.1",
    "@types/uuid": "3.4.4",
    "arraybuffer-loader": "1.0.3",
    "asar": "0.14.0",
    "bower": "1.8.2",
    "chai": "4.1.2",
    "dashdash": "1.14.1",
    "electron": "4.1.2",
    "electron-builder": "20.39.0",
    "electron-icon-maker": "0.0.3",
    "eslint": "4.14.0",
    "eslint-config-airbnb-base": "12.1.0",
    "eslint-config-prettier": "2.9.0",
    "eslint-plugin-import": "2.8.0",
    "eslint-plugin-mocha": "4.12.1",
    "eslint-plugin-more": "0.3.1",
    "extract-zip": "1.6.6",
    "grunt": "1.0.1",
    "grunt-cli": "1.2.0",
    "grunt-contrib-concat": "1.0.1",
    "grunt-contrib-copy": "1.0.0",
    "grunt-contrib-watch": "1.0.0",
    "grunt-exec": "3.0.0",
    "grunt-gitinfo": "0.1.7",
    "grunt-sass": "3.0.1",
    "mocha": "4.1.0",
    "mocha-testcheck": "1.0.0-rc.0",
    "node-sass-import-once": "1.2.0",
    "nyc": "11.4.1",
    "prettier": "1.12.0",
    "qs": "6.5.1",
    "react-docgen-typescript": "1.2.6",
    "react-styleguidist": "7.0.1",
    "sinon": "4.4.2",
    "spectron": "5.0.0",
    "ts-loader": "4.1.0",
    "tslint": "5.13.0",
    "tslint-microsoft-contrib": "6.0.0",
    "tslint-react": "3.6.0",
    "typescript": "3.3.3333",
    "webpack": "4.4.1"
  },
  "engines": {
    "node": "10.13.0"
  },
  "build": {
    "appId": "org.whispersystems.signal-desktop",
    "mac": {
      "artifactName": "${name}-mac-${version}.${ext}",
      "category": "public.app-category.social-networking",
      "icon": "build/icons/mac/icon.icns",
      "publish": [
        {
          "provider": "generic",
          "url": "https://updates.signal.org/desktop"
        }
      ],
      "target": [
        "zip"
      ],
      "bundleVersion": "1"
    },
    "win": {
      "asarUnpack": "node_modules/spellchecker/vendor/hunspell_dictionaries",
      "artifactName": "${name}-win-${version}.${ext}",
      "certificateSubjectName": "Signal",
      "publisherName": "Signal (Quiet Riddle Ventures, LLC)",
      "icon": "build/icons/win/icon.ico",
      "publish": [
        {
          "provider": "generic",
          "url": "https://updates.signal.org/desktop"
        }
      ],
      "target": [
        "nsis"
      ]
    },
    "nsis": {
      "deleteAppDataOnUninstall": true
    },
    "linux": {
      "category": "Network",
      "desktop": {
        "StartupWMClass": "Signal"
      },
      "asarUnpack": "node_modules/spellchecker/vendor/hunspell_dictionaries",
      "target": [
        "deb"
      ],
      "icon": "build/icons/png"
    },
    "deb": {
      "depends": [
        "libnotify4",
        "libappindicator1",
        "libxtst6",
        "libnss3",
        "libasound2",
        "libxss1"
      ]
    },
    "files": [
      "package.json",
      "config/default.json",
      "config/${env.SIGNAL_ENV}.json",
      "config/local-${env.SIGNAL_ENV}.json",
      "background.html",
      "about.html",
      "settings.html",
      "permissions_popup.html",
      "debug_log.html",
      "_locales/**",
      "protos/*",
      "js/**",
      "ts/**/*.js",
      "ts/*.js",
      "stylesheets/*.css",
      "!js/register.js",
      "!js/views/standalone_registration_view.js",
      "app/*",
      "preload.js",
      "about_preload.js",
      "settings_preload.js",
      "permissions_popup_preload.js",
      "debug_log_preload.js",
      "main.js",
      "images/**",
      "fonts/*",
      "build/assets",
      "node_modules/**",
      "!node_modules/emoji-panel/dist/*",
      "!node_modules/emoji-panel/lib/emoji-panel-emojione-*.css",
      "!node_modules/emoji-panel/lib/emoji-panel-google-*.css",
      "!node_modules/emoji-panel/lib/emoji-panel-twitter-*.css",
      "!node_modules/emoji-panel/lib/emoji-panel-apple-{16,20,64}.css",
      "!node_modules/emoji-datasource/emoji_pretty.json",
      "!node_modules/emoji-datasource/*.png",
      "!node_modules/emoji-datasource-apple/emoji_pretty.json",
      "!node_modules/emoji-datasource-apple/img/apple/{sheets-128,sheets-256}/*.png",
      "!node_modules/emoji-datasource-apple/img/apple/sheets/{16,20,32}.png",
      "!node_modules/spellchecker/vendor/hunspell/**/*",
      "!**/node_modules/*/{CHANGELOG.md,README.md,README,readme.md,readme,test,__tests__,tests,powered-test,example,examples,*.d.ts}",
      "!**/node_modules/.bin",
      "!**/node_modules/*/build/**",
      "!**/*.{o,hprof,orig,pyc,pyo,rbc}",
      "!**/._*",
      "!**/{.DS_Store,.git,.hg,.svn,CVS,RCS,SCCS,__pycache__,thumbs.db,.gitignore,.gitattributes,.editorconfig,.flowconfig,.yarn-metadata.json,.idea,appveyor.yml,.travis.yml,circle.yml,npm-debug.log,.nyc_output,yarn.lock,.yarn-integrity}",
      "node_modules/spellchecker/build/Release/*.node",
      "node_modules/websocket/build/Release/*.node",
      "node_modules/socks/build/*.js",
      "node_modules/socks/build/common/*.js",
      "node_modules/socks/build/client/*.js",
      "node_modules/smart-buffer/build/*.js",
      "!node_modules/@journeyapps/sqlcipher/deps/*"
    ]
  }
}<|MERGE_RESOLUTION|>--- conflicted
+++ resolved
@@ -3,11 +3,7 @@
   "productName": "Signal",
   "description": "Private messaging from your desktop",
   "repository": "https://github.com/signalapp/Signal-Desktop.git",
-<<<<<<< HEAD
-  "version": "1.24.0",
-=======
   "version": "1.24.1-beta.1",
->>>>>>> bc6d549f
   "license": "GPL-3.0",
   "author": {
     "name": "Open Whisper Systems",
