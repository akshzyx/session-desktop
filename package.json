{
  "name": "session-messenger-desktop",
  "productName": "Session Messenger",
  "description": "Private messaging from your desktop",
  "repository": "https://github.com/loki-project/loki-messenger.git",
<<<<<<< HEAD
  "version": "1.0.0-beta10",
=======
  "version": "1.0.0",
>>>>>>> 0a6a0357
  "license": "GPL-3.0",
  "author": {
    "name": "Loki Project",
    "email": "team@loki.network"
  },
  "main": "main.js",
  "scripts": {
    "postinstall": "electron-builder install-app-deps && rimraf node_modules/dtrace-provider",
    "start": "electron .",
    "start-multi": "cross-env NODE_APP_INSTANCE=1 electron .",
    "start-multi2": "cross-env NODE_APP_INSTANCE=2 electron .",
    "start-prod": "cross-env NODE_ENV=production NODE_APP_INSTANCE=devprod LOKI_DEV=1 electron .",
    "start-prod-multi": "cross-env NODE_ENV=production NODE_APP_INSTANCE=devprod1 LOKI_DEV=1 electron .",
    "start-swarm-test": "cross-env NODE_ENV=swarm-testing NODE_APP_INSTANCE=test1 LOKI_DEV=1 electron .",
    "start-swarm-test-2": "cross-env NODE_ENV=swarm-testing2 NODE_APP_INSTANCE=test2 LOKI_DEV=1 electron .",
    "grunt": "grunt",
    "icon-gen": "electron-icon-maker --input=images/icon_1024.png --output=./build",
    "generate": "yarn icon-gen && yarn grunt",
    "build": "electron-builder  --config.extraMetadata.environment=$SIGNAL_ENV",
    "build-release": "cross-env SIGNAL_ENV=production npm run build -- --config.directories.output=release",
    "make:linux:x64:appimage": "electron-builder build --linux appimage --x64",
    "sign-release": "node ts/updater/generateSignature.js",
    "build-module-protobuf": "pbjs --target static-module --wrap commonjs --out ts/protobuf/compiled.js protos/*.proto && pbts --out ts/protobuf/compiled.d.ts ts/protobuf/compiled.js",
    "clean-module-protobuf": "rm -f ts/protobuf/compiled.d.ts ts/protobuf/compiled.js",
    "build-protobuf": "yarn build-module-protobuf",
    "clean-protobuf": "yarn clean-module-protobuf",
    "prepare-beta-build": "node prepare_beta_build.js",
    "prepare-import-build": "node prepare_import_build.js",
    "publish-to-apt": "NAME=$npm_package_name VERSION=$npm_package_version ./aptly.sh",
    "test": "yarn test-node && yarn test-electron",
    "test-view": "NODE_ENV=test yarn run start",
    "test-lib-view": "NODE_ENV=test-lib yarn run start",
    "test-loki-view": "NODE_ENV=test-loki yarn run start",
    "test-electron": "yarn grunt test",
    "test-node": "mocha --recursive --exit test/app test/modules ts/test libloki/test/node",
    "test-node-coverage": "nyc --reporter=lcov --reporter=text mocha --recursive test/app test/modules ts/test libloki/test/node",
    "test-node-coverage-html": "nyc --reporter=lcov --reporter=html mocha --recursive test/a/*  */pp test/modules ts/test libloki/test/node",
    "eslint": "eslint .",
    "lint": "yarn format --list-different && yarn lint-windows",
    "dev-lint": "yarn format --list-different; yarn lint-windows",
    "lint-windows": "yarn eslint && yarn tslint",
    "lint-deps": "node ts/util/lint/linter.js",
    "tslint": "tslint --format stylish --project .",
    "format": "prettier --write \"*.{css,js,json,md,scss,ts,tsx}\" \"./**/*.{css,js,json,md,scss,ts,tsx}\"",
    "transpile": "tsc",
    "clean-transpile": "rimraf ts/**/*.js && rimraf ts/*.js",
    "open-coverage": "open coverage/lcov-report/index.html",
    "styleguide": "styleguidist server",
    "pow-metrics": "node metrics_app.js localhost 9000",
    "ready": "yarn clean-transpile && yarn grunt && yarn lint && yarn test-node && yarn test-electron && yarn lint-deps"
  },
  "dependencies": {
    "@journeyapps/sqlcipher": "https://github.com/scottnonnenberg-signal/node-sqlcipher.git#2e28733b61640556b0272a3bfc78b0357daf71e6",
    "@sindresorhus/is": "0.8.0",
    "@types/dompurify": "^2.0.0",
    "@types/rc-slider": "^8.6.5",
    "backbone": "1.3.3",
    "blob-util": "1.3.0",
    "blueimp-canvas-to-blob": "3.14.0",
    "blueimp-load-image": "2.18.0",
    "buffer-crc32": "0.2.13",
    "bunyan": "1.8.12",
    "classnames": "2.2.5",
    "color": "^3.1.2",
    "config": "1.28.1",
    "cross-env": "^6.0.3",
    "dompurify": "^2.0.7",
    "electron-context-menu": "^0.15.0",
    "electron-editor-context-menu": "1.1.1",
    "electron-is-dev": "0.3.0",
    "emoji-datasource": "4.0.0",
    "emoji-datasource-apple": "4.0.0",
    "emoji-js": "3.4.0",
    "emoji-panel": "https://github.com/scottnonnenberg-signal/emoji-panel.git#v0.5.5",
    "filesize": "3.6.1",
    "firstline": "1.2.1",
    "form-data": "^3.0.0",
    "fs-extra": "5.0.0",
    "glob": "7.1.2",
    "google-libphonenumber": "3.2.2",
    "got": "8.2.0",
    "he": "1.2.0",
    "intl-tel-input": "12.1.15",
    "jquery": "3.3.1",
    "js-sha512": "0.8.0",
    "js-yaml": "3.13.0",
    "jsbn": "1.1.0",
    "libsodium-wrappers": "^0.7.4",
    "linkify-it": "2.0.3",
    "lodash": "4.17.11",
    "mixpanel": "^0.10.2",
    "mkdirp": "0.5.1",
    "moment": "2.21.0",
    "mustache": "2.3.0",
    "nat-upnp": "^1.1.1",
    "node-fetch": "2.3.0",
    "node-gyp": "3.8.0",
    "node-sass": "4.9.3",
    "os-locale": "2.1.0",
    "pify": "3.0.0",
    "protobufjs": "6.8.6",
    "proxy-agent": "3.0.3",
    "rc-slider": "^8.7.1",
    "react": "16.8.3",
    "react-contextmenu": "2.11.0",
    "react-dom": "16.8.3",
    "react-portal": "^4.2.0",
    "react-qr-svg": "^2.2.1",
    "react-redux": "6.0.1",
    "react-virtualized": "9.21.0",
    "read-last-lines": "1.3.0",
    "redux": "4.0.1",
    "redux-logger": "3.0.6",
    "redux-promise-middleware": "6.1.0",
    "reselect": "4.0.0",
    "rimraf": "2.6.2",
    "selfsigned": "^1.10.4",
    "semver": "5.4.1",
    "spellchecker": "3.5.1",
    "tar": "4.4.8",
    "testcheck": "1.0.0-rc.2",
    "tmp": "0.0.33",
    "to-arraybuffer": "1.0.1",
    "underscore": "1.9.0",
    "uuid": "3.3.2",
    "websocket": "1.0.28"
  },
  "devDependencies": {
    "@types/chai": "4.1.2",
    "@types/classnames": "2.2.3",
    "@types/color": "^3.0.0",
    "@types/config": "0.0.34",
    "@types/filesize": "3.6.0",
    "@types/fs-extra": "5.0.5",
    "@types/google-libphonenumber": "7.4.14",
    "@types/got": "9.4.1",
    "@types/jquery": "3.3.29",
    "@types/js-yaml": "3.12.0",
    "@types/linkify-it": "2.0.3",
    "@types/lodash": "4.14.106",
    "@types/mkdirp": "0.5.2",
    "@types/mocha": "5.0.0",
    "@types/pify": "3.0.2",
    "@types/qs": "6.5.1",
    "@types/react": "16.8.5",
    "@types/react-dom": "16.8.2",
    "@types/react-portal": "^4.0.2",
    "@types/react-redux": "7.0.1",
    "@types/react-virtualized": "9.18.12",
    "@types/redux-logger": "3.0.7",
    "@types/rimraf": "2.0.2",
    "@types/semver": "5.5.0",
    "@types/sinon": "4.3.1",
    "@types/uuid": "3.4.4",
    "arraybuffer-loader": "1.0.3",
    "asar": "0.14.0",
    "axios": "0.18.0",
    "bower": "1.8.2",
    "chai": "4.1.2",
    "dashdash": "1.14.1",
    "electron": "4.1.2",
    "electron-builder": "21.2.0",
    "electron-icon-maker": "0.0.3",
    "electron-notarize": "^0.2.0",
    "eslint": "4.14.0",
    "eslint-config-airbnb-base": "12.1.0",
    "eslint-config-prettier": "2.9.0",
    "eslint-plugin-import": "2.8.0",
    "eslint-plugin-mocha": "4.12.1",
    "eslint-plugin-more": "0.3.1",
    "extract-zip": "1.6.6",
    "grunt": "1.0.1",
    "grunt-cli": "1.2.0",
    "grunt-contrib-concat": "1.0.1",
    "grunt-contrib-copy": "1.0.0",
    "grunt-contrib-watch": "1.0.0",
    "grunt-exec": "3.0.0",
    "grunt-gitinfo": "0.1.7",
    "grunt-sass": "3.0.1",
    "mocha": "4.1.0",
    "mocha-testcheck": "1.0.0-rc.0",
    "node-sass-import-once": "1.2.0",
    "nyc": "11.4.1",
    "prettier": "1.12.0",
    "qs": "6.5.1",
    "react-docgen-typescript": "1.2.6",
    "react-styleguidist": "7.0.1",
    "sinon": "4.4.2",
    "spectron": "5.0.0",
    "ts-loader": "4.1.0",
    "tslint": "5.13.0",
    "tslint-microsoft-contrib": "6.0.0",
    "tslint-react": "3.6.0",
    "typescript": "3.3.3333",
    "webpack": "4.4.1"
  },
  "engines": {
    "node": "10.13.0"
  },
  "build": {
    "appId": "com.loki-project.messenger-desktop",
    "afterSign": "build/notarize.js",
    "mac": {
      "artifactName": "${name}-mac-${version}.${ext}",
      "category": "public.app-category.social-networking",
      "icon": "build/icons/mac/icon.icns",
      "target": [
        "dmg"
      ],
      "bundleVersion": "1",
      "hardenedRuntime": true,
      "gatekeeperAssess": false,
      "entitlements": "build/entitlements.mac.plist",
      "entitlementsInherit": "build/entitlements.mac.plist"
    },
    "dmg": {
      "sign": false
    },
    "win": {
      "asarUnpack": "node_modules/spellchecker/vendor/hunspell_dictionaries",
      "artifactName": "${name}-win-${version}.${ext}",
      "publisherName": "Loki Project",
      "icon": "build/icons/win/icon.ico",
      "publish": [
        {
          "provider": "generic",
          "url": "https://updates.signal.org/desktop"
        }
      ],
      "target": [
        "nsis"
      ]
    },
    "nsis": {
      "deleteAppDataOnUninstall": true
    },
    "linux": {
      "category": "Network",
      "desktop": {
        "StartupWMClass": "Session Messenger"
      },
      "asarUnpack": "node_modules/spellchecker/vendor/hunspell_dictionaries",
      "target": [
        "deb"
      ],
      "icon": "build/icons/png"
    },
    "deb": {
      "depends": [
        "libnotify4",
        "libappindicator1",
        "libxtst6",
        "libnss3",
        "libasound2",
        "libxss1"
      ]
    },
    "files": [
      "package.json",
      "config/default.json",
      "config/${env.SIGNAL_ENV}.json",
      "config/local-${env.SIGNAL_ENV}.json",
      "background.html",
      "about.html",
      "settings.html",
      "password.html",
      "permissions_popup.html",
      "debug_log.html",
      "_locales/**",
      "libloki/modules/*.js",
      "mnemonic_languages/**",
      "protos/*",
      "js/**",
      "ts/**/*.js",
      "ts/*.js",
      "stylesheets/*.css",
      "!js/register.js",
      "js/views/standalone_registration_view.js",
      "app/*",
      "preload.js",
      "about_preload.js",
      "settings_preload.js",
      "permissions_popup_preload.js",
      "debug_log_preload.js",
      "password_preload.js",
      "main.js",
      "images/**",
      "fonts/*",
      "build/assets",
      "node_modules/**",
      "!node_modules/emoji-panel/dist/*",
      "!node_modules/emoji-panel/lib/emoji-panel-emojione-*.css",
      "!node_modules/emoji-panel/lib/emoji-panel-google-*.css",
      "!node_modules/emoji-panel/lib/emoji-panel-twitter-*.css",
      "!node_modules/emoji-panel/lib/emoji-panel-apple-{16,20,64}.css",
      "!node_modules/emoji-datasource/emoji_pretty.json",
      "!node_modules/emoji-datasource/*.png",
      "!node_modules/emoji-datasource-apple/emoji_pretty.json",
      "!node_modules/emoji-datasource-apple/img/apple/{sheets-128,sheets-256}/*.png",
      "!node_modules/emoji-datasource-apple/img/apple/sheets/{16,20,32}.png",
      "!node_modules/spellchecker/vendor/hunspell/**/*",
      "!**/node_modules/*/{CHANGELOG.md,README.md,README,readme.md,readme,test,__tests__,tests,powered-test,example,examples,*.d.ts}",
      "!**/node_modules/.bin",
      "!**/node_modules/*/build/**",
      "!**/*.{o,hprof,orig,pyc,pyo,rbc}",
      "!**/._*",
      "!**/{.DS_Store,.git,.hg,.svn,CVS,RCS,SCCS,__pycache__,thumbs.db,.gitignore,.gitattributes,.editorconfig,.flowconfig,.yarn-metadata.json,.idea,appveyor.yml,.travis.yml,circle.yml,npm-debug.log,.nyc_output,yarn.lock,.yarn-integrity}",
      "node_modules/spellchecker/build/Release/*.node",
      "node_modules/websocket/build/Release/*.node",
      "node_modules/socks/build/*.js",
      "node_modules/socks/build/common/*.js",
      "node_modules/socks/build/client/*.js",
      "node_modules/smart-buffer/build/*.js",
      "!node_modules/@journeyapps/sqlcipher/deps/*"
    ]
  }
}<|MERGE_RESOLUTION|>--- conflicted
+++ resolved
@@ -3,11 +3,7 @@
   "productName": "Session Messenger",
   "description": "Private messaging from your desktop",
   "repository": "https://github.com/loki-project/loki-messenger.git",
-<<<<<<< HEAD
-  "version": "1.0.0-beta10",
-=======
   "version": "1.0.0",
->>>>>>> 0a6a0357
   "license": "GPL-3.0",
   "author": {
     "name": "Loki Project",
