{
  "name": "session-messenger-desktop",
  "productName": "Session",
  "description": "Private messaging from your desktop",
  "version": "1.0.8",
  "license": "GPL-3.0",
  "author": {
    "name": "Loki Project",
    "email": "team@loki.network"
  },
  "repository": {
    "type": "git",
    "url": "https://github.com/loki-project/session-desktop.git"
  },
  "main": "main.js",
  "scripts": {
    "postinstall": "electron-builder install-app-deps && rimraf node_modules/dtrace-provider",
    "start": "electron .",
    "start-multi": "cross-env NODE_APP_INSTANCE=1 electron .",
    "start-multi2": "cross-env NODE_APP_INSTANCE=2 electron .",
<<<<<<< HEAD
    "start-prod": "cross-env NODE_ENV=staging NODE_APP_INSTANCE=1 electron .",
    "start-prod-multi": "cross-env NODE_ENV=staging NODE_APP_INSTANCE=2 electron .",
=======
    "start-prod": "cross-env NODE_ENV=production NODE_APP_INSTANCE=devprod electron .",
    "start-prod-multi": "cross-env NODE_ENV=production NODE_APP_INSTANCE=devprod1 electron .",
    "start-prod-multi-2": "cross-env NODE_ENV=production NODE_APP_INSTANCE=devprod2 electron .",
>>>>>>> 14594f57
    "start-swarm-test": "cross-env NODE_ENV=swarm-testing NODE_APP_INSTANCE=1 electron .",
    "start-swarm-test-2": "cross-env NODE_ENV=swarm-testing NODE_APP_INSTANCE=2 electron .",
    "start-swarm-test-3": "cross-env NODE_ENV=swarm-testing NODE_APP_INSTANCE=3 electron .",
    "grunt": "grunt",
    "icon-gen": "electron-icon-maker --input=images/icon_1024.png --output=./build",
    "generate": "yarn icon-gen && yarn grunt",
    "build-release": "cross-env SIGNAL_ENV=production npm run build -- --config.directories.output=release",
    "build-module-protobuf": "pbjs --target static-module --wrap commonjs --out ts/protobuf/compiled.js protos/*.proto && pbts --out ts/protobuf/compiled.d.ts ts/protobuf/compiled.js",
    "clean-module-protobuf": "rm -f ts/protobuf/compiled.d.ts ts/protobuf/compiled.js",
    "build-protobuf": "yarn build-module-protobuf",
    "clean-protobuf": "yarn clean-module-protobuf",
    "test": "yarn test-node && yarn test-electron",
    "test-view": "NODE_ENV=test yarn run start",
    "test-lib-view": "NODE_ENV=test-lib yarn run start",
    "test-loki-view": "NODE_ENV=test-loki yarn run start",
    "test-electron": "yarn grunt test",
    "test-integration": "ELECTRON_DISABLE_SANDBOX=1 mocha --exit --timeout 10000 integration_test/integration_test.js",
    "test-integration-parts": "ELECTRON_DISABLE_SANDBOX=1 mocha --exit --timeout 10000 integration_test/integration_test.js --grep 'registration' && ELECTRON_DISABLE_SANDBOX=1 mocha --exit --timeout 10000 integration_test/integration_test.js --grep 'openGroup' && ELECTRON_DISABLE_SANDBOX=1 mocha --exit --timeout 10000 integration_test/integration_test.js --grep 'addFriends' && ELECTRON_DISABLE_SANDBOX=1 mocha --exit --timeout 10000 integration_test/integration_test.js --grep 'linkDevice' && ELECTRON_DISABLE_SANDBOX=1 mocha --exit --timeout 10000 integration_test/integration_test.js --grep 'closedGroup'",
    "test-node": "mocha --recursive --exit test/app test/modules ts/test libloki/test/node",
    "eslint": "eslint --cache .",
    "eslint-fix": "eslint --fix .",
    "eslint-full": "eslint .",
    "lint": "yarn format && yarn lint-files",
    "lint-full": "yarn format-full && yarn lint-files-full",
    "dev-lint": "yarn format && yarn lint-files",
    "lint-files": "yarn eslint && yarn tslint",
    "lint-files-full": "yarn eslint-full && yarn tslint",
    "lint-deps": "node ts/util/lint/linter.js",
    "tslint": "tslint --format stylish --project .",
    "format": "prettier --list-different --write `git ls-files --modified *.{css,js,json,scss,ts,tsx}` `git ls-files --modified ./**/*.{css,js,json,scss,ts,tsx}`",
    "format-full": "prettier --list-different --write \"*.{css,js,json,scss,ts,tsx}\" \"./**/*.{css,js,json,scss,ts,tsx}\"",
    "transpile": "tsc",
    "clean-transpile": "rimraf ts/**/*.js && rimraf ts/*.js",
    "pow-metrics": "node metrics_app.js localhost 9000",
    "ready": "yarn clean-transpile && yarn grunt && yarn lint-full && yarn test-node && yarn test-electron && yarn lint-deps"
  },
  "dependencies": {
    "@journeyapps/sqlcipher": "https://github.com/scottnonnenberg-signal/node-sqlcipher.git#b10f232fac62ba7f8775c9e086bb5558fe7d948b",
    "@sindresorhus/is": "0.8.0",
    "backbone": "1.3.3",
    "blob-util": "1.3.0",
    "blueimp-canvas-to-blob": "3.14.0",
    "blueimp-load-image": "2.18.0",
    "buffer-crc32": "0.2.13",
    "bunyan": "1.8.12",
    "classnames": "2.2.5",
    "color": "^3.1.2",
    "config": "1.28.1",
    "cross-env": "^6.0.3",
    "dompurify": "^2.0.7",
    "electron-is-dev": "^1.1.0",
    "electron-localshortcut": "^3.2.1",
    "electron-updater": "^4.2.2",
    "emoji-datasource": "4.0.0",
    "emoji-datasource-apple": "4.0.0",
    "emoji-js": "3.4.0",
    "emoji-panel": "https://github.com/scottnonnenberg-signal/emoji-panel.git#v0.5.5",
    "filesize": "3.6.1",
    "firstline": "1.2.1",
    "form-data": "^3.0.0",
    "fs-extra": "9.0.0",
    "glob": "7.1.2",
    "he": "1.2.0",
    "jquery": "3.3.1",
    "jsbn": "1.1.0",
    "libsodium-wrappers": "^0.7.6",
    "linkify-it": "2.0.3",
    "lodash": "4.17.11",
    "mkdirp": "0.5.1",
    "moment": "2.21.0",
    "mustache": "2.3.0",
    "node-fetch": "2.3.0",
    "node-sass": "4.9.3",
    "os-locale": "2.1.0",
    "pify": "3.0.0",
    "protobufjs": "6.8.6",
    "rc-slider": "^8.7.1",
    "react": "16.8.3",
    "react-contextmenu": "2.11.0",
    "react-dom": "16.8.3",
    "react-portal": "^4.2.0",
    "react-qr-svg": "^2.2.1",
    "react-redux": "6.0.1",
    "react-virtualized": "9.21.0",
    "read-last-lines": "1.3.0",
    "redux": "4.0.1",
    "redux-logger": "3.0.6",
    "redux-promise-middleware": "6.1.0",
    "reselect": "4.0.0",
    "rimraf": "2.6.2",
    "semver": "5.4.1",
    "tar": "4.4.8",
    "tmp": "0.0.33",
    "to-arraybuffer": "1.0.1",
    "underscore": "1.9.0",
    "uuid": "3.3.2"
  },
  "devDependencies": {
    "@types/chai": "4.1.2",
    "@types/classnames": "2.2.3",
    "@types/color": "^3.0.0",
    "@types/config": "0.0.34",
    "@types/dompurify": "^2.0.0",
    "@types/electron-is-dev": "^1.1.1",
    "@types/filesize": "3.6.0",
    "@types/fs-extra": "5.0.5",
    "@types/jquery": "3.3.29",
    "@types/linkify-it": "2.0.3",
    "@types/lodash": "4.14.106",
    "@types/mkdirp": "0.5.2",
    "@types/mocha": "5.0.0",
    "@types/pify": "3.0.2",
    "@types/qs": "6.5.1",
    "@types/rc-slider": "^8.6.5",
    "@types/react": "16.8.5",
    "@types/react-dom": "16.8.2",
    "@types/react-portal": "^4.0.2",
    "@types/react-redux": "7.0.1",
    "@types/react-virtualized": "9.18.12",
    "@types/redux-logger": "3.0.7",
    "@types/rimraf": "2.0.2",
    "@types/semver": "5.5.0",
    "@types/sinon": "4.3.1",
    "@types/uuid": "3.4.4",
    "arraybuffer-loader": "1.0.3",
    "asar": "0.14.0",
    "bower": "1.8.2",
    "chai": "4.1.2",
    "chai-as-promised": "^7.1.1",
    "dashdash": "1.14.1",
    "electron": "8.2.0",
    "electron-builder": "22.3.6",
    "electron-icon-maker": "0.0.3",
    "electron-notarize": "^0.2.0",
    "eslint": "4.14.0",
    "eslint-config-airbnb-base": "12.1.0",
    "eslint-config-prettier": "2.9.0",
    "eslint-plugin-import": "2.8.0",
    "eslint-plugin-mocha": "4.12.1",
    "eslint-plugin-more": "0.3.1",
    "extract-zip": "1.6.6",
    "grunt": "1.0.1",
    "grunt-cli": "1.2.0",
    "grunt-contrib-concat": "1.0.1",
    "grunt-contrib-copy": "1.0.0",
    "grunt-contrib-watch": "1.0.0",
    "grunt-exec": "3.0.0",
    "grunt-gitinfo": "0.1.7",
    "grunt-sass": "3.0.1",
    "mocha": "4.1.0",
    "mocha-testcheck": "1.0.0-rc.0",
    "node-gyp": "3.8.0",
    "node-sass-import-once": "1.2.0",
    "nyc": "11.4.1",
    "prettier": "1.12.0",
    "qs": "6.5.1",
    "react-docgen-typescript": "1.2.6",
    "react-styleguidist": "7.0.1",
    "sinon": "4.4.2",
    "spectron": "^10.0.0",
    "ts-loader": "4.1.0",
    "tslint": "5.13.0",
    "tslint-microsoft-contrib": "6.0.0",
    "tslint-react": "3.6.0",
    "typescript": "3.3.3333",
    "webpack": "4.4.1"
  },
  "engines": {
    "node": "^10.13.0"
  },
  "build": {
    "appId": "com.loki-project.messenger-desktop",
    "afterSign": "build/notarize.js",
    "artifactName": "${name}-${os}-${arch}-${version}.${ext}",
    "mac": {
      "category": "public.app-category.social-networking",
      "icon": "build/icons/mac/icon.icns",
      "target": [
        "dmg",
        "zip"
      ],
      "bundleVersion": "1",
      "hardenedRuntime": true,
      "gatekeeperAssess": false,
      "entitlements": "build/entitlements.mac.plist",
      "entitlementsInherit": "build/entitlements.mac.plist"
    },
    "dmg": {
      "sign": false
    },
    "win": {
      "asarUnpack": "node_modules/spellchecker/vendor/hunspell_dictionaries",
      "publisherName": "Loki Project",
      "verifyUpdateCodeSignature": false,
      "icon": "build/icons/win/icon.ico",
      "target": [
        "nsis"
      ]
    },
    "nsis": {
      "deleteAppDataOnUninstall": true,
      "oneClick": false,
      "allowToChangeInstallationDirectory": true
    },
    "linux": {
      "category": "Network",
      "desktop": {
        "StartupWMClass": "Session"
      },
      "asarUnpack": "node_modules/spellchecker/vendor/hunspell_dictionaries",
      "target": [
        "deb",
        "AppImage"
      ],
      "icon": "build/icons/png"
    },
    "deb": {
      "depends": [
        "libnotify4",
        "libappindicator1",
        "libxtst6",
        "libnss3",
        "libasound2",
        "libxss1"
      ]
    },
    "files": [
      "package.json",
      "config/default.json",
      "config/${env.SIGNAL_ENV}.json",
      "config/local-${env.SIGNAL_ENV}.json",
      "background.html",
      "about.html",
      "password.html",
      "permissions_popup.html",
      "debug_log.html",
      "_locales/**",
      "libloki/modules/*.js",
      "mnemonic_languages/**",
      "protos/*",
      "js/**",
      "ts/**/*.js",
      "ts/*.js",
      "stylesheets/*.css",
      "!js/register.js",
      "js/views/standalone_registration_view.js",
      "app/*",
      "preload.js",
      "about_preload.js",
      "settings_preload.js",
      "permissions_popup_preload.js",
      "debug_log_preload.js",
      "password_preload.js",
      "main.js",
      "images/**",
      "fonts/*",
      "build/assets",
      "node_modules/**",
      "!node_modules/emoji-panel/dist/*",
      "!node_modules/emoji-panel/lib/emoji-panel-emojione-*.css",
      "!node_modules/emoji-panel/lib/emoji-panel-google-*.css",
      "!node_modules/emoji-panel/lib/emoji-panel-twitter-*.css",
      "!node_modules/emoji-panel/lib/emoji-panel-apple-{16,20,64}.css",
      "!node_modules/emoji-datasource/emoji_pretty.json",
      "!node_modules/emoji-datasource/*.png",
      "!node_modules/emoji-datasource-apple/emoji_pretty.json",
      "!node_modules/emoji-datasource-apple/img/apple/{sheets-128,sheets-256}/*.png",
      "!node_modules/emoji-datasource-apple/img/apple/sheets/{16,20,32}.png",
      "!node_modules/spellchecker/vendor/hunspell/**/*",
      "!**/node_modules/*/{CHANGELOG.md,README.md,README,readme.md,readme,test,__tests__,tests,powered-test,example,examples,*.d.ts}",
      "!**/node_modules/.bin",
      "!**/node_modules/*/build/**",
      "!**/*.{o,hprof,orig,pyc,pyo,rbc}",
      "!**/._*",
      "!**/{.DS_Store,.git,.hg,.svn,CVS,RCS,SCCS,__pycache__,thumbs.db,.gitignore,.gitattributes,.editorconfig,.flowconfig,.yarn-metadata.json,.idea,appveyor.yml,.travis.yml,circle.yml,npm-debug.log,.nyc_output,yarn.lock,.yarn-integrity}",
      "node_modules/spellchecker/build/Release/*.node",
      "node_modules/websocket/build/Release/*.node",
      "node_modules/socks/build/*.js",
      "node_modules/socks/build/common/*.js",
      "node_modules/socks/build/client/*.js",
      "node_modules/smart-buffer/build/*.js",
      "!node_modules/@journeyapps/sqlcipher/deps/*",
      "!node_modules/@journeyapps/sqlcipher/build/*",
      "!node_modules/@journeyapps/sqlcipher/lib/binding/node-*",
      "!build/*.js",
      "!dev-app-update.yml"
    ]
  }
}<|MERGE_RESOLUTION|>--- conflicted
+++ resolved
@@ -18,14 +18,9 @@
     "start": "electron .",
     "start-multi": "cross-env NODE_APP_INSTANCE=1 electron .",
     "start-multi2": "cross-env NODE_APP_INSTANCE=2 electron .",
-<<<<<<< HEAD
     "start-prod": "cross-env NODE_ENV=staging NODE_APP_INSTANCE=1 electron .",
     "start-prod-multi": "cross-env NODE_ENV=staging NODE_APP_INSTANCE=2 electron .",
-=======
-    "start-prod": "cross-env NODE_ENV=production NODE_APP_INSTANCE=devprod electron .",
-    "start-prod-multi": "cross-env NODE_ENV=production NODE_APP_INSTANCE=devprod1 electron .",
-    "start-prod-multi-2": "cross-env NODE_ENV=production NODE_APP_INSTANCE=devprod2 electron .",
->>>>>>> 14594f57
+    "start-prod-multi-2": "cross-env NODE_ENV=staging NODE_APP_INSTANCE=3 electron .",
     "start-swarm-test": "cross-env NODE_ENV=swarm-testing NODE_APP_INSTANCE=1 electron .",
     "start-swarm-test-2": "cross-env NODE_ENV=swarm-testing NODE_APP_INSTANCE=2 electron .",
     "start-swarm-test-3": "cross-env NODE_ENV=swarm-testing NODE_APP_INSTANCE=3 electron .",
