/* eslint-disable @typescript-eslint/no-var-requires */
/* global window */

const { ipcRenderer } = require('electron');
const url = require('url');
const os = require('os');
const { setupI18n } = require('./ts/util/i18n/i18n');

const config = url.parse(window.location.toString(), true).query;
const { dictionary, crowdinLocale } = ipcRenderer.sendSync('locale-data');

window.theme = config.theme;
window.i18n = setupI18n({
  crowdinLocale,
  translationDictionary: dictionary,
});

window.getOSRelease = () =>
  `${os.type()} ${os.release()}, Node.js ${config.node_version} ${os.platform()} ${os.arch()}`;
window.getEnvironment = () => config.environment;
window.getVersion = () => config.version;
window.getCommitHash = () => config.commitHash;
window.getAppInstance = () => config.appInstance;

<<<<<<< HEAD
window.closeAbout = () => ipcRenderer.send('close-about');
=======
const { AboutView } = require('./ts/components/AboutView');

window.Signal = {
  Components: {
    AboutView,
  },
};
>>>>>>> a92dbfe5

require('./ts/util/logging');<|MERGE_RESOLUTION|>--- conflicted
+++ resolved
@@ -22,16 +22,4 @@
 window.getCommitHash = () => config.commitHash;
 window.getAppInstance = () => config.appInstance;
 
-<<<<<<< HEAD
-window.closeAbout = () => ipcRenderer.send('close-about');
-=======
-const { AboutView } = require('./ts/components/AboutView');
-
-window.Signal = {
-  Components: {
-    AboutView,
-  },
-};
->>>>>>> a92dbfe5
-
 require('./ts/util/logging');