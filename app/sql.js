const path = require('path');
const fs = require('fs');
const rimraf = require('rimraf');
const SQL = require('better-sqlite3');
const { app, dialog, clipboard } = require('electron');
const { redactAll } = require('../js/modules/privacy');
const { remove: removeUserConfig } = require('./user_config');

const { map, isString, fromPairs, forEach, last, isEmpty, isObject, isNumber } = require('lodash');

/* eslint-disable camelcase */

module.exports = {
  initialize,
  close,
  removeDB,
  setSQLPassword,

  getPasswordHash,
  savePasswordHash,
  removePasswordHash,

  getIdentityKeyById,

  createOrUpdateItem,
  getItemById,
  getAllItems,
  removeItemById,

  getSwarmNodesForPubkey,
  updateSwarmNodesForPubkey,
  getGuardNodes,
  updateGuardNodes,

  getConversationCount,
  saveConversation,
  getConversationById,
  updateConversation,
  removeConversation,
  getAllConversations,
  getAllOpenGroupV1Conversations,
  getAllOpenGroupV2Conversations,
  getPubkeysInPublicConversation,
  getAllGroupsInvolvingId,
  removeAllConversations,

  searchConversations,
  searchMessages,
  searchMessagesInConversation,

  getMessageCount,
  saveMessage,
  cleanSeenMessages,
  cleanLastHashes,
  saveSeenMessageHashes,
  saveSeenMessageHash,
  updateLastHash,
  saveMessages,
  removeMessage,
  getUnreadByConversation,
  getUnreadCountByConversation,
  getMessageBySender,
  getMessageBySenderAndServerTimestamp,
  getMessageBySenderAndTimestamp,
  getMessageIdsFromServerIds,
  getMessageById,
  getMessagesBySentAt,
  getSeenMessagesByHashList,
  getLastHashBySnode,
  getExpiredMessages,
  getOutgoingWithoutExpiresAt,
  getNextExpiringMessage,
  getMessagesByConversation,
  getFirstUnreadMessageIdInConversation,
  hasConversationOutgoingMessage,

  getUnprocessedCount,
  getAllUnprocessed,
  saveUnprocessed,
  updateUnprocessedAttempts,
  updateUnprocessedWithData,
  getUnprocessedById,
  removeUnprocessed,
  removeAllUnprocessed,

  getNextAttachmentDownloadJobs,
  saveAttachmentDownloadJob,
  setAttachmentDownloadJobPending,
  resetAttachmentDownloadPending,
  removeAttachmentDownloadJob,
  removeAllAttachmentDownloadJobs,

  removeAll,

  getMessagesWithVisualMediaAttachments,
  getMessagesWithFileAttachments,

  removeKnownAttachments,

  getAllEncryptionKeyPairsForGroup,
  getLatestClosedGroupEncryptionKeyPair,
  addClosedGroupEncryptionKeyPair,
  removeAllClosedGroupEncryptionKeyPairs,

  // open group v2
  getV2OpenGroupRoom,
  saveV2OpenGroupRoom,
  getAllV2OpenGroupRooms,
  getV2OpenGroupRoomByRoomId,
  removeV2OpenGroupRoom,
  removeOneOpenGroupV1Message,
};

const CONVERSATIONS_TABLE = 'conversations';
const MESSAGES_TABLE = 'messages';
const MESSAGES_FTS_TABLE = 'messages_fts';
const NODES_FOR_PUBKEY_TABLE = 'nodesForPubkey';
const OPEN_GROUP_ROOMS_V2_TABLE = 'openGroupRoomsV2';
const IDENTITY_KEYS_TABLE = 'identityKeys';
const GUARD_NODE_TABLE = 'guardNodes';
const ITEMS_TABLE = 'items';
const ATTACHMENT_DOWNLOADS_TABLE = 'attachment_downloads';
const CLOSED_GROUP_V2_KEY_PAIRS_TABLE = 'encryptionKeyPairsForClosedGroupV2';

const MAX_PUBKEYS_MEMBERS = 300;

function objectToJSON(data) {
  return JSON.stringify(data);
}
function jsonToObject(json) {
  return JSON.parse(json);
}

function getSQLiteVersion(db) {
  const { sqlite_version } = db.prepare('select sqlite_version() as sqlite_version').get();
  return sqlite_version;
}

function getSchemaVersion(db) {
  return db.pragma('schema_version', { simple: true });
}

function getSQLCipherVersion(db) {
  return db.pragma('cipher_version', { simple: true });
}

function getSQLCipherIntegrityCheck(db) {
  const rows = db.pragma('cipher_integrity_check');
  if (rows.length === 0) {
    return undefined;
  }
  return rows.map(row => row.cipher_integrity_check);
}

function keyDatabase(db, key) {
  // https://www.zetetic.net/sqlcipher/sqlcipher-api/#key
  // If the password isn't hex then we need to derive a key from it

  const deriveKey = HEX_KEY.test(key);

  const value = deriveKey ? `'${key}'` : `"x'${key}'"`;

  const pragramToRun = `key = ${value}`;

  db.pragma(pragramToRun);
}

function switchToWAL(db) {
  // https://sqlite.org/wal.html
  db.pragma('journal_mode = WAL');
  db.pragma('synchronous = FULL');
}

function getSQLIntegrityCheck(db) {
  const checkResult = db.pragma('quick_check', { simple: true });
  if (checkResult !== 'ok') {
    return checkResult;
  }

  return undefined;
}

const HEX_KEY = /[^0-9A-Fa-f]/;

function migrateSchemaVersion(db) {
  const userVersion = getUserVersion(db);
  if (userVersion > 0) {
    return;
  }
  const schemaVersion = getSchemaVersion(db);

  const newUserVersion = schemaVersion > 18 ? 16 : schemaVersion;
  console.log(
    'migrateSchemaVersion: Migrating from schema_version ' +
      `${schemaVersion} to user_version ${newUserVersion}`
  );

  setUserVersion(db, newUserVersion);
}

function getUserVersion(db) {
  try {
    return db.pragma('user_version', { simple: true });
  } catch (e) {
    console.warn('getUserVersion error', e);
    return 0;
  }
}

function setUserVersion(db, version) {
  if (!isNumber(version)) {
    throw new Error(`setUserVersion: version ${version} is not a number`);
  }

  db.pragma(`user_version = ${version}`);
}

function openAndMigrateDatabase(filePath, key) {
  let db;

  // First, we try to open the database without any cipher changes
  try {
    db = new SQL(filePath, { verbose: null });

    keyDatabase(db, key);
    switchToWAL(db);
    migrateSchemaVersion(db);
    db.pragma('secure_delete = ON');

    return db;
  } catch (error) {
    if (db) {
      db.close();
    }
    console.log('migrateDatabase: Migration without cipher change failed', error);
  }

  // If that fails, we try to open the database with 3.x compatibility to extract the
  //   user_version (previously stored in schema_version, blown away by cipher_migrate).

  let db1;
  try {
    db1 = new SQL(filePath, { verbose: null });
    keyDatabase(db1, key);

    // https://www.zetetic.net/blog/2018/11/30/sqlcipher-400-release/#compatability-sqlcipher-4-0-0
    db1.pragma('cipher_compatibility = 3');
    migrateSchemaVersion(db1);
    db1.close();
  } catch (error) {
    if (db1) {
      db1.close();
    }
    console.log('migrateDatabase: migrateSchemaVersion failed', error);
    return null;
  }
  // After migrating user_version -> schema_version, we reopen database, because we can't
  //   migrate to the latest ciphers after we've modified the defaults.
  let db2;
  try {
    db2 = new SQL(filePath, { verbose: null });
    keyDatabase(db2, key);

    db2.pragma('cipher_migrate');
    switchToWAL(db2);

    // Because foreign key support is not enabled by default!
    db2.pragma('foreign_keys = OFF');

    return db2;
  } catch (error) {
    if (db2) {
      db2.close();
    }
    console.log('migrateDatabase: switchToWAL failed');
    return null;
  }
}

function openAndSetUpSQLCipher(filePath, { key }) {
  return openAndMigrateDatabase(filePath, key);
}

function setSQLPassword(password) {
  if (!globalInstance) {
    throw new Error('setSQLPassword: db is not initialized');
  }

  // If the password isn't hex then we need to derive a key from it
  const deriveKey = HEX_KEY.test(password);
  const value = deriveKey ? `'${password}'` : `"x'${password}'"`;
  globalInstance.pragma(`rekey = ${value}`);
}

function vacuumDatabase(db) {
  if (!db) {
    throw new Error('vacuum: db is not initialized');
  }
  console.time('vaccumming db');
  console.warn('Vacuuming DB. This might take a while.');
  db.exec('VACUUM;');
  console.warn('Vacuuming DB Finished');
  console.timeEnd('vaccumming db');
}

function updateToSchemaVersion1(currentVersion, db) {
  if (currentVersion >= 1) {
    return;
  }

  console.log('updateToSchemaVersion1: starting...');

  db.transaction(() => {
    db.exec(
      `CREATE TABLE ${MESSAGES_TABLE}(
      id STRING PRIMARY KEY ASC,
      json TEXT,

      unread INTEGER,
      expires_at INTEGER,
      sent BOOLEAN,
      sent_at INTEGER,
      schemaVersion INTEGER,
      conversationId STRING,
      received_at INTEGER,
      source STRING,
      sourceDevice STRING,
      hasAttachments INTEGER,
      hasFileAttachments INTEGER,
      hasVisualMediaAttachments INTEGER
    );

    CREATE INDEX messages_unread ON ${MESSAGES_TABLE} (
      unread
    );

    CREATE INDEX messages_expires_at ON ${MESSAGES_TABLE} (
      expires_at
    );

    CREATE INDEX messages_receipt ON ${MESSAGES_TABLE} (
      sent_at
    );

    CREATE INDEX messages_schemaVersion ON ${MESSAGES_TABLE} (
      schemaVersion
    );

    CREATE INDEX messages_conversation ON ${MESSAGES_TABLE} (
      conversationId,
      received_at
    );

    CREATE INDEX messages_duplicate_check ON ${MESSAGES_TABLE} (
      source,
      sourceDevice,
      sent_at
    );

    CREATE INDEX messages_hasAttachments ON ${MESSAGES_TABLE} (
      conversationId,
      hasAttachments,
      received_at
    );

    CREATE INDEX messages_hasFileAttachments ON ${MESSAGES_TABLE} (
      conversationId,
      hasFileAttachments,
      received_at
    );

    CREATE INDEX messages_hasVisualMediaAttachments ON ${MESSAGES_TABLE} (
      conversationId,
      hasVisualMediaAttachments,
      received_at
    );

    CREATE TABLE unprocessed(
      id STRING,
      timestamp INTEGER,
      json TEXT
    );

    CREATE INDEX unprocessed_id ON unprocessed (
      id
    );

    CREATE INDEX unprocessed_timestamp ON unprocessed (
      timestamp
    );


    `
    );
    db.pragma('user_version = 1');
  })();

  console.log('updateToSchemaVersion1: success!');
}

function updateToSchemaVersion2(currentVersion, db) {
  if (currentVersion >= 2) {
    return;
  }

  console.log('updateToSchemaVersion2: starting...');

  db.transaction(() => {
    db.exec(`ALTER TABLE ${MESSAGES_TABLE}
     ADD COLUMN expireTimer INTEGER;

     ALTER TABLE ${MESSAGES_TABLE}
     ADD COLUMN expirationStartTimestamp INTEGER;

     ALTER TABLE ${MESSAGES_TABLE}
     ADD COLUMN type STRING;

     CREATE INDEX messages_expiring ON ${MESSAGES_TABLE} (
      expireTimer,
      expirationStartTimestamp,
      expires_at
    );

    UPDATE ${MESSAGES_TABLE} SET
      expirationStartTimestamp = json_extract(json, '$.expirationStartTimestamp'),
      expireTimer = json_extract(json, '$.expireTimer'),
      type = json_extract(json, '$.type');


     `);
    db.pragma('user_version = 2');
  })();

  console.log('updateToSchemaVersion2: success!');
}

function updateToSchemaVersion3(currentVersion, db) {
  if (currentVersion >= 3) {
    return;
  }

  console.log('updateToSchemaVersion3: starting...');

  db.transaction(() => {
    db.exec(`
    DROP INDEX messages_expiring;
    DROP INDEX messages_unread;

    CREATE INDEX messages_without_timer ON ${MESSAGES_TABLE} (
      expireTimer,
      expires_at,
      type
    ) WHERE expires_at IS NULL AND expireTimer IS NOT NULL;

    CREATE INDEX messages_unread ON ${MESSAGES_TABLE} (
      conversationId,
      unread
    ) WHERE unread IS NOT NULL;

    ANALYZE;

    `);
    db.pragma('user_version = 3');
  })();

  console.log('updateToSchemaVersion3: success!');
}

function updateToSchemaVersion4(currentVersion, db) {
  if (currentVersion >= 4) {
    return;
  }

  console.log('updateToSchemaVersion4: starting...');

  db.transaction(() => {
    db.exec(`

    CREATE TABLE ${CONVERSATIONS_TABLE}(
      id STRING PRIMARY KEY ASC,
      json TEXT,

      active_at INTEGER,
      type STRING,
      members TEXT,
      name TEXT,
      profileName TEXT
    );

    CREATE INDEX conversations_active ON ${CONVERSATIONS_TABLE} (
      active_at
    ) WHERE active_at IS NOT NULL;
    CREATE INDEX conversations_type ON ${CONVERSATIONS_TABLE} (
      type
    ) WHERE type IS NOT NULL;

    `);

    db.pragma('user_version = 4');
  })();

  console.log('updateToSchemaVersion4: success!');
}

function updateToSchemaVersion6(currentVersion, db) {
  if (currentVersion >= 6) {
    return;
  }
  console.log('updateToSchemaVersion6: starting...');
  db.transaction(() => {
    db.exec(`
    CREATE TABLE lastHashes(
      snode TEXT PRIMARY KEY,
      hash TEXT,
      expiresAt INTEGER
    );

    CREATE TABLE seenMessages(
      hash TEXT PRIMARY KEY,
      expiresAt INTEGER
    );


    CREATE TABLE sessions(
      id STRING PRIMARY KEY ASC,
      number STRING,
      json TEXT
    );

    CREATE INDEX sessions_number ON sessions (
      number
    ) WHERE number IS NOT NULL;

    CREATE TABLE groups(
      id STRING PRIMARY KEY ASC,
      json TEXT
    );


    CREATE TABLE ${IDENTITY_KEYS_TABLE}(
      id STRING PRIMARY KEY ASC,
      json TEXT
    );

    CREATE TABLE ${ITEMS_TABLE}(
      id STRING PRIMARY KEY ASC,
      json TEXT
    );


    CREATE TABLE preKeys(
      id INTEGER PRIMARY KEY ASC,
      recipient STRING,
      json TEXT
    );


    CREATE TABLE signedPreKeys(
      id INTEGER PRIMARY KEY ASC,
      json TEXT
    );

    CREATE TABLE contactPreKeys(
      id INTEGER NOT NULL PRIMARY KEY AUTOINCREMENT,
      identityKeyString VARCHAR(255),
      keyId INTEGER,
      json TEXT
    );

    CREATE UNIQUE INDEX contact_prekey_identity_key_string_keyid ON contactPreKeys (
      identityKeyString,
      keyId
    );

    CREATE TABLE contactSignedPreKeys(
      id INTEGER NOT NULL PRIMARY KEY AUTOINCREMENT,
      identityKeyString VARCHAR(255),
      keyId INTEGER,
      json TEXT
    );

    CREATE UNIQUE INDEX contact_signed_prekey_identity_key_string_keyid ON contactSignedPreKeys (
      identityKeyString,
      keyId
    );

    `);
    db.pragma('user_version = 6');
  })();

  console.log('updateToSchemaVersion6: success!');
}

function updateToSchemaVersion7(currentVersion, db) {
  if (currentVersion >= 7) {
    return;
  }
  console.log('updateToSchemaVersion7: starting...');

  db.transaction(() => {
    db.exec(`
      -- SQLite has been coercing our STRINGs into numbers, so we force it with TEXT
      -- We create a new table then copy the data into it, since we can't modify columns
      DROP INDEX sessions_number;
      ALTER TABLE sessions RENAME TO sessions_old;

      CREATE TABLE sessions(
        id TEXT PRIMARY KEY,
        number TEXT,
        json TEXT
      );
      CREATE INDEX sessions_number ON sessions (
        number
      ) WHERE number IS NOT NULL;
      INSERT INTO sessions(id, number, json)
    SELECT "+" || id, number, json FROM sessions_old;
      DROP TABLE sessions_old;
    `);

    db.pragma('user_version = 7');
  })();

  console.log('updateToSchemaVersion7: success!');
}

function updateToSchemaVersion8(currentVersion, db) {
  if (currentVersion >= 8) {
    return;
  }
  console.log('updateToSchemaVersion8: starting...');

  db.transaction(() => {
    db.exec(`
    -- First, we pull a new body field out of the message table's json blob
    ALTER TABLE ${MESSAGES_TABLE}
      ADD COLUMN body TEXT;
    UPDATE ${MESSAGES_TABLE} SET body = json_extract(json, '$.body');

    -- Then we create our full-text search table and populate it
    CREATE VIRTUAL TABLE ${MESSAGES_FTS_TABLE}
      USING fts5(id UNINDEXED, body);

    INSERT INTO ${MESSAGES_FTS_TABLE}(id, body)
      SELECT id, body FROM ${MESSAGES_TABLE};

    -- Then we set up triggers to keep the full-text search table up to date
    CREATE TRIGGER messages_on_insert AFTER INSERT ON ${MESSAGES_TABLE} BEGIN
      INSERT INTO ${MESSAGES_FTS_TABLE} (
        id,
        body
      ) VALUES (
        new.id,
        new.body
      );
    END;
    CREATE TRIGGER messages_on_delete AFTER DELETE ON ${MESSAGES_TABLE} BEGIN
      DELETE FROM ${MESSAGES_FTS_TABLE} WHERE id = old.id;
    END;
    CREATE TRIGGER messages_on_update AFTER UPDATE ON ${MESSAGES_TABLE} BEGIN
      DELETE FROM ${MESSAGES_FTS_TABLE} WHERE id = old.id;
      INSERT INTO ${MESSAGES_FTS_TABLE}(
        id,
        body
      ) VALUES (
        new.id,
        new.body
      );
    END;

    `);
    // For formatting search results:
    //   https://sqlite.org/fts5.html#the_highlight_function
    //   https://sqlite.org/fts5.html#the_snippet_function
    db.pragma('user_version = 8');
  })();

  console.log('updateToSchemaVersion8: success!');
}

function updateToSchemaVersion9(currentVersion, db) {
  if (currentVersion >= 9) {
    return;
  }
  console.log('updateToSchemaVersion9: starting...');
  db.transaction(() => {
    db.exec(`
      CREATE TABLE ${ATTACHMENT_DOWNLOADS_TABLE}(
        id STRING primary key,
        timestamp INTEGER,
        pending INTEGER,
        json TEXT
      );

      CREATE INDEX attachment_downloads_timestamp
        ON ${ATTACHMENT_DOWNLOADS_TABLE} (
          timestamp
      ) WHERE pending = 0;
      CREATE INDEX attachment_downloads_pending
        ON ${ATTACHMENT_DOWNLOADS_TABLE} (
          pending
      ) WHERE pending != 0;
    `);

    db.pragma('user_version = 9');
  })();

  console.log('updateToSchemaVersion9: success!');
}

function updateToSchemaVersion10(currentVersion, db) {
  if (currentVersion >= 10) {
    return;
  }
  console.log('updateToSchemaVersion10: starting...');

  db.transaction(() => {
    db.exec(`
      DROP INDEX unprocessed_id;
      DROP INDEX unprocessed_timestamp;
      ALTER TABLE unprocessed RENAME TO unprocessed_old;

      CREATE TABLE unprocessed(
        id STRING,
        timestamp INTEGER,
        version INTEGER,
        attempts INTEGER,
        envelope TEXT,
        decrypted TEXT,
        source TEXT,
        sourceDevice TEXT,
        serverTimestamp INTEGER
      );

      CREATE INDEX unprocessed_id ON unprocessed (
        id
      );
      CREATE INDEX unprocessed_timestamp ON unprocessed (
        timestamp
      );

      INSERT INTO unprocessed (
        id,
        timestamp,
        version,
        attempts,
        envelope,
        decrypted,
        source,
        sourceDevice,
        serverTimestamp
      ) SELECT
        id,
        timestamp,
        json_extract(json, '$.version'),
        json_extract(json, '$.attempts'),
        json_extract(json, '$.envelope'),
        json_extract(json, '$.decrypted'),
        json_extract(json, '$.source'),
        json_extract(json, '$.sourceDevice'),
        json_extract(json, '$.serverTimestamp')
      FROM unprocessed_old;

      DROP TABLE unprocessed_old;
    `);

    db.pragma('user_version = 10');
  })();
  console.log('updateToSchemaVersion10: success!');
}

function updateToSchemaVersion11(currentVersion, db) {
  if (currentVersion >= 11) {
    return;
  }
  console.log('updateToSchemaVersion11: starting...');
  db.transaction(() => {
    db.exec(`
      DROP TABLE groups;
    `);

    db.pragma('user_version = 11');
  })();
  console.log('updateToSchemaVersion11: success!');
}

const SCHEMA_VERSIONS = [
  updateToSchemaVersion1,
  updateToSchemaVersion2,
  updateToSchemaVersion3,
  updateToSchemaVersion4,
  () => null, // version 5 was dropped
  updateToSchemaVersion6,
  updateToSchemaVersion7,
  updateToSchemaVersion8,
  updateToSchemaVersion9,
  updateToSchemaVersion10,
  updateToSchemaVersion11,
];

function updateSchema(db) {
  const sqliteVersion = getSQLiteVersion(db);
  const sqlcipherVersion = getSQLCipherVersion(db);
  const userVersion = getUserVersion(db);
  const maxUserVersion = SCHEMA_VERSIONS.length;
  const schemaVersion = getSchemaVersion(db);

  console.log('updateSchema:');
  console.log(` Current user_version: ${userVersion}`);
  console.log(` Most recent db schema: ${maxUserVersion}`);
  console.log(` SQLite version: ${sqliteVersion}`);
  console.log(` SQLCipher version: ${sqlcipherVersion}`);
  console.log(` (deprecated) schema_version: ${schemaVersion}`);

  for (let index = 0, max = SCHEMA_VERSIONS.length; index < max; index += 1) {
    const runSchemaUpdate = SCHEMA_VERSIONS[index];
    runSchemaUpdate(schemaVersion, db);
  }
  updateLokiSchema(db);
}

const LOKI_SCHEMA_VERSIONS = [
  updateToLokiSchemaVersion1,
  updateToLokiSchemaVersion2,
  updateToLokiSchemaVersion3,
  updateToLokiSchemaVersion4,
  updateToLokiSchemaVersion5,
  updateToLokiSchemaVersion6,
  updateToLokiSchemaVersion7,
  updateToLokiSchemaVersion8,
  updateToLokiSchemaVersion9,
  updateToLokiSchemaVersion10,
  updateToLokiSchemaVersion11,
  updateToLokiSchemaVersion12,
  updateToLokiSchemaVersion13,
  updateToLokiSchemaVersion14,
  updateToLokiSchemaVersion15,
  updateToLokiSchemaVersion16,
  updateToLokiSchemaVersion17,
];

function updateToLokiSchemaVersion1(currentVersion, db) {
  const targetVersion = 1;
  if (currentVersion >= targetVersion) {
    return;
  }
  console.log(`updateToLokiSchemaVersion${targetVersion}: starting...`);
  db.transaction(() => {
    db.exec(`
    ALTER TABLE ${MESSAGES_TABLE}
    ADD COLUMN serverId INTEGER;

    CREATE TABLE servers(
      serverUrl STRING PRIMARY KEY ASC,
      token TEXT
    );
    `);
    writeLokiSchemaVersion(targetVersion, db);
  })();

  console.log(`updateToLokiSchemaVersion${targetVersion}: success!`);
}

function updateToLokiSchemaVersion2(currentVersion, db) {
  const targetVersion = 2;

  if (currentVersion >= targetVersion) {
    return;
  }
  console.log(`updateToLokiSchemaVersion${targetVersion}: starting...`);

  db.transaction(() => {
    db.exec(`
    CREATE TABLE pairingAuthorisations(
      id INTEGER NOT NULL PRIMARY KEY AUTOINCREMENT,
      primaryDevicePubKey VARCHAR(255),
      secondaryDevicePubKey VARCHAR(255),
      isGranted BOOLEAN,
      json TEXT,
      UNIQUE(primaryDevicePubKey, secondaryDevicePubKey)
    );
    `);
    writeLokiSchemaVersion(targetVersion, db);
  })();
  console.log(`updateToLokiSchemaVersion${targetVersion}: success!`);
}

function updateToLokiSchemaVersion3(currentVersion, db) {
  const targetVersion = 3;

  if (currentVersion >= targetVersion) {
    return;
  }

  console.log(`updateToLokiSchemaVersion${targetVersion}: starting...`);

  db.transaction(() => {
    db.exec(`
    CREATE TABLE ${GUARD_NODE_TABLE}(
      id INTEGER NOT NULL PRIMARY KEY AUTOINCREMENT,
      ed25519PubKey VARCHAR(64)
    );
    `);
    writeLokiSchemaVersion(targetVersion, db);
  })();

  console.log(`updateToLokiSchemaVersion${targetVersion}: success!`);
}

function updateToLokiSchemaVersion4(currentVersion, db) {
  const targetVersion = 4;
  if (currentVersion >= targetVersion) {
    return;
  }

  console.log(`updateToLokiSchemaVersion${targetVersion}: starting...`);

  db.transaction(() => {
    db.exec(`
    DROP TABLE lastHashes;
    CREATE TABLE lastHashes(
      id TEXT,
      snode TEXT,
      hash TEXT,
      expiresAt INTEGER,
      PRIMARY KEY (id, snode)
    );
    -- Add senderIdentity field to unprocessed needed for medium size groups
    ALTER TABLE unprocessed ADD senderIdentity TEXT;
    `);
    writeLokiSchemaVersion(targetVersion, db);
  })();
  console.log(`updateToLokiSchemaVersion${targetVersion}: success!`);
}

function updateToLokiSchemaVersion5(currentVersion, db) {
  const targetVersion = 5;
  if (currentVersion >= targetVersion) {
    return;
  }

  console.log(`updateToLokiSchemaVersion${targetVersion}: starting...`);

  db.transaction(() => {
    db.exec(`
    CREATE TABLE ${NODES_FOR_PUBKEY_TABLE} (
      pubkey TEXT PRIMARY KEY,
      json TEXT
    );

    `);
    writeLokiSchemaVersion(targetVersion, db);
  })();
  console.log(`updateToLokiSchemaVersion${targetVersion}: success!`);
}

function updateToLokiSchemaVersion6(currentVersion, db) {
  const targetVersion = 6;
  if (currentVersion >= targetVersion) {
    return;
  }

  console.log(`updateToLokiSchemaVersion${targetVersion}: starting...`);

  db.transaction(() => {
    db.exec(`
    -- Remove RSS Feed conversations
    DELETE FROM ${CONVERSATIONS_TABLE} WHERE
    type = 'group' AND
    id LIKE 'rss://%';

    `);
    writeLokiSchemaVersion(targetVersion, db);
  })();
  console.log(`updateToLokiSchemaVersion${targetVersion}: success!`);
}

function updateToLokiSchemaVersion7(currentVersion, db) {
  const targetVersion = 7;
  if (currentVersion >= targetVersion) {
    return;
  }

  console.log(`updateToLokiSchemaVersion${targetVersion}: starting...`);

  db.transaction(() => {
    db.exec(`
    -- Remove multi device data

    DELETE FROM pairingAuthorisations;
    `);
    writeLokiSchemaVersion(targetVersion, db);
  })();
  console.log(`updateToLokiSchemaVersion${targetVersion}: success!`);
}

function updateToLokiSchemaVersion8(currentVersion, db) {
  const targetVersion = 8;
  if (currentVersion >= targetVersion) {
    return;
  }
  console.log(`updateToLokiSchemaVersion${targetVersion}: starting...`);

  db.transaction(() => {
    db.exec(`

    ALTER TABLE ${MESSAGES_TABLE}
    ADD COLUMN serverTimestamp INTEGER;
    `);
    writeLokiSchemaVersion(targetVersion, db);
  })();
  console.log(`updateToLokiSchemaVersion${targetVersion}: success!`);
}

function updateToLokiSchemaVersion9(currentVersion, db) {
  const targetVersion = 9;
  if (currentVersion >= targetVersion) {
    return;
  }

  console.log(`updateToLokiSchemaVersion${targetVersion}: starting...`);
  db.transaction(() => {
    const rows = db
      .prepare(
        `SELECT json FROM ${CONVERSATIONS_TABLE} WHERE
      type = 'group' AND
      id LIKE '__textsecure_group__!%';
    `
      )
      .all();

    const objs = map(rows, row => jsonToObject(row.json));

    const conversationIdRows = db
      .prepare(`SELECT id FROM ${CONVERSATIONS_TABLE} ORDER BY id ASC;`)
      .all();

    const allOldConversationIds = map(conversationIdRows, row => row.id);
    objs.forEach(o => {
      const oldId = o.id;
      const newId = oldId.replace('__textsecure_group__!', '');
      console.log(`migrating conversation, ${oldId} to ${newId}`);

      if (allOldConversationIds.includes(newId)) {
        console.log(
          'Found a duplicate conversation after prefix removing. We need to take care of it'
        );
        // We have another conversation with the same future name.
        // We decided to keep only the conversation with the higher number of messages
        const countMessagesOld = getMessagesCountByConversation(db, oldId, {
          limit: Number.MAX_VALUE,
        });
        const countMessagesNew = getMessagesCountByConversation(db, newId, {
          limit: Number.MAX_VALUE,
        });

        console.log(`countMessagesOld: ${countMessagesOld}, countMessagesNew: ${countMessagesNew}`);

        const deleteId = countMessagesOld > countMessagesNew ? newId : oldId;
        db.prepare(`DELETE FROM ${CONVERSATIONS_TABLE} WHERE id = $deleteId;`).run({ deleteId });
      }

      const morphedObject = {
        ...o,
        id: newId,
      };

      db.prepare(
        `UPDATE ${CONVERSATIONS_TABLE} SET
        id = $newId,
        json = $json
        WHERE id = $oldId;`
      ).run({
        newId,
        json: objectToJSON(morphedObject),
        oldId,
      });
    });

    writeLokiSchemaVersion(targetVersion, db);
  })();

  console.log(`updateToLokiSchemaVersion${targetVersion}: success!`);
}

function updateToLokiSchemaVersion10(currentVersion, db) {
  const targetVersion = 10;
  if (currentVersion >= targetVersion) {
    return;
  }
  console.log(`updateToLokiSchemaVersion${targetVersion}: starting...`);

  db.transaction(() => {
    db.exec(`
    CREATE TABLE ${CLOSED_GROUP_V2_KEY_PAIRS_TABLE} (
      id INTEGER NOT NULL PRIMARY KEY AUTOINCREMENT,
      groupPublicKey TEXT,
      timestamp NUMBER,
      json TEXT
    );

    `);
    writeLokiSchemaVersion(targetVersion, db);
  })();
  console.log(`updateToLokiSchemaVersion${targetVersion}: success!`);
}

function updateToLokiSchemaVersion11(currentVersion, db) {
  const targetVersion = 11;
  if (currentVersion >= targetVersion) {
    return;
  }
  console.log(`updateToLokiSchemaVersion${targetVersion}: starting...`);

  db.transaction(() => {
    updateExistingClosedGroupV1ToClosedGroupV2(db);
    writeLokiSchemaVersion(targetVersion, db);
  })();
  console.log(`updateToLokiSchemaVersion${targetVersion}: success!`);
}

function updateToLokiSchemaVersion12(currentVersion, db) {
  const targetVersion = 12;
  if (currentVersion >= targetVersion) {
    return;
  }
  console.log(`updateToLokiSchemaVersion${targetVersion}: starting...`);

  db.transaction(() => {
    db.exec(`
    CREATE TABLE ${OPEN_GROUP_ROOMS_V2_TABLE} (
      serverUrl TEXT NOT NULL,
      roomId TEXT NOT NULL,
      conversationId TEXT,
      json TEXT,
      PRIMARY KEY (serverUrl, roomId)
    );

    `);
    writeLokiSchemaVersion(targetVersion, db);
  })();
  console.log(`updateToLokiSchemaVersion${targetVersion}: success!`);
}

function updateToLokiSchemaVersion13(currentVersion, db) {
  const targetVersion = 13;
  if (currentVersion >= targetVersion) {
    return;
  }
  console.log(`updateToLokiSchemaVersion${targetVersion}: starting...`);

  // Clear any already deleted db entries.
  // secure_delete = ON will make sure next deleted entries are overwritten with 0 right away
  db.transaction(() => {
    db.pragma('secure_delete = ON');
    writeLokiSchemaVersion(targetVersion, db);
  })();
  console.log(`updateToLokiSchemaVersion${targetVersion}: success!`);
}

function updateToLokiSchemaVersion14(currentVersion, db) {
  const targetVersion = 14;
  if (currentVersion >= targetVersion) {
    return;
  }
  console.log(`updateToLokiSchemaVersion${targetVersion}: starting...`);

  db.transaction(() => {
    db.exec(`
    DROP TABLE IF EXISTS servers;
    DROP TABLE IF EXISTS sessions;
    DROP TABLE IF EXISTS preKeys;
    DROP TABLE IF EXISTS contactPreKeys;
    DROP TABLE IF EXISTS contactSignedPreKeys;
    DROP TABLE IF EXISTS signedPreKeys;
    DROP TABLE IF EXISTS senderKeys;
    `);
    writeLokiSchemaVersion(targetVersion, db);
  })();
  console.log(`updateToLokiSchemaVersion${targetVersion}: success!`);
}

function updateToLokiSchemaVersion15(currentVersion, db) {
  const targetVersion = 15;
  if (currentVersion >= targetVersion) {
    return;
  }
  console.log(`updateToLokiSchemaVersion${targetVersion}: starting...`);

  db.transaction(() => {
    db.exec(`
      DROP TABLE pairingAuthorisations;
      DROP TRIGGER messages_on_delete;
      DROP TRIGGER messages_on_update;
    `);

    writeLokiSchemaVersion(targetVersion, db);
  })();
  console.log(`updateToLokiSchemaVersion${targetVersion}: success!`);
}

function updateToLokiSchemaVersion16(currentVersion, db) {
  const targetVersion = 16;
  if (currentVersion >= targetVersion) {
    return;
  }
  console.log(`updateToLokiSchemaVersion${targetVersion}: starting...`);

  db.transaction(() => {
    db.exec(`
      ALTER TABLE ${MESSAGES_TABLE} ADD COLUMN serverHash TEXT;
      ALTER TABLE ${MESSAGES_TABLE} ADD COLUMN isDeleted BOOLEAN;

      CREATE INDEX messages_serverHash ON ${MESSAGES_TABLE} (
        serverHash
      ) WHERE serverHash IS NOT NULL;

      CREATE INDEX messages_isDeleted ON ${MESSAGES_TABLE} (
        isDeleted
      ) WHERE isDeleted IS NOT NULL;

      ALTER TABLE unprocessed ADD serverHash TEXT;
      CREATE INDEX messages_messageHash ON unprocessed (
        serverHash
      ) WHERE serverHash IS NOT NULL;
    `);

    writeLokiSchemaVersion(targetVersion, db);
  })();
  console.log(`updateToLokiSchemaVersion${targetVersion}: success!`);
}

function updateToLokiSchemaVersion17(currentVersion, db) {
  const targetVersion = 17;
  if (currentVersion >= targetVersion) {
    return;
  }
  console.log(`updateToLokiSchemaVersion${targetVersion}: starting...`);

  db.transaction(() => {
    db.exec(`
      UPDATE ${CONVERSATIONS_TABLE} SET
      json = json_set(json, '$.isApproved', 1)
    `);
<<<<<<< HEAD
    // remove the moderators field. As it was only used for opengroups a long time ago and whatever is there is probably unused
    db.exec(`
      UPDATE ${CONVERSATIONS_TABLE} SET
      json = json_remove(json, '$.moderators', '$.dataMessage', '$.accessKey', '$.profileSharing', '$.sessionRestoreSeen')
    `);
=======
>>>>>>> 273d866b

    writeLokiSchemaVersion(targetVersion, db);
  })();
  console.log(`updateToLokiSchemaVersion${targetVersion}: success!`);
}

function writeLokiSchemaVersion(newVersion, db) {
  db.prepare(
    `INSERT INTO loki_schema(
      version
    ) values (
      $newVersion
    )`
  ).run({ newVersion });
}

function updateLokiSchema(db) {
  const result = db
    .prepare(`SELECT name FROM sqlite_master WHERE type = 'table' AND name='loki_schema';`)
    .get();

  if (!result) {
    createLokiSchemaTable(db);
  }
  const lokiSchemaVersion = getLokiSchemaVersion(db);
  console.log(
    'updateLokiSchema:',
    `Current loki schema version: ${lokiSchemaVersion};`,
    `Most recent schema version: ${LOKI_SCHEMA_VERSIONS.length};`
  );
  for (let index = 0, max = LOKI_SCHEMA_VERSIONS.length; index < max; index += 1) {
    const runSchemaUpdate = LOKI_SCHEMA_VERSIONS[index];
    runSchemaUpdate(lokiSchemaVersion, db);
  }
}

function getLokiSchemaVersion(db) {
  const result = db
    .prepare(
      `
    SELECT MAX(version) as version FROM loki_schema;
    `
    )
    .get();
  if (!result || !result.version) {
    return 0;
  }
  return result.version;
}

function createLokiSchemaTable(db) {
  db.transaction(() => {
    db.exec(`
    CREATE TABLE loki_schema(
      id INTEGER NOT NULL PRIMARY KEY AUTOINCREMENT,
      version INTEGER
    );
    INSERT INTO loki_schema (
      version
    ) values (
      0
    );
    `);
  })();
}
let globalInstance;

let databaseFilePath;

function _initializePaths(configDir) {
  const dbDir = path.join(configDir, 'sql');
  fs.mkdirSync(dbDir, { recursive: true });
  databaseFilePath = path.join(dbDir, 'db.sqlite');
}

function initialize({ configDir, key, messages, passwordAttempt }) {
  if (globalInstance) {
    throw new Error('Cannot initialize more than once!');
  }

  if (!isString(configDir)) {
    throw new Error('initialize: configDir is required!');
  }
  if (!isString(key)) {
    throw new Error('initialize: key is required!');
  }
  if (!isObject(messages)) {
    throw new Error('initialize: message is required!');
  }

  _initializePaths(configDir);

  let db;
  try {
    db = openAndSetUpSQLCipher(databaseFilePath, { key });
    updateSchema(db);

    // test database

    const cipherIntegrityResult = getSQLCipherIntegrityCheck(db);
    if (cipherIntegrityResult) {
      console.log('Database cipher integrity check failed:', cipherIntegrityResult);
      throw new Error(`Cipher integrity check failed: ${cipherIntegrityResult}`);
    }
    const integrityResult = getSQLIntegrityCheck(db);
    if (integrityResult) {
      console.log('Database integrity check failed:', integrityResult);
      throw new Error(`Integrity check failed: ${integrityResult}`);
    }

    // At this point we can allow general access to the database
    globalInstance = db;

    // Clear any already deleted db entries on each app start.
    vacuumDatabase(db);
    const msgCount = getMessageCount();
    const convoCount = getConversationCount();
    console.info('total message count: ', msgCount);
    console.info('total conversation count: ', convoCount);
  } catch (error) {
    if (passwordAttempt) {
      throw error;
    }
    console.log('Database startup error:', error.stack);
    const buttonIndex = dialog.showMessageBox({
      buttons: [messages.copyErrorAndQuit, messages.clearAllData],
      defaultId: 0,
      detail: redactAll(error.stack),
      message: messages.databaseError,
      noLink: true,
      type: 'error',
    });

    if (buttonIndex === 0) {
      clipboard.writeText(`Database startup error:\n\n${redactAll(error.stack)}`);
    } else {
      close();
      removeDB();
      removeUserConfig();
      app.relaunch();
    }

    app.exit(1);
    return false;
  }

  return true;
}

function close() {
  if (!globalInstance) {
    return;
  }
  const dbRef = globalInstance;
  globalInstance = null;
  // SQLLite documentation suggests that we run `PRAGMA optimize` right before
  // closing the database connection.
  dbRef.pragma('optimize');
  dbRef.close();
}

function removeDB(configDir = null) {
  if (globalInstance) {
    throw new Error('removeDB: Cannot erase database when it is open!');
  }

  if (globalInstance) {
    throw new Error('removeDB: Cannot erase database when it is open!');
  }

  if (!databaseFilePath && configDir) {
    _initializePaths(configDir);
  }

  rimraf.sync(databaseFilePath);
  rimraf.sync(`${databaseFilePath}-shm`);
  rimraf.sync(`${databaseFilePath}-wal`);
}

// Password hash
const PASS_HASH_ID = 'passHash';
function getPasswordHash() {
  const item = getItemById(PASS_HASH_ID);
  return item && item.value;
}
function savePasswordHash(hash) {
  if (isEmpty(hash)) {
    return removePasswordHash();
  }

  const data = { id: PASS_HASH_ID, value: hash };
  return createOrUpdateItem(data);
}
function removePasswordHash() {
  return removeItemById(PASS_HASH_ID);
}

function getIdentityKeyById(id, instance) {
  return getById(IDENTITY_KEYS_TABLE, id, instance);
}

function getGuardNodes() {
  const nodes = globalInstance.prepare(`SELECT ed25519PubKey FROM ${GUARD_NODE_TABLE};`).all();

  if (!nodes) {
    return null;
  }

  return nodes;
}

function updateGuardNodes(nodes) {
  globalInstance.transaction(() => {
    globalInstance.exec(`DELETE FROM ${GUARD_NODE_TABLE}`);
    nodes.map(edkey =>
      globalInstance
        .prepare(
          `INSERT INTO ${GUARD_NODE_TABLE} (
        ed25519PubKey
      ) values ($ed25519PubKey)`
        )
        .run({
          ed25519PubKey: edkey,
        })
    );
  })();
}

function createOrUpdateItem(data, instance) {
  return createOrUpdate(ITEMS_TABLE, data, instance);
}
function getItemById(id) {
  return getById(ITEMS_TABLE, id);
}
function getAllItems() {
  const rows = globalInstance.prepare(`SELECT json FROM ${ITEMS_TABLE} ORDER BY id ASC;`).all();
  return map(rows, row => jsonToObject(row.json));
}
function removeItemById(id) {
  return removeById(ITEMS_TABLE, id);
}

function createOrUpdate(table, data, instance) {
  const { id } = data;
  if (!id) {
    throw new Error('createOrUpdate: Provided data did not have a truthy id');
  }

  (globalInstance || instance)
    .prepare(
      `INSERT OR REPLACE INTO ${table} (
      id,
      json
    ) values (
      $id,
      $json
    )`
    )
    .run({
      id,
      json: objectToJSON(data),
    });
}

function getById(table, id, instance) {
  const row = (globalInstance || instance).prepare(`SELECT * FROM ${table} WHERE id = $id;`).get({
    id,
  });

  if (!row) {
    return null;
  }

  return jsonToObject(row.json);
}

function removeById(table, id) {
  if (!Array.isArray(id)) {
    globalInstance.prepare(`DELETE FROM ${table} WHERE id = $id;`).run({ id });
    return;
  }

  if (!id.length) {
    throw new Error('removeById: No ids to delete!');
  }

  // Our node interface doesn't seem to allow you to replace one single ? with an array
  globalInstance
    .prepare(`DELETE FROM ${table} WHERE id IN ( ${id.map(() => '?').join(', ')} );`)
    .run({ id });
}

// Conversations

function getSwarmNodesForPubkey(pubkey) {
  const row = globalInstance
    .prepare(`SELECT * FROM ${NODES_FOR_PUBKEY_TABLE} WHERE pubkey = $pubkey;`)
    .get({
      pubkey,
    });

  if (!row) {
    return [];
  }

  return jsonToObject(row.json);
}

function updateSwarmNodesForPubkey(pubkey, snodeEdKeys) {
  globalInstance
    .prepare(
      `INSERT OR REPLACE INTO ${NODES_FOR_PUBKEY_TABLE} (
        pubkey,
        json
        ) values (
          $pubkey,
          $json
          );`
    )
    .run({
      pubkey,
      json: objectToJSON(snodeEdKeys),
    });
}

function getConversationCount() {
  const row = globalInstance.prepare(`SELECT count(*) from ${CONVERSATIONS_TABLE};`).get();
  if (!row) {
    throw new Error(`getConversationCount: Unable to get count of ${CONVERSATIONS_TABLE}`);
  }

  return row['count(*)'];
}

function saveConversation(data) {
  const { id, active_at, type, members, name, profileName } = data;

  globalInstance
    .prepare(
      `INSERT INTO ${CONVERSATIONS_TABLE} (
    id,
    json,

    active_at,
    type,
    members,
    name,
    profileName
  ) values (
    $id,
    $json,

    $active_at,
    $type,
    $members,
    $name,
    $profileName
  );`
    )
    .run({
      id,
      json: objectToJSON(data),

      active_at,
      type,
      members: members ? members.join(' ') : null,
      name,
      profileName,
    });
}

function updateConversation(data) {
  const {
    id,
    // eslint-disable-next-line camelcase
    active_at,
    type,
    members,
    name,
    profileName,
  } = data;

  globalInstance
    .prepare(
      `UPDATE ${CONVERSATIONS_TABLE} SET
    json = $json,

    active_at = $active_at,
    type = $type,
    members = $members,
    name = $name,
    profileName = $profileName
    WHERE id = $id;`
    )
    .run({
      id,
      json: objectToJSON(data),

      active_at,
      type,
      members: members ? members.join(' ') : null,
      name,
      profileName,
    });
}

function removeConversation(id) {
  if (!Array.isArray(id)) {
    globalInstance.prepare(`DELETE FROM ${CONVERSATIONS_TABLE} WHERE id = $id;`).run({
      id,
    });
    return;
  }

  if (!id.length) {
    throw new Error('removeConversation: No ids to delete!');
  }

  // Our node interface doesn't seem to allow you to replace one single ? with an array
  globalInstance
    .prepare(`DELETE FROM ${CONVERSATIONS_TABLE} WHERE id IN ( ${id.map(() => '?').join(', ')} );`)
    .run(id);
}

function getConversationById(id) {
  const row = globalInstance.prepare(`SELECT * FROM ${CONVERSATIONS_TABLE} WHERE id = $id;`).get({
    id,
  });

  if (!row) {
    return null;
  }

  return jsonToObject(row.json);
}

function getAllConversations() {
  const rows = globalInstance
    .prepare(`SELECT json FROM ${CONVERSATIONS_TABLE} ORDER BY id ASC;`)
    .all();
  return map(rows, row => jsonToObject(row.json));
}

function getAllOpenGroupV1Conversations() {
  const rows = globalInstance
    .prepare(
      `SELECT json FROM ${CONVERSATIONS_TABLE} WHERE
      type = 'group' AND
      id LIKE 'publicChat:1@%'
     ORDER BY id ASC;`
    )
    .all();

  return map(rows, row => jsonToObject(row.json));
}

function getAllOpenGroupV2Conversations() {
  // first _ matches all opengroupv1,
  // second _ force a second char to be there, so it can only be opengroupv2 convos

  const rows = globalInstance
    .prepare(
      `SELECT json FROM ${CONVERSATIONS_TABLE} WHERE
      type = 'group' AND
      id LIKE 'publicChat:__%@%'
     ORDER BY id ASC;`
    )
    .all();

  return map(rows, row => jsonToObject(row.json));
}

function getPubkeysInPublicConversation(conversationId) {
  const rows = globalInstance
    .prepare(
      `SELECT DISTINCT source FROM ${MESSAGES_TABLE} WHERE
      conversationId = $conversationId
     ORDER BY received_at DESC LIMIT ${MAX_PUBKEYS_MEMBERS};`
    )
    .all({
      conversationId,
    });

  return map(rows, row => row.source);
}

function getAllGroupsInvolvingId(id) {
  const rows = globalInstance
    .prepare(
      `SELECT json FROM ${CONVERSATIONS_TABLE} WHERE
      type = 'group' AND
      members LIKE $id
     ORDER BY id ASC;`
    )
    .all({
      id: `%${id}%`,
    });

  return map(rows, row => jsonToObject(row.json));
}

function searchConversations(query, { limit } = {}) {
  const rows = globalInstance
    .prepare(
      `SELECT json FROM ${CONVERSATIONS_TABLE} WHERE
      (
        id LIKE $id OR
        name LIKE $name OR
        profileName LIKE $profileName
      )
     ORDER BY id ASC
     LIMIT $limit`
    )
    .all({
      id: `%${query}%`,
      name: `%${query}%`,
      profileName: `%${query}%`,
      limit: limit || 50,
    });

  return map(rows, row => jsonToObject(row.json));
}

function searchMessages(query, { limit } = {}) {
  const rows = globalInstance
    .prepare(
      `SELECT
      messages.json,
      snippet(messages_fts, -1, '<<left>>', '<<right>>', '...', 15) as snippet
    FROM ${MESSAGES_FTS_TABLE}
    INNER JOIN ${MESSAGES_TABLE} on messages_fts.id = messages.id
    WHERE
      messages_fts match $query
    ORDER BY messages.received_at DESC
    LIMIT $limit;`
    )
    .all({
      query,
      limit: limit || 100,
    });

  return map(rows, row => ({
    ...jsonToObject(row.json),
    snippet: row.snippet,
  }));
}

function searchMessagesInConversation(query, conversationId, { limit } = {}) {
  const rows = globalInstance
    .prepare(
      `SELECT
      messages.json,
      snippet(messages_fts, -1, '<<left>>', '<<right>>', '...', 15) as snippet
    FROM messages_fts
    INNER JOIN ${MESSAGES_TABLE} on messages_fts.id = messages.id
    WHERE
      messages_fts match $query AND
      messages.conversationId = $conversationId
    ORDER BY messages.received_at DESC
    LIMIT $limit;`
    )
    .all({
      query,
      conversationId,
      limit: limit || 100,
    });

  return map(rows, row => ({
    ...jsonToObject(row.json),
    snippet: row.snippet,
  }));
}

function getMessageCount() {
  const row = globalInstance.prepare(`SELECT count(*) from ${MESSAGES_TABLE};`).get();

  if (!row) {
    throw new Error(`getMessageCount: Unable to get count of ${MESSAGES_TABLE}`);
  }
  return row['count(*)'];
}

function saveMessage(data) {
  const {
    body,
    conversationId,
    // eslint-disable-next-line camelcase
    expires_at,
    hasAttachments,
    hasFileAttachments,
    hasVisualMediaAttachments,
    id,
    serverId,
    serverTimestamp,
    // eslint-disable-next-line camelcase
    received_at,
    schemaVersion,
    sent,
    // eslint-disable-next-line camelcase
    sent_at,
    source,
    sourceDevice,
    type,
    unread,
    expireTimer,
    expirationStartTimestamp,
  } = data;

  if (!id) {
    throw new Error('id is required');
  }

  if (!conversationId) {
    throw new Error('conversationId is required');
  }

  const payload = {
    id,
    json: objectToJSON(data),

    serverId,
    serverTimestamp,
    body,
    conversationId,
    expirationStartTimestamp,
    expires_at,
    expireTimer,
    hasAttachments,
    hasFileAttachments,
    hasVisualMediaAttachments,
    received_at,
    schemaVersion,
    sent,
    sent_at,
    source,
    sourceDevice,
    type: type || '',
    unread,
  };

  globalInstance
    .prepare(
      `INSERT OR REPLACE INTO ${MESSAGES_TABLE} (
    id,
    json,
    serverId,
    serverTimestamp,
    body,
    conversationId,
    expirationStartTimestamp,
    expires_at,
    expireTimer,
    hasAttachments,
    hasFileAttachments,
    hasVisualMediaAttachments,
    received_at,
    schemaVersion,
    sent,
    sent_at,
    source,
    sourceDevice,
    type,
    unread
  ) values (
    $id,
    $json,
    $serverId,
    $serverTimestamp,
    $body,
    $conversationId,
    $expirationStartTimestamp,
    $expires_at,
    $expireTimer,
    $hasAttachments,
    $hasFileAttachments,
    $hasVisualMediaAttachments,
    $received_at,
    $schemaVersion,
    $sent,
    $sent_at,
    $source,
    $sourceDevice,
    $type,
    $unread
  );`
    )
    .run(payload);

  return id;
}

function saveSeenMessageHashes(arrayOfHashes) {
  globalInstance.transaction(() => {
    map(arrayOfHashes, hashData => saveSeenMessageHash(hashData));
  })();
}

function updateLastHash(data) {
  const { convoId, snode, hash, expiresAt } = data;

  const id = convoId;

  globalInstance
    .prepare(
      `INSERT OR REPLACE INTO lastHashes (
      id,
      snode,
      hash,
      expiresAt
    ) values (
      $id,
      $snode,
      $hash,
      $expiresAt
    )`
    )
    .run({
      id,
      snode,
      hash,
      expiresAt,
    });
}

function saveSeenMessageHash(data) {
  const { expiresAt, hash } = data;
  try {
    globalInstance
      .prepare(
        `INSERT INTO seenMessages (
      expiresAt,
      hash
      ) values (
        $expiresAt,
        $hash
        );`
      )
      .run({
        expiresAt,
        hash,
      });
  } catch (e) {
    console.warn('saveSeenMessageHash failed:', e);
  }
}

function cleanLastHashes() {
  globalInstance.prepare('DELETE FROM lastHashes WHERE expiresAt <= $now;').run({
    now: Date.now(),
  });
}

function cleanSeenMessages() {
  globalInstance.prepare('DELETE FROM seenMessages WHERE expiresAt <= $now;').run({
    now: Date.now(),
  });
}

function saveMessages(arrayOfMessages) {
  globalInstance.transaction(() => {
    map(arrayOfMessages, message => saveMessage(message));
  })();
}

function removeMessage(id, instance) {
  if (!Array.isArray(id)) {
    (globalInstance || instance)
      .prepare(`DELETE FROM ${MESSAGES_TABLE} WHERE id = $id;`)
      .run({ id });
    return;
  }

  if (!id.length) {
    throw new Error('removeMessages: No ids to delete!');
  }

  // Our node interface doesn't seem to allow you to replace one single ? with an array
  (globalInstance || instance)
    .prepare(`DELETE FROM ${MESSAGES_TABLE} WHERE id IN ( ${id.map(() => '?').join(', ')} );`)
    .run(id);
}

function getMessageIdsFromServerIds(serverIds, conversationId) {
  if (!Array.isArray(serverIds)) {
    return [];
  }

  // Sanitize the input as we're going to use it directly in the query
  const validIds = serverIds.map(id => Number(id)).filter(n => !Number.isNaN(n));

  /*
    Sqlite3 doesn't have a good way to have `IN` query with another query.
    See: https://github.com/mapbox/node-sqlite3/issues/762.

    So we have to use templating to insert the values.
  */
  const rows = globalInstance
    .prepare(
      `SELECT id FROM ${MESSAGES_TABLE} WHERE
    serverId IN (${validIds.join(',')}) AND
    conversationId = $conversationId;`
    )
    .all({
      conversationId,
    });
  return rows.map(row => row.id);
}

function getMessageById(id) {
  const row = globalInstance.prepare(`SELECT * FROM ${MESSAGES_TABLE} WHERE id = $id;`).get({
    id,
  });

  if (!row) {
    return null;
  }

  return jsonToObject(row.json);
}

function getMessageBySender({ source, sourceDevice, sentAt }) {
  const rows = globalInstance
    .prepare(
      `SELECT json FROM ${MESSAGES_TABLE} WHERE
      source = $source AND
      sourceDevice = $sourceDevice AND
      sent_at = $sent_at;`
    )
    .all({
      source,
      sourceDevice,
      sent_at: sentAt,
    });

  return map(rows, row => jsonToObject(row.json));
}

function getMessageBySenderAndTimestamp({ source, timestamp }) {
  const rows = globalInstance
    .prepare(
      `SELECT json FROM ${MESSAGES_TABLE} WHERE
      source = $source AND
      sent_at = $timestamp;`
    )
    .all({
      source,
      timestamp,
    });

  return map(rows, row => jsonToObject(row.json));
}

function getMessageBySenderAndServerTimestamp({ source, serverTimestamp }) {
  const rows = globalInstance
    .prepare(
      `SELECT json FROM ${MESSAGES_TABLE} WHERE
      source = $source AND
      serverTimestamp = $serverTimestamp;`
    )
    .all({
      source,
      serverTimestamp,
    });

  return map(rows, row => jsonToObject(row.json));
}

function getUnreadByConversation(conversationId) {
  const rows = globalInstance
    .prepare(
      `SELECT json FROM ${MESSAGES_TABLE} WHERE
      unread = $unread AND
      conversationId = $conversationId
     ORDER BY received_at DESC;`
    )
    .all({
      unread: 1,
      conversationId,
    });

  return map(rows, row => jsonToObject(row.json));
}

function getUnreadCountByConversation(conversationId) {
  const row = globalInstance
    .prepare(
      `SELECT count(*) from ${MESSAGES_TABLE} WHERE
    unread = $unread AND
    conversationId = $conversationId
    ORDER BY received_at DESC;`
    )
    .get({
      unread: 1,
      conversationId,
    });

  if (!row) {
    throw new Error(
      `getUnreadCountByConversation: Unable to get unread count of ${conversationId}`
    );
  }

  return row['count(*)'];
}

// Note: Sorting here is necessary for getting the last message (with limit 1)
// be sure to update the sorting order to sort messages on redux too (sortMessages)

function getMessagesByConversation(
  conversationId,
  { limit = 100, receivedAt = Number.MAX_VALUE, type = '%' } = {}
) {
  const rows = globalInstance
    .prepare(
      `
    SELECT json FROM ${MESSAGES_TABLE} WHERE
      conversationId = $conversationId AND
      received_at < $received_at AND
      type LIKE $type
      ORDER BY serverTimestamp DESC, serverId DESC, sent_at DESC, received_at DESC
    LIMIT $limit;
    `
    )
    .all({
      conversationId,
      received_at: receivedAt,
      limit,
      type,
    });
  return map(rows, row => jsonToObject(row.json));
}

function hasConversationOutgoingMessage(conversationId) {
  const row = globalInstance
    .prepare(
      `
    SELECT count(*)  FROM ${MESSAGES_TABLE} WHERE
      conversationId = $conversationId AND
      type IS 'outgoing'
    `
    )
    .get({
      conversationId,
    });
  if (!row) {
    throw new Error('hasConversationOutgoingMessage: Unable to get coun');
  }

  console.warn('hasConversationOutgoingMessage', row);

  return Boolean(row['count(*)']);
}

function getFirstUnreadMessageIdInConversation(conversationId) {
  const rows = globalInstance
    .prepare(
      `
    SELECT id FROM ${MESSAGES_TABLE} WHERE
      conversationId = $conversationId AND
      unread = $unread
      ORDER BY serverTimestamp ASC, serverId ASC, sent_at ASC, received_at ASC
    LIMIT 1;
    `
    )
    .all({
      conversationId,
      unread: 1,
    });

  if (rows.length === 0) {
    return undefined;
  }
  return rows[0].id;
}

function getMessagesBySentAt(sentAt) {
  const rows = globalInstance
    .prepare(
      `SELECT * FROM ${MESSAGES_TABLE}
     WHERE sent_at = $sent_at
     ORDER BY received_at DESC;`
    )
    .all({
      sent_at: sentAt,
    });

  return map(rows, row => jsonToObject(row.json));
}

function getLastHashBySnode(convoId, snode) {
  const row = globalInstance
    .prepare('SELECT * FROM lastHashes WHERE snode = $snode AND id = $id;')
    .get({
      snode,
      id: convoId,
    });

  if (!row) {
    return null;
  }

  return row.hash;
}

function getSeenMessagesByHashList(hashes) {
  const rows = globalInstance
    .prepare(`SELECT * FROM seenMessages WHERE hash IN ( ${hashes.map(() => '?').join(', ')} );`)
    .all(hashes);

  return map(rows, row => row.hash);
}

function getExpiredMessages() {
  const now = Date.now();

  const rows = globalInstance
    .prepare(
      `SELECT json FROM ${MESSAGES_TABLE} WHERE
      expires_at IS NOT NULL AND
      expires_at <= $expires_at
     ORDER BY expires_at ASC;`
    )
    .all({
      expires_at: now,
    });

  return map(rows, row => jsonToObject(row.json));
}

function getOutgoingWithoutExpiresAt() {
  const rows = globalInstance
    .prepare(
      `
    SELECT json FROM ${MESSAGES_TABLE}
    WHERE
      expireTimer > 0 AND
      expires_at IS NULL AND
      type IS 'outgoing'
    ORDER BY expires_at ASC;
  `
    )
    .all();

  return map(rows, row => jsonToObject(row.json));
}

function getNextExpiringMessage() {
  const rows = globalInstance
    .prepare(
      `
    SELECT json FROM ${MESSAGES_TABLE}
    WHERE expires_at > 0
    ORDER BY expires_at ASC
    LIMIT 1;
  `
    )
    .all();

  return map(rows, row => jsonToObject(row.json));
}

/* Unproccessed a received messages not yet processed */
function saveUnprocessed(data) {
  const { id, timestamp, version, attempts, envelope, senderIdentity, messageHash } = data;
  if (!id) {
    throw new Error(`saveUnprocessed: id was falsey: ${id}`);
  }

  globalInstance
    .prepare(
      `INSERT OR REPLACE INTO unprocessed (
      id,
      timestamp,
      version,
      attempts,
      envelope,
      senderIdentity,
      serverHash
    ) values (
      $id,
      $timestamp,
      $version,
      $attempts,
      $envelope,
      $senderIdentity,
      $messageHash
    );`
    )
    .run({
      id,
      timestamp,
      version,
      attempts,
      envelope,
      senderIdentity,
      messageHash,
    });

  return id;
}

function updateUnprocessedAttempts(id, attempts) {
  globalInstance.prepare('UPDATE unprocessed SET attempts = $attempts WHERE id = $id;').run({
    id,
    attempts,
  });
}
function updateUnprocessedWithData(id, data = {}) {
  const { source, sourceDevice, serverTimestamp, decrypted, senderIdentity } = data;

  globalInstance
    .prepare(
      `UPDATE unprocessed SET
      source = $source,
      sourceDevice = $sourceDevice,
      serverTimestamp = $serverTimestamp,
      decrypted = $decrypted,
      senderIdentity = $senderIdentity
    WHERE id = $id;`
    )
    .run({
      id,
      source,
      sourceDevice,
      serverTimestamp,
      decrypted,
      senderIdentity,
    });
}

function getUnprocessedById(id) {
  const row = globalInstance.prepare('SELECT * FROM unprocessed WHERE id = $id;').get({
    id,
  });

  return row;
}

function getUnprocessedCount() {
  const row = globalInstance.prepare('SELECT count(*) from unprocessed;').get();

  if (!row) {
    throw new Error('getMessageCount: Unable to get count of unprocessed');
  }

  return row['count(*)'];
}

function getAllUnprocessed() {
  const rows = globalInstance.prepare('SELECT * FROM unprocessed ORDER BY timestamp ASC;').all();

  return rows;
}

function removeUnprocessed(id) {
  if (!Array.isArray(id)) {
    globalInstance.prepare('DELETE FROM unprocessed WHERE id = $id;').run({ id });
    return;
  }

  if (!id.length) {
    throw new Error('removeUnprocessed: No ids to delete!');
  }

  // Our node interface doesn't seem to allow you to replace one single ? with an array
  globalInstance
    .prepare(`DELETE FROM unprocessed WHERE id IN ( ${id.map(() => '?').join(', ')} );`)
    .run(id);
}

function removeAllUnprocessed() {
  globalInstance.prepare('DELETE FROM unprocessed;').run();
}

function getNextAttachmentDownloadJobs(limit, options = {}) {
  const timestamp = options.timestamp || Date.now();

  const rows = globalInstance
    .prepare(
      `SELECT json FROM ${ATTACHMENT_DOWNLOADS_TABLE}
    WHERE pending = 0 AND timestamp < $timestamp
    ORDER BY timestamp DESC
    LIMIT $limit;`
    )
    .all({
      limit,
      timestamp,
    });

  return map(rows, row => jsonToObject(row.json));
}

function saveAttachmentDownloadJob(job) {
  const { id, pending, timestamp } = job;
  if (!id) {
    throw new Error('saveAttachmentDownloadJob: Provided job did not have a truthy id');
  }

  globalInstance
    .prepare(
      `INSERT OR REPLACE INTO ${ATTACHMENT_DOWNLOADS_TABLE} (
      id,
      pending,
      timestamp,
      json
    ) values (
      $id,
      $pending,
      $timestamp,
      $json
    )`
    )
    .run({
      id,
      pending,
      timestamp,
      json: objectToJSON(job),
    });
}

function setAttachmentDownloadJobPending(id, pending) {
  globalInstance
    .prepare(`UPDATE ${ATTACHMENT_DOWNLOADS_TABLE} SET pending = $pending WHERE id = $id;`)
    .run({
      id,
      pending,
    });
}

function resetAttachmentDownloadPending() {
  globalInstance
    .prepare(`UPDATE ${ATTACHMENT_DOWNLOADS_TABLE} SET pending = 0 WHERE pending != 0;`)
    .run();
}
function removeAttachmentDownloadJob(id) {
  return removeById(ATTACHMENT_DOWNLOADS_TABLE, id);
}
function removeAllAttachmentDownloadJobs() {
  globalInstance.exec(`DELETE FROM ${ATTACHMENT_DOWNLOADS_TABLE};`);
}

// All data in database
function removeAll() {
  globalInstance.exec(`
    DELETE FROM ${IDENTITY_KEYS_TABLE};

    DELETE FROM ${ITEMS_TABLE};
    DELETE FROM unprocessed;
    DELETE FROM lastHashes;
    DELETE FROM ${NODES_FOR_PUBKEY_TABLE};
    DELETE FROM ${CLOSED_GROUP_V2_KEY_PAIRS_TABLE};
    DELETE FROM seenMessages;
    DELETE FROM ${CONVERSATIONS_TABLE};
    DELETE FROM ${MESSAGES_TABLE};
    DELETE FROM ${ATTACHMENT_DOWNLOADS_TABLE};
    DELETE FROM ${MESSAGES_FTS_TABLE};
`);
}

function removeAllConversations() {
  globalInstance.prepare(`DELETE FROM ${CONVERSATIONS_TABLE};`).run();
}

function getMessagesWithVisualMediaAttachments(conversationId, { limit }) {
  const rows = globalInstance
    .prepare(
      `SELECT json FROM ${MESSAGES_TABLE} WHERE
      conversationId = $conversationId AND
      hasVisualMediaAttachments = 1
     ORDER BY received_at DESC
     LIMIT $limit;`
    )
    .all({
      conversationId,
      limit,
    });

  return map(rows, row => jsonToObject(row.json));
}

function getMessagesWithFileAttachments(conversationId, { limit }) {
  const rows = globalInstance
    .prepare(
      `SELECT json FROM ${MESSAGES_TABLE} WHERE
      conversationId = $conversationId AND
      hasFileAttachments = 1
     ORDER BY received_at DESC
     LIMIT $limit;`
    )
    .all({
      conversationId,
      limit,
    });

  return map(rows, row => jsonToObject(row.json));
}

function getExternalFilesForMessage(message) {
  const { attachments, contact, quote, preview } = message;
  const files = [];

  forEach(attachments, attachment => {
    const { path: file, thumbnail, screenshot } = attachment;
    if (file) {
      files.push(file);
    }

    if (thumbnail && thumbnail.path) {
      files.push(thumbnail.path);
    }

    if (screenshot && screenshot.path) {
      files.push(screenshot.path);
    }
  });

  if (quote && quote.attachments && quote.attachments.length) {
    forEach(quote.attachments, attachment => {
      const { thumbnail } = attachment;

      if (thumbnail && thumbnail.path) {
        files.push(thumbnail.path);
      }
    });
  }

  if (contact && contact.length) {
    forEach(contact, item => {
      const { avatar } = item;

      if (avatar && avatar.avatar && avatar.avatar.path) {
        files.push(avatar.avatar.path);
      }
    });
  }

  if (preview && preview.length) {
    forEach(preview, item => {
      const { image } = item;

      if (image && image.path) {
        files.push(image.path);
      }
    });
  }

  return files;
}

function getExternalFilesForConversation(conversation) {
  const { avatar, profileAvatar } = conversation;
  const files = [];

  if (avatar && avatar.path) {
    files.push(avatar.path);
  }

  if (profileAvatar && profileAvatar.path) {
    files.push(profileAvatar.path);
  }

  return files;
}

function removeKnownAttachments(allAttachments) {
  const lookup = fromPairs(map(allAttachments, file => [file, true]));
  const chunkSize = 50;

  const total = getMessageCount();
  console.log(`removeKnownAttachments: About to iterate through ${total} messages`);

  let count = 0;
  let complete = false;
  let id = '';

  while (!complete) {
    const rows = globalInstance
      .prepare(
        `SELECT json FROM ${MESSAGES_TABLE}
       WHERE id > $id
       ORDER BY id ASC
       LIMIT $chunkSize;`
      )
      .all({
        id,
        chunkSize,
      });

    const messages = map(rows, row => jsonToObject(row.json));
    forEach(messages, message => {
      const externalFiles = getExternalFilesForMessage(message);
      forEach(externalFiles, file => {
        delete lookup[file];
      });
    });

    const lastMessage = last(messages);
    if (lastMessage) {
      ({ id } = lastMessage);
    }
    complete = messages.length < chunkSize;
    count += messages.length;
  }

  console.log(`removeKnownAttachments: Done processing ${count} ${MESSAGES_TABLE}`);

  complete = false;
  count = 0;
  // Though conversations.id is a string, this ensures that, when coerced, this
  //   value is still a string but it's smaller than every other string.
  id = 0;

  const conversationTotal = getConversationCount();
  console.log(
    `removeKnownAttachments: About to iterate through ${conversationTotal} ${CONVERSATIONS_TABLE}`
  );

  while (!complete) {
    const rows = globalInstance
      .prepare(
        `SELECT json FROM ${CONVERSATIONS_TABLE}
       WHERE id > $id
       ORDER BY id ASC
       LIMIT $chunkSize;`
      )
      .all({
        id,
        chunkSize,
      });

    const conversations = map(rows, row => jsonToObject(row.json));
    forEach(conversations, conversation => {
      const externalFiles = getExternalFilesForConversation(conversation);
      forEach(externalFiles, file => {
        delete lookup[file];
      });
    });

    const lastMessage = last(conversations);
    if (lastMessage) {
      ({ id } = lastMessage);
    }
    complete = conversations.length < chunkSize;
    count += conversations.length;
  }

  console.log(`removeKnownAttachments: Done processing ${count} ${CONVERSATIONS_TABLE}`);

  return Object.keys(lookup);
}

function getMessagesCountByConversation(instance, conversationId) {
  const row = instance
    .prepare(`SELECT count(*) from ${MESSAGES_TABLE} WHERE conversationId = $conversationId;`)
    .get({ conversationId });

  return row ? row['count(*)'] : 0;
}

function getAllClosedGroupConversationsV1(instance) {
  const rows = (globalInstance || instance)
    .prepare(
      `SELECT json FROM ${CONVERSATIONS_TABLE} WHERE
      type = 'group' AND
      id NOT LIKE 'publicChat:%'
     ORDER BY id ASC;`
    )
    .all();

  return map(rows, row => jsonToObject(row.json));
}

function remove05PrefixFromStringIfNeeded(str) {
  if (str.length === 66 && str.startsWith('05')) {
    return str.substr(2);
  }
  return str;
}

function updateExistingClosedGroupV1ToClosedGroupV2(db) {
  // the migration is called only once, so all current groups not being open groups are v1 closed group.
  const allClosedGroupV1 = getAllClosedGroupConversationsV1(db) || [];

  allClosedGroupV1.forEach(groupV1 => {
    const groupId = groupV1.id;
    try {
      console.log('Migrating closed group v1 to v2: pubkey', groupId);
      const groupV1IdentityKey = getIdentityKeyById(groupId, db);
      const encryptionPubKeyWithoutPrefix = remove05PrefixFromStringIfNeeded(groupV1IdentityKey.id);

      // Note:
      // this is what we get from getIdentityKeyById:
      //   {
      //     id: string;
      //     secretKey?: string;
      //   }

      // and this is what we want saved in db:
      //   {
      //    publicHex: string; // without prefix
      //    privateHex: string;
      //   }
      const keyPair = {
        publicHex: encryptionPubKeyWithoutPrefix,
        privateHex: groupV1IdentityKey.secretKey,
      };
      addClosedGroupEncryptionKeyPair(groupId, keyPair, db);
    } catch (e) {
      console.warn(e);
    }
  });
}

/**
 * The returned array is ordered based on the timestamp, the latest is at the end.
 * @param {*} groupPublicKey string | PubKey
 */
function getAllEncryptionKeyPairsForGroup(groupPublicKey) {
  const rows = getAllEncryptionKeyPairsForGroupRaw(groupPublicKey);

  return map(rows, row => jsonToObject(row.json));
}

function getAllEncryptionKeyPairsForGroupRaw(groupPublicKey) {
  const pubkeyAsString = groupPublicKey.key ? groupPublicKey.key : groupPublicKey;
  const rows = globalInstance
    .prepare(
      `SELECT * FROM ${CLOSED_GROUP_V2_KEY_PAIRS_TABLE} WHERE groupPublicKey = $groupPublicKey ORDER BY timestamp ASC;`
    )
    .all({
      groupPublicKey: pubkeyAsString,
    });

  return rows;
}

function getLatestClosedGroupEncryptionKeyPair(groupPublicKey) {
  const rows = getAllEncryptionKeyPairsForGroup(groupPublicKey);
  if (!rows || rows.length === 0) {
    return undefined;
  }
  return rows[rows.length - 1];
}

function addClosedGroupEncryptionKeyPair(groupPublicKey, keypair, instance) {
  const timestamp = Date.now();

  (globalInstance || instance)
    .prepare(
      `INSERT OR REPLACE INTO ${CLOSED_GROUP_V2_KEY_PAIRS_TABLE} (
      groupPublicKey,
      timestamp,
        json
        ) values (
          $groupPublicKey,
          $timestamp,
          $json
          );`
    )
    .run({
      groupPublicKey,
      timestamp,
      json: objectToJSON(keypair),
    });
}

function removeAllClosedGroupEncryptionKeyPairs(groupPublicKey) {
  globalInstance
    .prepare(
      `DELETE FROM ${CLOSED_GROUP_V2_KEY_PAIRS_TABLE} WHERE groupPublicKey = $groupPublicKey`
    )
    .run({
      groupPublicKey,
    });
}

/**
 * Related to Opengroup V2
 */
function getAllV2OpenGroupRooms() {
  const rows = globalInstance.prepare(`SELECT json FROM ${OPEN_GROUP_ROOMS_V2_TABLE};`).all();

  return map(rows, row => jsonToObject(row.json));
}

function getV2OpenGroupRoom(conversationId) {
  const row = globalInstance
    .prepare(`SELECT * FROM ${OPEN_GROUP_ROOMS_V2_TABLE} WHERE conversationId = $conversationId;`)
    .get({
      conversationId,
    });

  if (!row) {
    return null;
  }

  return jsonToObject(row.json);
}

function getV2OpenGroupRoomByRoomId(serverUrl, roomId) {
  const row = globalInstance
    .prepare(
      `SELECT * FROM ${OPEN_GROUP_ROOMS_V2_TABLE} WHERE serverUrl = $serverUrl AND roomId = $roomId;`
    )
    .get({
      serverUrl,
      roomId,
    });

  if (!row) {
    return null;
  }

  return jsonToObject(row.json);
}

function saveV2OpenGroupRoom(opengroupsv2Room) {
  const { serverUrl, roomId, conversationId } = opengroupsv2Room;
  globalInstance
    .prepare(
      `INSERT OR REPLACE INTO ${OPEN_GROUP_ROOMS_V2_TABLE} (
      serverUrl,
      roomId,
      conversationId,
      json
    ) values (
      $serverUrl,
      $roomId,
      $conversationId,
      $json
    )`
    )
    .run({
      serverUrl,
      roomId,
      conversationId,
      json: objectToJSON(opengroupsv2Room),
    });
}

function removeV2OpenGroupRoom(conversationId) {
  globalInstance
    .prepare(`DELETE FROM ${OPEN_GROUP_ROOMS_V2_TABLE} WHERE conversationId = $conversationId`)
    .run({
      conversationId,
    });
}

function removeOneOpenGroupV1Message() {
  const row = globalInstance
    .prepare(
      `SELECT count(*) from ${MESSAGES_TABLE} WHERE
    conversationId LIKE 'publicChat:1@%';`
    )
    .get();
  const toRemoveCount = row['count(*)'];

  if (toRemoveCount <= 0) {
    return 0;
  }
  console.warn('left opengroupv1 message to remove: ', toRemoveCount);
  const rowMessageIds = globalInstance
    .prepare(
      `SELECT id from ${MESSAGES_TABLE} WHERE conversationId LIKE 'publicChat:1@%' ORDER BY id LIMIT 1;`
    )
    .all();

  const messagesIds = map(rowMessageIds, r => r.id)[0];

  console.time('removeOneOpenGroupV1Message');

  removeMessage(messagesIds);
  console.timeEnd('removeOneOpenGroupV1Message');

  return toRemoveCount - 1;
}<|MERGE_RESOLUTION|>--- conflicted
+++ resolved
@@ -1241,15 +1241,11 @@
       UPDATE ${CONVERSATIONS_TABLE} SET
       json = json_set(json, '$.isApproved', 1)
     `);
-<<<<<<< HEAD
     // remove the moderators field. As it was only used for opengroups a long time ago and whatever is there is probably unused
     db.exec(`
       UPDATE ${CONVERSATIONS_TABLE} SET
       json = json_remove(json, '$.moderators', '$.dataMessage', '$.accessKey', '$.profileSharing', '$.sessionRestoreSeen')
     `);
-=======
->>>>>>> 273d866b
-
     writeLokiSchemaVersion(targetVersion, db);
   })();
   console.log(`updateToLokiSchemaVersion${targetVersion}: success!`);
