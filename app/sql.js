const path = require('path');
const fs = require('fs');
const rimraf = require('rimraf');
const SQL = require('better-sqlite3');
const { app, dialog, clipboard } = require('electron');
const { redactAll } = require('../js/modules/privacy');
const { remove: removeUserConfig } = require('./user_config');

const { map, isString, fromPairs, forEach, last, isEmpty, isObject, isNumber } = require('lodash');

/* eslint-disable camelcase */

module.exports = {
  initialize,
  close,
  removeDB,
  setSQLPassword,

  getPasswordHash,
  savePasswordHash,
  removePasswordHash,

  getIdentityKeyById,

  createOrUpdateItem,
  getItemById,
  getAllItems,
  removeItemById,

  getSwarmNodesForPubkey,
  updateSwarmNodesForPubkey,
  getGuardNodes,
  updateGuardNodes,

  getConversationCount,
  saveConversation,
  getConversationById,
  updateConversation,
  removeConversation,
  getAllConversations,
  getAllOpenGroupV1Conversations,
  getAllOpenGroupV2Conversations,
  getPubkeysInPublicConversation,
  getAllGroupsInvolvingId,
  removeAllConversations,

  searchConversations,
  searchMessages,
  searchMessagesInConversation,

  getMessageCount,
  saveMessage,
  cleanSeenMessages,
  cleanLastHashes,
  saveSeenMessageHashes,
  saveSeenMessageHash,
  updateLastHash,
  saveMessages,
  removeMessage,
  getUnreadByConversation,
  getUnreadCountByConversation,
  getMessageBySender,
  getMessageBySenderAndServerTimestamp,
  getMessageBySenderAndTimestamp,
  getMessageIdsFromServerIds,
  getMessageById,
  getMessagesBySentAt,
  getSeenMessagesByHashList,
  getLastHashBySnode,
  getExpiredMessages,
  getOutgoingWithoutExpiresAt,
  getNextExpiringMessage,
  getMessagesByConversation,
  getFirstUnreadMessageIdInConversation,
<<<<<<< HEAD
=======
  hasConversationOutgoingMessage,
>>>>>>> 975f1172
  trimMessages,

  getUnprocessedCount,
  getAllUnprocessed,
  saveUnprocessed,
  updateUnprocessedAttempts,
  updateUnprocessedWithData,
  getUnprocessedById,
  removeUnprocessed,
  removeAllUnprocessed,

  getNextAttachmentDownloadJobs,
  saveAttachmentDownloadJob,
  setAttachmentDownloadJobPending,
  resetAttachmentDownloadPending,
  removeAttachmentDownloadJob,
  removeAllAttachmentDownloadJobs,

  removeAll,

  getMessagesWithVisualMediaAttachments,
  getMessagesWithFileAttachments,

  removeKnownAttachments,

  getAllEncryptionKeyPairsForGroup,
  getLatestClosedGroupEncryptionKeyPair,
  addClosedGroupEncryptionKeyPair,
  removeAllClosedGroupEncryptionKeyPairs,

  // open group v2
  getV2OpenGroupRoom,
  saveV2OpenGroupRoom,
  getAllV2OpenGroupRooms,
  getV2OpenGroupRoomByRoomId,
  removeV2OpenGroupRoom,
  removeOneOpenGroupV1Message,

  // dev performance testing
  fillWithTestData,
};

const CONVERSATIONS_TABLE = 'conversations';
const MESSAGES_TABLE = 'messages';
const MESSAGES_FTS_TABLE = 'messages_fts';
const NODES_FOR_PUBKEY_TABLE = 'nodesForPubkey';
const OPEN_GROUP_ROOMS_V2_TABLE = 'openGroupRoomsV2';
const IDENTITY_KEYS_TABLE = 'identityKeys';
const GUARD_NODE_TABLE = 'guardNodes';
const ITEMS_TABLE = 'items';
const ATTACHMENT_DOWNLOADS_TABLE = 'attachment_downloads';
const CLOSED_GROUP_V2_KEY_PAIRS_TABLE = 'encryptionKeyPairsForClosedGroupV2';

const MAX_PUBKEYS_MEMBERS = 300;

function objectToJSON(data) {
  return JSON.stringify(data);
}
function jsonToObject(json) {
  return JSON.parse(json);
}

function getSQLiteVersion(db) {
  const { sqlite_version } = db.prepare('select sqlite_version() as sqlite_version').get();
  return sqlite_version;
}

function getSchemaVersion(db) {
  return db.pragma('schema_version', { simple: true });
}

function getSQLCipherVersion(db) {
  return db.pragma('cipher_version', { simple: true });
}

function getSQLCipherIntegrityCheck(db) {
  const rows = db.pragma('cipher_integrity_check');
  if (rows.length === 0) {
    return undefined;
  }
  return rows.map(row => row.cipher_integrity_check);
}

function keyDatabase(db, key) {
  // https://www.zetetic.net/sqlcipher/sqlcipher-api/#key
  // If the password isn't hex then we need to derive a key from it

  const deriveKey = HEX_KEY.test(key);

  const value = deriveKey ? `'${key}'` : `"x'${key}'"`;

  const pragramToRun = `key = ${value}`;

  db.pragma(pragramToRun);
}

function switchToWAL(db) {
  // https://sqlite.org/wal.html
  db.pragma('journal_mode = WAL');
  db.pragma('synchronous = FULL');
}

function getSQLIntegrityCheck(db) {
  const checkResult = db.pragma('quick_check', { simple: true });
  if (checkResult !== 'ok') {
    return checkResult;
  }

  return undefined;
}

const HEX_KEY = /[^0-9A-Fa-f]/;

function migrateSchemaVersion(db) {
  const userVersion = getUserVersion(db);
  if (userVersion > 0) {
    return;
  }
  const schemaVersion = getSchemaVersion(db);

  const newUserVersion = schemaVersion > 18 ? 16 : schemaVersion;
  console.log(
    'migrateSchemaVersion: Migrating from schema_version ' +
      `${schemaVersion} to user_version ${newUserVersion}`
  );

  setUserVersion(db, newUserVersion);
}

function getUserVersion(db) {
  try {
    return db.pragma('user_version', { simple: true });
  } catch (e) {
    console.warn('getUserVersion error', e);
    return 0;
  }
}

function setUserVersion(db, version) {
  if (!isNumber(version)) {
    throw new Error(`setUserVersion: version ${version} is not a number`);
  }

  db.pragma(`user_version = ${version}`);
}

function openAndMigrateDatabase(filePath, key) {
  let db;

  // First, we try to open the database without any cipher changes
  try {
    db = new SQL(filePath, { verbose: null });

    keyDatabase(db, key);
    switchToWAL(db);
    migrateSchemaVersion(db);
    db.pragma('secure_delete = ON');

    return db;
  } catch (error) {
    if (db) {
      db.close();
    }
    console.log('migrateDatabase: Migration without cipher change failed', error);
  }

  // If that fails, we try to open the database with 3.x compatibility to extract the
  //   user_version (previously stored in schema_version, blown away by cipher_migrate).

  let db1;
  try {
    db1 = new SQL(filePath, { verbose: null });
    keyDatabase(db1, key);

    // https://www.zetetic.net/blog/2018/11/30/sqlcipher-400-release/#compatability-sqlcipher-4-0-0
    db1.pragma('cipher_compatibility = 3');
    migrateSchemaVersion(db1);
    db1.close();
  } catch (error) {
    if (db1) {
      db1.close();
    }
    console.log('migrateDatabase: migrateSchemaVersion failed', error);
    return null;
  }
  // After migrating user_version -> schema_version, we reopen database, because we can't
  //   migrate to the latest ciphers after we've modified the defaults.
  let db2;
  try {
    db2 = new SQL(filePath, { verbose: null });
    keyDatabase(db2, key);

    db2.pragma('cipher_migrate');
    switchToWAL(db2);

    // Because foreign key support is not enabled by default!
    db2.pragma('foreign_keys = OFF');

    return db2;
  } catch (error) {
    if (db2) {
      db2.close();
    }
    console.log('migrateDatabase: switchToWAL failed');
    return null;
  }
}

function openAndSetUpSQLCipher(filePath, { key }) {
  return openAndMigrateDatabase(filePath, key);
}

function setSQLPassword(password) {
  if (!globalInstance) {
    throw new Error('setSQLPassword: db is not initialized');
  }

  // If the password isn't hex then we need to derive a key from it
  const deriveKey = HEX_KEY.test(password);
  const value = deriveKey ? `'${password}'` : `"x'${password}'"`;
  globalInstance.pragma(`rekey = ${value}`);
}

function vacuumDatabase(db) {
  if (!db) {
    throw new Error('vacuum: db is not initialized');
  }
  console.time('vaccumming db');
  console.warn('Vacuuming DB. This might take a while.');
  db.exec('VACUUM;');
  console.warn('Vacuuming DB Finished');
  console.timeEnd('vaccumming db');
}

function updateToSchemaVersion1(currentVersion, db) {
  if (currentVersion >= 1) {
    return;
  }

  console.log('updateToSchemaVersion1: starting...');

  db.transaction(() => {
    db.exec(
      `CREATE TABLE ${MESSAGES_TABLE}(
      id STRING PRIMARY KEY ASC,
      json TEXT,

      unread INTEGER,
      expires_at INTEGER,
      sent BOOLEAN,
      sent_at INTEGER,
      schemaVersion INTEGER,
      conversationId STRING,
      received_at INTEGER,
      source STRING,
      sourceDevice STRING,
      hasAttachments INTEGER,
      hasFileAttachments INTEGER,
      hasVisualMediaAttachments INTEGER
    );

    CREATE INDEX messages_unread ON ${MESSAGES_TABLE} (
      unread
    );

    CREATE INDEX messages_expires_at ON ${MESSAGES_TABLE} (
      expires_at
    );

    CREATE INDEX messages_receipt ON ${MESSAGES_TABLE} (
      sent_at
    );

    CREATE INDEX messages_schemaVersion ON ${MESSAGES_TABLE} (
      schemaVersion
    );

    CREATE INDEX messages_conversation ON ${MESSAGES_TABLE} (
      conversationId,
      received_at
    );

    CREATE INDEX messages_duplicate_check ON ${MESSAGES_TABLE} (
      source,
      sourceDevice,
      sent_at
    );

    CREATE INDEX messages_hasAttachments ON ${MESSAGES_TABLE} (
      conversationId,
      hasAttachments,
      received_at
    );

    CREATE INDEX messages_hasFileAttachments ON ${MESSAGES_TABLE} (
      conversationId,
      hasFileAttachments,
      received_at
    );

    CREATE INDEX messages_hasVisualMediaAttachments ON ${MESSAGES_TABLE} (
      conversationId,
      hasVisualMediaAttachments,
      received_at
    );

    CREATE TABLE unprocessed(
      id STRING,
      timestamp INTEGER,
      json TEXT
    );

    CREATE INDEX unprocessed_id ON unprocessed (
      id
    );

    CREATE INDEX unprocessed_timestamp ON unprocessed (
      timestamp
    );


    `
    );
    db.pragma('user_version = 1');
  })();

  console.log('updateToSchemaVersion1: success!');
}

function updateToSchemaVersion2(currentVersion, db) {
  if (currentVersion >= 2) {
    return;
  }

  console.log('updateToSchemaVersion2: starting...');

  db.transaction(() => {
    db.exec(`ALTER TABLE ${MESSAGES_TABLE}
     ADD COLUMN expireTimer INTEGER;

     ALTER TABLE ${MESSAGES_TABLE}
     ADD COLUMN expirationStartTimestamp INTEGER;

     ALTER TABLE ${MESSAGES_TABLE}
     ADD COLUMN type STRING;

     CREATE INDEX messages_expiring ON ${MESSAGES_TABLE} (
      expireTimer,
      expirationStartTimestamp,
      expires_at
    );

    UPDATE ${MESSAGES_TABLE} SET
      expirationStartTimestamp = json_extract(json, '$.expirationStartTimestamp'),
      expireTimer = json_extract(json, '$.expireTimer'),
      type = json_extract(json, '$.type');


     `);
    db.pragma('user_version = 2');
  })();

  console.log('updateToSchemaVersion2: success!');
}

function updateToSchemaVersion3(currentVersion, db) {
  if (currentVersion >= 3) {
    return;
  }

  console.log('updateToSchemaVersion3: starting...');

  db.transaction(() => {
    db.exec(`
    DROP INDEX messages_expiring;
    DROP INDEX messages_unread;

    CREATE INDEX messages_without_timer ON ${MESSAGES_TABLE} (
      expireTimer,
      expires_at,
      type
    ) WHERE expires_at IS NULL AND expireTimer IS NOT NULL;

    CREATE INDEX messages_unread ON ${MESSAGES_TABLE} (
      conversationId,
      unread
    ) WHERE unread IS NOT NULL;

    ANALYZE;

    `);
    db.pragma('user_version = 3');
  })();

  console.log('updateToSchemaVersion3: success!');
}

function updateToSchemaVersion4(currentVersion, db) {
  if (currentVersion >= 4) {
    return;
  }

  console.log('updateToSchemaVersion4: starting...');

  db.transaction(() => {
    db.exec(`

    CREATE TABLE ${CONVERSATIONS_TABLE}(
      id STRING PRIMARY KEY ASC,
      json TEXT,

      active_at INTEGER,
      type STRING,
      members TEXT,
      name TEXT,
      profileName TEXT
    );

    CREATE INDEX conversations_active ON ${CONVERSATIONS_TABLE} (
      active_at
    ) WHERE active_at IS NOT NULL;
    CREATE INDEX conversations_type ON ${CONVERSATIONS_TABLE} (
      type
    ) WHERE type IS NOT NULL;

    `);

    db.pragma('user_version = 4');
  })();

  console.log('updateToSchemaVersion4: success!');
}

function updateToSchemaVersion6(currentVersion, db) {
  if (currentVersion >= 6) {
    return;
  }
  console.log('updateToSchemaVersion6: starting...');
  db.transaction(() => {
    db.exec(`
    CREATE TABLE lastHashes(
      snode TEXT PRIMARY KEY,
      hash TEXT,
      expiresAt INTEGER
    );

    CREATE TABLE seenMessages(
      hash TEXT PRIMARY KEY,
      expiresAt INTEGER
    );


    CREATE TABLE sessions(
      id STRING PRIMARY KEY ASC,
      number STRING,
      json TEXT
    );

    CREATE INDEX sessions_number ON sessions (
      number
    ) WHERE number IS NOT NULL;

    CREATE TABLE groups(
      id STRING PRIMARY KEY ASC,
      json TEXT
    );


    CREATE TABLE ${IDENTITY_KEYS_TABLE}(
      id STRING PRIMARY KEY ASC,
      json TEXT
    );

    CREATE TABLE ${ITEMS_TABLE}(
      id STRING PRIMARY KEY ASC,
      json TEXT
    );


    CREATE TABLE preKeys(
      id INTEGER PRIMARY KEY ASC,
      recipient STRING,
      json TEXT
    );


    CREATE TABLE signedPreKeys(
      id INTEGER PRIMARY KEY ASC,
      json TEXT
    );

    CREATE TABLE contactPreKeys(
      id INTEGER NOT NULL PRIMARY KEY AUTOINCREMENT,
      identityKeyString VARCHAR(255),
      keyId INTEGER,
      json TEXT
    );

    CREATE UNIQUE INDEX contact_prekey_identity_key_string_keyid ON contactPreKeys (
      identityKeyString,
      keyId
    );

    CREATE TABLE contactSignedPreKeys(
      id INTEGER NOT NULL PRIMARY KEY AUTOINCREMENT,
      identityKeyString VARCHAR(255),
      keyId INTEGER,
      json TEXT
    );

    CREATE UNIQUE INDEX contact_signed_prekey_identity_key_string_keyid ON contactSignedPreKeys (
      identityKeyString,
      keyId
    );

    `);
    db.pragma('user_version = 6');
  })();

  console.log('updateToSchemaVersion6: success!');
}

function updateToSchemaVersion7(currentVersion, db) {
  if (currentVersion >= 7) {
    return;
  }
  console.log('updateToSchemaVersion7: starting...');

  db.transaction(() => {
    db.exec(`
      -- SQLite has been coercing our STRINGs into numbers, so we force it with TEXT
      -- We create a new table then copy the data into it, since we can't modify columns
      DROP INDEX sessions_number;
      ALTER TABLE sessions RENAME TO sessions_old;

      CREATE TABLE sessions(
        id TEXT PRIMARY KEY,
        number TEXT,
        json TEXT
      );
      CREATE INDEX sessions_number ON sessions (
        number
      ) WHERE number IS NOT NULL;
      INSERT INTO sessions(id, number, json)
    SELECT "+" || id, number, json FROM sessions_old;
      DROP TABLE sessions_old;
    `);

    db.pragma('user_version = 7');
  })();

  console.log('updateToSchemaVersion7: success!');
}

function updateToSchemaVersion8(currentVersion, db) {
  if (currentVersion >= 8) {
    return;
  }
  console.log('updateToSchemaVersion8: starting...');

  db.transaction(() => {
    db.exec(`
    -- First, we pull a new body field out of the message table's json blob
    ALTER TABLE ${MESSAGES_TABLE}
      ADD COLUMN body TEXT;
    UPDATE ${MESSAGES_TABLE} SET body = json_extract(json, '$.body');

    -- Then we create our full-text search table and populate it
    CREATE VIRTUAL TABLE ${MESSAGES_FTS_TABLE}
      USING fts5(id UNINDEXED, body);

    INSERT INTO ${MESSAGES_FTS_TABLE}(id, body)
      SELECT id, body FROM ${MESSAGES_TABLE};

    -- Then we set up triggers to keep the full-text search table up to date
    CREATE TRIGGER messages_on_insert AFTER INSERT ON ${MESSAGES_TABLE} BEGIN
      INSERT INTO ${MESSAGES_FTS_TABLE} (
        id,
        body
      ) VALUES (
        new.id,
        new.body
      );
    END;
    CREATE TRIGGER messages_on_delete AFTER DELETE ON ${MESSAGES_TABLE} BEGIN
      DELETE FROM ${MESSAGES_FTS_TABLE} WHERE id = old.id;
    END;
    CREATE TRIGGER messages_on_update AFTER UPDATE ON ${MESSAGES_TABLE} BEGIN
      DELETE FROM ${MESSAGES_FTS_TABLE} WHERE id = old.id;
      INSERT INTO ${MESSAGES_FTS_TABLE}(
        id,
        body
      ) VALUES (
        new.id,
        new.body
      );
    END;

    `);
    // For formatting search results:
    //   https://sqlite.org/fts5.html#the_highlight_function
    //   https://sqlite.org/fts5.html#the_snippet_function
    db.pragma('user_version = 8');
  })();

  console.log('updateToSchemaVersion8: success!');
}

function updateToSchemaVersion9(currentVersion, db) {
  if (currentVersion >= 9) {
    return;
  }
  console.log('updateToSchemaVersion9: starting...');
  db.transaction(() => {
    db.exec(`
      CREATE TABLE ${ATTACHMENT_DOWNLOADS_TABLE}(
        id STRING primary key,
        timestamp INTEGER,
        pending INTEGER,
        json TEXT
      );

      CREATE INDEX attachment_downloads_timestamp
        ON ${ATTACHMENT_DOWNLOADS_TABLE} (
          timestamp
      ) WHERE pending = 0;
      CREATE INDEX attachment_downloads_pending
        ON ${ATTACHMENT_DOWNLOADS_TABLE} (
          pending
      ) WHERE pending != 0;
    `);

    db.pragma('user_version = 9');
  })();

  console.log('updateToSchemaVersion9: success!');
}

function updateToSchemaVersion10(currentVersion, db) {
  if (currentVersion >= 10) {
    return;
  }
  console.log('updateToSchemaVersion10: starting...');

  db.transaction(() => {
    db.exec(`
      DROP INDEX unprocessed_id;
      DROP INDEX unprocessed_timestamp;
      ALTER TABLE unprocessed RENAME TO unprocessed_old;

      CREATE TABLE unprocessed(
        id STRING,
        timestamp INTEGER,
        version INTEGER,
        attempts INTEGER,
        envelope TEXT,
        decrypted TEXT,
        source TEXT,
        sourceDevice TEXT,
        serverTimestamp INTEGER
      );

      CREATE INDEX unprocessed_id ON unprocessed (
        id
      );
      CREATE INDEX unprocessed_timestamp ON unprocessed (
        timestamp
      );

      INSERT INTO unprocessed (
        id,
        timestamp,
        version,
        attempts,
        envelope,
        decrypted,
        source,
        sourceDevice,
        serverTimestamp
      ) SELECT
        id,
        timestamp,
        json_extract(json, '$.version'),
        json_extract(json, '$.attempts'),
        json_extract(json, '$.envelope'),
        json_extract(json, '$.decrypted'),
        json_extract(json, '$.source'),
        json_extract(json, '$.sourceDevice'),
        json_extract(json, '$.serverTimestamp')
      FROM unprocessed_old;

      DROP TABLE unprocessed_old;
    `);

    db.pragma('user_version = 10');
  })();
  console.log('updateToSchemaVersion10: success!');
}

function updateToSchemaVersion11(currentVersion, db) {
  if (currentVersion >= 11) {
    return;
  }
  console.log('updateToSchemaVersion11: starting...');
  db.transaction(() => {
    db.exec(`
      DROP TABLE groups;
    `);

    db.pragma('user_version = 11');
  })();
  console.log('updateToSchemaVersion11: success!');
}

const SCHEMA_VERSIONS = [
  updateToSchemaVersion1,
  updateToSchemaVersion2,
  updateToSchemaVersion3,
  updateToSchemaVersion4,
  () => null, // version 5 was dropped
  updateToSchemaVersion6,
  updateToSchemaVersion7,
  updateToSchemaVersion8,
  updateToSchemaVersion9,
  updateToSchemaVersion10,
  updateToSchemaVersion11,
];

function updateSchema(db) {
  const sqliteVersion = getSQLiteVersion(db);
  const sqlcipherVersion = getSQLCipherVersion(db);
  const userVersion = getUserVersion(db);
  const maxUserVersion = SCHEMA_VERSIONS.length;
  const schemaVersion = getSchemaVersion(db);

  console.log('updateSchema:');
  console.log(` Current user_version: ${userVersion}`);
  console.log(` Most recent db schema: ${maxUserVersion}`);
  console.log(` SQLite version: ${sqliteVersion}`);
  console.log(` SQLCipher version: ${sqlcipherVersion}`);
  console.log(` (deprecated) schema_version: ${schemaVersion}`);

  for (let index = 0, max = SCHEMA_VERSIONS.length; index < max; index += 1) {
    const runSchemaUpdate = SCHEMA_VERSIONS[index];
    runSchemaUpdate(schemaVersion, db);
  }
  updateLokiSchema(db);
}

const LOKI_SCHEMA_VERSIONS = [
  updateToLokiSchemaVersion1,
  updateToLokiSchemaVersion2,
  updateToLokiSchemaVersion3,
  updateToLokiSchemaVersion4,
  updateToLokiSchemaVersion5,
  updateToLokiSchemaVersion6,
  updateToLokiSchemaVersion7,
  updateToLokiSchemaVersion8,
  updateToLokiSchemaVersion9,
  updateToLokiSchemaVersion10,
  updateToLokiSchemaVersion11,
  updateToLokiSchemaVersion12,
  updateToLokiSchemaVersion13,
  updateToLokiSchemaVersion14,
  updateToLokiSchemaVersion15,
  updateToLokiSchemaVersion16,
  updateToLokiSchemaVersion17,
<<<<<<< HEAD
=======
  updateToLokiSchemaVersion18,
>>>>>>> 975f1172
];

function updateToLokiSchemaVersion1(currentVersion, db) {
  const targetVersion = 1;
  if (currentVersion >= targetVersion) {
    return;
  }
  console.log(`updateToLokiSchemaVersion${targetVersion}: starting...`);
  db.transaction(() => {
    db.exec(`
    ALTER TABLE ${MESSAGES_TABLE}
    ADD COLUMN serverId INTEGER;

    CREATE TABLE servers(
      serverUrl STRING PRIMARY KEY ASC,
      token TEXT
    );
    `);
    writeLokiSchemaVersion(targetVersion, db);
  })();

  console.log(`updateToLokiSchemaVersion${targetVersion}: success!`);
}

function updateToLokiSchemaVersion2(currentVersion, db) {
  const targetVersion = 2;

  if (currentVersion >= targetVersion) {
    return;
  }
  console.log(`updateToLokiSchemaVersion${targetVersion}: starting...`);

  db.transaction(() => {
    db.exec(`
    CREATE TABLE pairingAuthorisations(
      id INTEGER NOT NULL PRIMARY KEY AUTOINCREMENT,
      primaryDevicePubKey VARCHAR(255),
      secondaryDevicePubKey VARCHAR(255),
      isGranted BOOLEAN,
      json TEXT,
      UNIQUE(primaryDevicePubKey, secondaryDevicePubKey)
    );
    `);
    writeLokiSchemaVersion(targetVersion, db);
  })();
  console.log(`updateToLokiSchemaVersion${targetVersion}: success!`);
}

function updateToLokiSchemaVersion3(currentVersion, db) {
  const targetVersion = 3;

  if (currentVersion >= targetVersion) {
    return;
  }

  console.log(`updateToLokiSchemaVersion${targetVersion}: starting...`);

  db.transaction(() => {
    db.exec(`
    CREATE TABLE ${GUARD_NODE_TABLE}(
      id INTEGER NOT NULL PRIMARY KEY AUTOINCREMENT,
      ed25519PubKey VARCHAR(64)
    );
    `);
    writeLokiSchemaVersion(targetVersion, db);
  })();

  console.log(`updateToLokiSchemaVersion${targetVersion}: success!`);
}

function updateToLokiSchemaVersion4(currentVersion, db) {
  const targetVersion = 4;
  if (currentVersion >= targetVersion) {
    return;
  }

  console.log(`updateToLokiSchemaVersion${targetVersion}: starting...`);

  db.transaction(() => {
    db.exec(`
    DROP TABLE lastHashes;
    CREATE TABLE lastHashes(
      id TEXT,
      snode TEXT,
      hash TEXT,
      expiresAt INTEGER,
      PRIMARY KEY (id, snode)
    );
    -- Add senderIdentity field to unprocessed needed for medium size groups
    ALTER TABLE unprocessed ADD senderIdentity TEXT;
    `);
    writeLokiSchemaVersion(targetVersion, db);
  })();
  console.log(`updateToLokiSchemaVersion${targetVersion}: success!`);
}

function updateToLokiSchemaVersion5(currentVersion, db) {
  const targetVersion = 5;
  if (currentVersion >= targetVersion) {
    return;
  }

  console.log(`updateToLokiSchemaVersion${targetVersion}: starting...`);

  db.transaction(() => {
    db.exec(`
    CREATE TABLE ${NODES_FOR_PUBKEY_TABLE} (
      pubkey TEXT PRIMARY KEY,
      json TEXT
    );

    `);
    writeLokiSchemaVersion(targetVersion, db);
  })();
  console.log(`updateToLokiSchemaVersion${targetVersion}: success!`);
}

function updateToLokiSchemaVersion6(currentVersion, db) {
  const targetVersion = 6;
  if (currentVersion >= targetVersion) {
    return;
  }

  console.log(`updateToLokiSchemaVersion${targetVersion}: starting...`);

  db.transaction(() => {
    db.exec(`
    -- Remove RSS Feed conversations
    DELETE FROM ${CONVERSATIONS_TABLE} WHERE
    type = 'group' AND
    id LIKE 'rss://%';

    `);
    writeLokiSchemaVersion(targetVersion, db);
  })();
  console.log(`updateToLokiSchemaVersion${targetVersion}: success!`);
}

function updateToLokiSchemaVersion7(currentVersion, db) {
  const targetVersion = 7;
  if (currentVersion >= targetVersion) {
    return;
  }

  console.log(`updateToLokiSchemaVersion${targetVersion}: starting...`);

  db.transaction(() => {
    db.exec(`
    -- Remove multi device data

    DELETE FROM pairingAuthorisations;
    `);
    writeLokiSchemaVersion(targetVersion, db);
  })();
  console.log(`updateToLokiSchemaVersion${targetVersion}: success!`);
}

function updateToLokiSchemaVersion8(currentVersion, db) {
  const targetVersion = 8;
  if (currentVersion >= targetVersion) {
    return;
  }
  console.log(`updateToLokiSchemaVersion${targetVersion}: starting...`);

  db.transaction(() => {
    db.exec(`

    ALTER TABLE ${MESSAGES_TABLE}
    ADD COLUMN serverTimestamp INTEGER;
    `);
    writeLokiSchemaVersion(targetVersion, db);
  })();
  console.log(`updateToLokiSchemaVersion${targetVersion}: success!`);
}

function updateToLokiSchemaVersion9(currentVersion, db) {
  const targetVersion = 9;
  if (currentVersion >= targetVersion) {
    return;
  }

  console.log(`updateToLokiSchemaVersion${targetVersion}: starting...`);
  db.transaction(() => {
    const rows = db
      .prepare(
        `SELECT json FROM ${CONVERSATIONS_TABLE} WHERE
      type = 'group' AND
      id LIKE '__textsecure_group__!%';
    `
      )
      .all();

    const objs = map(rows, row => jsonToObject(row.json));

    const conversationIdRows = db
      .prepare(`SELECT id FROM ${CONVERSATIONS_TABLE} ORDER BY id ASC;`)
      .all();

    const allOldConversationIds = map(conversationIdRows, row => row.id);
    objs.forEach(o => {
      const oldId = o.id;
      const newId = oldId.replace('__textsecure_group__!', '');
      console.log(`migrating conversation, ${oldId} to ${newId}`);

      if (allOldConversationIds.includes(newId)) {
        console.log(
          'Found a duplicate conversation after prefix removing. We need to take care of it'
        );
        // We have another conversation with the same future name.
        // We decided to keep only the conversation with the higher number of messages
        const countMessagesOld = getMessagesCountByConversation(db, oldId, {
          limit: Number.MAX_VALUE,
        });
        const countMessagesNew = getMessagesCountByConversation(db, newId, {
          limit: Number.MAX_VALUE,
        });

        console.log(`countMessagesOld: ${countMessagesOld}, countMessagesNew: ${countMessagesNew}`);

        const deleteId = countMessagesOld > countMessagesNew ? newId : oldId;
        db.prepare(`DELETE FROM ${CONVERSATIONS_TABLE} WHERE id = $deleteId;`).run({ deleteId });
      }

      const morphedObject = {
        ...o,
        id: newId,
      };

      db.prepare(
        `UPDATE ${CONVERSATIONS_TABLE} SET
        id = $newId,
        json = $json
        WHERE id = $oldId;`
      ).run({
        newId,
        json: objectToJSON(morphedObject),
        oldId,
      });
    });

    writeLokiSchemaVersion(targetVersion, db);
  })();

  console.log(`updateToLokiSchemaVersion${targetVersion}: success!`);
}

function updateToLokiSchemaVersion10(currentVersion, db) {
  const targetVersion = 10;
  if (currentVersion >= targetVersion) {
    return;
  }
  console.log(`updateToLokiSchemaVersion${targetVersion}: starting...`);

  db.transaction(() => {
    db.exec(`
    CREATE TABLE ${CLOSED_GROUP_V2_KEY_PAIRS_TABLE} (
      id INTEGER NOT NULL PRIMARY KEY AUTOINCREMENT,
      groupPublicKey TEXT,
      timestamp NUMBER,
      json TEXT
    );

    `);
    writeLokiSchemaVersion(targetVersion, db);
  })();
  console.log(`updateToLokiSchemaVersion${targetVersion}: success!`);
}

function updateToLokiSchemaVersion11(currentVersion, db) {
  const targetVersion = 11;
  if (currentVersion >= targetVersion) {
    return;
  }
  console.log(`updateToLokiSchemaVersion${targetVersion}: starting...`);

  db.transaction(() => {
    updateExistingClosedGroupV1ToClosedGroupV2(db);
    writeLokiSchemaVersion(targetVersion, db);
  })();
  console.log(`updateToLokiSchemaVersion${targetVersion}: success!`);
}

function updateToLokiSchemaVersion12(currentVersion, db) {
  const targetVersion = 12;
  if (currentVersion >= targetVersion) {
    return;
  }
  console.log(`updateToLokiSchemaVersion${targetVersion}: starting...`);

  db.transaction(() => {
    db.exec(`
    CREATE TABLE ${OPEN_GROUP_ROOMS_V2_TABLE} (
      serverUrl TEXT NOT NULL,
      roomId TEXT NOT NULL,
      conversationId TEXT,
      json TEXT,
      PRIMARY KEY (serverUrl, roomId)
    );

    `);
    writeLokiSchemaVersion(targetVersion, db);
  })();
  console.log(`updateToLokiSchemaVersion${targetVersion}: success!`);
}

function updateToLokiSchemaVersion13(currentVersion, db) {
  const targetVersion = 13;
  if (currentVersion >= targetVersion) {
    return;
  }
  console.log(`updateToLokiSchemaVersion${targetVersion}: starting...`);

  // Clear any already deleted db entries.
  // secure_delete = ON will make sure next deleted entries are overwritten with 0 right away
  db.transaction(() => {
    db.pragma('secure_delete = ON');
    writeLokiSchemaVersion(targetVersion, db);
  })();
  console.log(`updateToLokiSchemaVersion${targetVersion}: success!`);
}

function updateToLokiSchemaVersion14(currentVersion, db) {
  const targetVersion = 14;
  if (currentVersion >= targetVersion) {
    return;
  }
  console.log(`updateToLokiSchemaVersion${targetVersion}: starting...`);

  db.transaction(() => {
    db.exec(`
    DROP TABLE IF EXISTS servers;
    DROP TABLE IF EXISTS sessions;
    DROP TABLE IF EXISTS preKeys;
    DROP TABLE IF EXISTS contactPreKeys;
    DROP TABLE IF EXISTS contactSignedPreKeys;
    DROP TABLE IF EXISTS signedPreKeys;
    DROP TABLE IF EXISTS senderKeys;
    `);
    writeLokiSchemaVersion(targetVersion, db);
  })();
  console.log(`updateToLokiSchemaVersion${targetVersion}: success!`);
}

function updateToLokiSchemaVersion15(currentVersion, db) {
  const targetVersion = 15;
  if (currentVersion >= targetVersion) {
    return;
  }
  console.log(`updateToLokiSchemaVersion${targetVersion}: starting...`);

  db.transaction(() => {
    db.exec(`
      DROP TABLE pairingAuthorisations;
      DROP TRIGGER messages_on_delete;
      DROP TRIGGER messages_on_update;
    `);

    writeLokiSchemaVersion(targetVersion, db);
  })();
  console.log(`updateToLokiSchemaVersion${targetVersion}: success!`);
}

function updateToLokiSchemaVersion16(currentVersion, db) {
  const targetVersion = 16;
  if (currentVersion >= targetVersion) {
    return;
  }
  console.log(`updateToLokiSchemaVersion${targetVersion}: starting...`);

  db.transaction(() => {
    db.exec(`
      ALTER TABLE ${MESSAGES_TABLE} ADD COLUMN serverHash TEXT;
      ALTER TABLE ${MESSAGES_TABLE} ADD COLUMN isDeleted BOOLEAN;

      CREATE INDEX messages_serverHash ON ${MESSAGES_TABLE} (
        serverHash
      ) WHERE serverHash IS NOT NULL;

      CREATE INDEX messages_isDeleted ON ${MESSAGES_TABLE} (
        isDeleted
      ) WHERE isDeleted IS NOT NULL;

      ALTER TABLE unprocessed ADD serverHash TEXT;
      CREATE INDEX messages_messageHash ON unprocessed (
        serverHash
      ) WHERE serverHash IS NOT NULL;
    `);

    writeLokiSchemaVersion(targetVersion, db);
  })();
  console.log(`updateToLokiSchemaVersion${targetVersion}: success!`);
}

function updateToLokiSchemaVersion17(currentVersion, db) {
  const targetVersion = 17;
<<<<<<< HEAD
  // if (currentVersion >= targetVersion) {
  //   return;
  // }
  console.log(`updateToLokiSchemaVersion${targetVersion}: starting...`);

  // Dropping all pre-existing schema relating to message searching.
  // Re-migrating everything
=======
  if (currentVersion >= targetVersion) {
    return;
  }
  console.log(`updateToLokiSchemaVersion${targetVersion}: starting...`);

  db.transaction(() => {
    db.exec(`
      UPDATE ${CONVERSATIONS_TABLE} SET
      json = json_set(json, '$.isApproved', 1)
    `);
    // remove the moderators field. As it was only used for opengroups a long time ago and whatever is there is probably unused
    db.exec(`
      UPDATE ${CONVERSATIONS_TABLE} SET
      json = json_remove(json, '$.moderators', '$.dataMessage', '$.accessKey', '$.profileSharing', '$.sessionRestoreSeen')
    `);
    writeLokiSchemaVersion(targetVersion, db);
  })();
  console.log(`updateToLokiSchemaVersion${targetVersion}: success!`);
}

function updateToLokiSchemaVersion18(currentVersion, db) {
  const targetVersion = 18;
  if (currentVersion >= targetVersion) {
    return;
  }
  console.log(`updateToLokiSchemaVersion${targetVersion}: starting...`);

  // Dropping all pre-existing schema relating to message searching.
  // Recreating the full text search and related triggers
>>>>>>> 975f1172
  db.transaction(() => {
    db.exec(`
      DROP TRIGGER IF EXISTS messages_on_insert;
      DROP TRIGGER IF EXISTS messages_on_delete;
      DROP TRIGGER IF EXISTS messages_on_update;
      DROP TABLE IF EXISTS ${MESSAGES_FTS_TABLE};
    `);

    writeLokiSchemaVersion(targetVersion, db);
  })();

  db.transaction(() => {
    db.exec(`
    -- Then we create our full-text search table and populate it
    CREATE VIRTUAL TABLE ${MESSAGES_FTS_TABLE}
      USING fts5(id UNINDEXED, body);
<<<<<<< HEAD

    INSERT INTO ${MESSAGES_FTS_TABLE}(id, body)
      SELECT id, body FROM ${MESSAGES_TABLE};

=======
    INSERT INTO ${MESSAGES_FTS_TABLE}(id, body)
      SELECT id, body FROM ${MESSAGES_TABLE};
>>>>>>> 975f1172
    -- Then we set up triggers to keep the full-text search table up to date
    CREATE TRIGGER messages_on_insert AFTER INSERT ON ${MESSAGES_TABLE} BEGIN
      INSERT INTO ${MESSAGES_FTS_TABLE} (
        id,
        body
      ) VALUES (
        new.id,
        new.body
      );
    END;
    CREATE TRIGGER messages_on_delete AFTER DELETE ON ${MESSAGES_TABLE} BEGIN
      DELETE FROM ${MESSAGES_FTS_TABLE} WHERE id = old.id;
    END;
    CREATE TRIGGER messages_on_update AFTER UPDATE ON ${MESSAGES_TABLE} BEGIN
      DELETE FROM ${MESSAGES_FTS_TABLE} WHERE id = old.id;
      INSERT INTO ${MESSAGES_FTS_TABLE}(
        id,
        body
      ) VALUES (
        new.id,
        new.body
      );
    END;
    `);

    writeLokiSchemaVersion(targetVersion, db);
  })();
<<<<<<< HEAD

=======
>>>>>>> 975f1172
  console.log(`updateToLokiSchemaVersion${targetVersion}: success!`);
}

function writeLokiSchemaVersion(newVersion, db) {
  db.prepare(
    `INSERT INTO loki_schema(
      version
    ) values (
      $newVersion
    )`
  ).run({ newVersion });
}

function updateLokiSchema(db) {
  const result = db
    .prepare(`SELECT name FROM sqlite_master WHERE type = 'table' AND name='loki_schema';`)
    .get();

  if (!result) {
    createLokiSchemaTable(db);
  }
  const lokiSchemaVersion = getLokiSchemaVersion(db);
  console.log(
    'updateLokiSchema:',
    `Current loki schema version: ${lokiSchemaVersion};`,
    `Most recent schema version: ${LOKI_SCHEMA_VERSIONS.length};`
  );
  for (let index = 0, max = LOKI_SCHEMA_VERSIONS.length; index < max; index += 1) {
    const runSchemaUpdate = LOKI_SCHEMA_VERSIONS[index];
    runSchemaUpdate(lokiSchemaVersion, db);
  }
}

function getLokiSchemaVersion(db) {
  const result = db
    .prepare(
      `
    SELECT MAX(version) as version FROM loki_schema;
    `
    )
    .get();
  if (!result || !result.version) {
    return 0;
  }
  return result.version;
}

function createLokiSchemaTable(db) {
  db.transaction(() => {
    db.exec(`
    CREATE TABLE loki_schema(
      id INTEGER NOT NULL PRIMARY KEY AUTOINCREMENT,
      version INTEGER
    );
    INSERT INTO loki_schema (
      version
    ) values (
      0
    );
    `);
  })();
}
let globalInstance;

let databaseFilePath;

function _initializePaths(configDir) {
  const dbDir = path.join(configDir, 'sql');
  fs.mkdirSync(dbDir, { recursive: true });
  databaseFilePath = path.join(dbDir, 'db.sqlite');
}

function initialize({ configDir, key, messages, passwordAttempt }) {
  if (globalInstance) {
    throw new Error('Cannot initialize more than once!');
  }

  if (!isString(configDir)) {
    throw new Error('initialize: configDir is required!');
  }
  if (!isString(key)) {
    throw new Error('initialize: key is required!');
  }
  if (!isObject(messages)) {
    throw new Error('initialize: message is required!');
  }

  _initializePaths(configDir);

  let db;
  try {
    db = openAndSetUpSQLCipher(databaseFilePath, { key });
    updateSchema(db);

    // test database

    const cipherIntegrityResult = getSQLCipherIntegrityCheck(db);
    if (cipherIntegrityResult) {
      console.log('Database cipher integrity check failed:', cipherIntegrityResult);
      throw new Error(`Cipher integrity check failed: ${cipherIntegrityResult}`);
    }
    const integrityResult = getSQLIntegrityCheck(db);
    if (integrityResult) {
      console.log('Database integrity check failed:', integrityResult);
      throw new Error(`Integrity check failed: ${integrityResult}`);
    }

    // At this point we can allow general access to the database
    globalInstance = db;

    // Clear any already deleted db entries on each app start.
    vacuumDatabase(db);
    const msgCount = getMessageCount();
    const convoCount = getConversationCount();
    console.info('total message count: ', msgCount);
    console.info('total conversation count: ', convoCount);
  } catch (error) {
    if (passwordAttempt) {
      throw error;
    }
    console.log('Database startup error:', error.stack);
    const buttonIndex = dialog.showMessageBox({
      buttons: [messages.copyErrorAndQuit, messages.clearAllData],
      defaultId: 0,
      detail: redactAll(error.stack),
      message: messages.databaseError,
      noLink: true,
      type: 'error',
    });

    if (buttonIndex === 0) {
      clipboard.writeText(`Database startup error:\n\n${redactAll(error.stack)}`);
    } else {
      close();
      removeDB();
      removeUserConfig();
      app.relaunch();
    }

    app.exit(1);
    return false;
  }

  return true;
}

function close() {
  if (!globalInstance) {
    return;
  }
  const dbRef = globalInstance;
  globalInstance = null;
  // SQLLite documentation suggests that we run `PRAGMA optimize` right before
  // closing the database connection.
  dbRef.pragma('optimize');
  dbRef.close();
}

function removeDB(configDir = null) {
  if (globalInstance) {
    throw new Error('removeDB: Cannot erase database when it is open!');
  }

  if (globalInstance) {
    throw new Error('removeDB: Cannot erase database when it is open!');
  }

  if (!databaseFilePath && configDir) {
    _initializePaths(configDir);
  }

  rimraf.sync(databaseFilePath);
  rimraf.sync(`${databaseFilePath}-shm`);
  rimraf.sync(`${databaseFilePath}-wal`);
}

// Password hash
const PASS_HASH_ID = 'passHash';
function getPasswordHash() {
  const item = getItemById(PASS_HASH_ID);
  return item && item.value;
}
function savePasswordHash(hash) {
  if (isEmpty(hash)) {
    return removePasswordHash();
  }

  const data = { id: PASS_HASH_ID, value: hash };
  return createOrUpdateItem(data);
}
function removePasswordHash() {
  return removeItemById(PASS_HASH_ID);
}

function getIdentityKeyById(id, instance) {
  return getById(IDENTITY_KEYS_TABLE, id, instance);
}

function getGuardNodes() {
  const nodes = globalInstance.prepare(`SELECT ed25519PubKey FROM ${GUARD_NODE_TABLE};`).all();

  if (!nodes) {
    return null;
  }

  return nodes;
}

function updateGuardNodes(nodes) {
  globalInstance.transaction(() => {
    globalInstance.exec(`DELETE FROM ${GUARD_NODE_TABLE}`);
    nodes.map(edkey =>
      globalInstance
        .prepare(
          `INSERT INTO ${GUARD_NODE_TABLE} (
        ed25519PubKey
      ) values ($ed25519PubKey)`
        )
        .run({
          ed25519PubKey: edkey,
        })
    );
  })();
}

function createOrUpdateItem(data, instance) {
  return createOrUpdate(ITEMS_TABLE, data, instance);
}
function getItemById(id) {
  return getById(ITEMS_TABLE, id);
}
function getAllItems() {
  const rows = globalInstance.prepare(`SELECT json FROM ${ITEMS_TABLE} ORDER BY id ASC;`).all();
  return map(rows, row => jsonToObject(row.json));
}
function removeItemById(id) {
  return removeById(ITEMS_TABLE, id);
}

function createOrUpdate(table, data, instance) {
  const { id } = data;
  if (!id) {
    throw new Error('createOrUpdate: Provided data did not have a truthy id');
  }

  (globalInstance || instance)
    .prepare(
      `INSERT OR REPLACE INTO ${table} (
      id,
      json
    ) values (
      $id,
      $json
    )`
    )
    .run({
      id,
      json: objectToJSON(data),
    });
}

function getById(table, id, instance) {
  const row = (globalInstance || instance).prepare(`SELECT * FROM ${table} WHERE id = $id;`).get({
    id,
  });

  if (!row) {
    return null;
  }

  return jsonToObject(row.json);
}

function removeById(table, id) {
  if (!Array.isArray(id)) {
    globalInstance.prepare(`DELETE FROM ${table} WHERE id = $id;`).run({ id });
    return;
  }

  if (!id.length) {
    throw new Error('removeById: No ids to delete!');
  }

  // Our node interface doesn't seem to allow you to replace one single ? with an array
  globalInstance
    .prepare(`DELETE FROM ${table} WHERE id IN ( ${id.map(() => '?').join(', ')} );`)
    .run({ id });
}

// Conversations

function getSwarmNodesForPubkey(pubkey) {
  const row = globalInstance
    .prepare(`SELECT * FROM ${NODES_FOR_PUBKEY_TABLE} WHERE pubkey = $pubkey;`)
    .get({
      pubkey,
    });

  if (!row) {
    return [];
  }

  return jsonToObject(row.json);
}

function updateSwarmNodesForPubkey(pubkey, snodeEdKeys) {
  globalInstance
    .prepare(
      `INSERT OR REPLACE INTO ${NODES_FOR_PUBKEY_TABLE} (
        pubkey,
        json
        ) values (
          $pubkey,
          $json
          );`
    )
    .run({
      pubkey,
      json: objectToJSON(snodeEdKeys),
    });
}

function getConversationCount() {
  const row = globalInstance.prepare(`SELECT count(*) from ${CONVERSATIONS_TABLE};`).get();
  if (!row) {
    throw new Error(`getConversationCount: Unable to get count of ${CONVERSATIONS_TABLE}`);
  }

  return row['count(*)'];
}

function saveConversation(data) {
  const { id, active_at, type, members, name, profileName } = data;

  globalInstance
    .prepare(
      `INSERT INTO ${CONVERSATIONS_TABLE} (
    id,
    json,

    active_at,
    type,
    members,
    name,
    profileName
  ) values (
    $id,
    $json,

    $active_at,
    $type,
    $members,
    $name,
    $profileName
  );`
    )
    .run({
      id,
      json: objectToJSON(data),

      active_at,
      type,
      members: members ? members.join(' ') : null,
      name,
      profileName,
    });
}

function updateConversation(data) {
  const {
    id,
    // eslint-disable-next-line camelcase
    active_at,
    type,
    members,
    name,
    profileName,
  } = data;

  globalInstance
    .prepare(
      `UPDATE ${CONVERSATIONS_TABLE} SET
    json = $json,

    active_at = $active_at,
    type = $type,
    members = $members,
    name = $name,
    profileName = $profileName
    WHERE id = $id;`
    )
    .run({
      id,
      json: objectToJSON(data),

      active_at,
      type,
      members: members ? members.join(' ') : null,
      name,
      profileName,
    });
}

function removeConversation(id) {
  if (!Array.isArray(id)) {
    globalInstance.prepare(`DELETE FROM ${CONVERSATIONS_TABLE} WHERE id = $id;`).run({
      id,
    });
    return;
  }

  if (!id.length) {
    throw new Error('removeConversation: No ids to delete!');
  }

  // Our node interface doesn't seem to allow you to replace one single ? with an array
  globalInstance
    .prepare(`DELETE FROM ${CONVERSATIONS_TABLE} WHERE id IN ( ${id.map(() => '?').join(', ')} );`)
    .run(id);
}

function getConversationById(id) {
  const row = globalInstance.prepare(`SELECT * FROM ${CONVERSATIONS_TABLE} WHERE id = $id;`).get({
    id,
  });

  if (!row) {
    return null;
  }

  return jsonToObject(row.json);
}

function getAllConversations() {
  const rows = globalInstance
    .prepare(`SELECT json FROM ${CONVERSATIONS_TABLE} ORDER BY id ASC;`)
    .all();
  return map(rows, row => jsonToObject(row.json));
}

function getAllOpenGroupV1Conversations() {
  const rows = globalInstance
    .prepare(
      `SELECT json FROM ${CONVERSATIONS_TABLE} WHERE
      type = 'group' AND
      id LIKE 'publicChat:1@%'
     ORDER BY id ASC;`
    )
    .all();

  return map(rows, row => jsonToObject(row.json));
}

function getAllOpenGroupV2Conversations() {
  // first _ matches all opengroupv1,
  // second _ force a second char to be there, so it can only be opengroupv2 convos

  const rows = globalInstance
    .prepare(
      `SELECT json FROM ${CONVERSATIONS_TABLE} WHERE
      type = 'group' AND
      id LIKE 'publicChat:__%@%'
     ORDER BY id ASC;`
    )
    .all();

  return map(rows, row => jsonToObject(row.json));
}

function getPubkeysInPublicConversation(conversationId) {
  const rows = globalInstance
    .prepare(
      `SELECT DISTINCT source FROM ${MESSAGES_TABLE} WHERE
      conversationId = $conversationId
     ORDER BY received_at DESC LIMIT ${MAX_PUBKEYS_MEMBERS};`
    )
    .all({
      conversationId,
    });

  return map(rows, row => row.source);
}

function getAllGroupsInvolvingId(id) {
  const rows = globalInstance
    .prepare(
      `SELECT json FROM ${CONVERSATIONS_TABLE} WHERE
      type = 'group' AND
      members LIKE $id
     ORDER BY id ASC;`
    )
    .all({
      id: `%${id}%`,
    });

  return map(rows, row => jsonToObject(row.json));
}

function searchConversations(query, { limit } = {}) {
  const rows = globalInstance
    .prepare(
      `SELECT json FROM ${CONVERSATIONS_TABLE} WHERE
      (
        id LIKE $id OR
        name LIKE $name OR
        profileName LIKE $profileName
      )
     ORDER BY id ASC
     LIMIT $limit`
    )
    .all({
      id: `%${query}%`,
      name: `%${query}%`,
      profileName: `%${query}%`,
      limit: limit || 50,
    });

  return map(rows, row => jsonToObject(row.json));
}

function searchMessages(query, { limit } = {}) {
  const rows = globalInstance
    .prepare(
      `SELECT
      messages.json,
      snippet(messages_fts, -1, '<<left>>', '<<right>>', '...', 15) as snippet
    FROM ${MESSAGES_FTS_TABLE}
    INNER JOIN ${MESSAGES_TABLE} on messages_fts.id = messages.id
    WHERE
      messages_fts match $query
    ORDER BY messages.received_at DESC
    LIMIT $limit;`
    )
    .all({
      query,
      limit: limit || 100,
    });

  return map(rows, row => ({
    ...jsonToObject(row.json),
    snippet: row.snippet,
  }));
}

function searchMessagesInConversation(query, conversationId, { limit } = {}) {
  const rows = globalInstance
    .prepare(
      `SELECT
      messages.json,
      snippet(messages_fts, -1, '<<left>>', '<<right>>', '...', 15) as snippet
    FROM messages_fts
    INNER JOIN ${MESSAGES_TABLE} on messages_fts.id = messages.id
    WHERE
      messages_fts match $query AND
      messages.conversationId = $conversationId
    ORDER BY messages.received_at DESC
    LIMIT $limit;`
    )
    .all({
      query,
      conversationId,
      limit: limit || 100,
    });

  return map(rows, row => ({
    ...jsonToObject(row.json),
    snippet: row.snippet,
  }));
}

function getMessageCount() {
  const row = globalInstance.prepare(`SELECT count(*) from ${MESSAGES_TABLE};`).get();

  if (!row) {
    throw new Error(`getMessageCount: Unable to get count of ${MESSAGES_TABLE}`);
  }
  return row['count(*)'];
}

function saveMessage(data) {
  const {
    body,
    conversationId,
    // eslint-disable-next-line camelcase
    expires_at,
    hasAttachments,
    hasFileAttachments,
    hasVisualMediaAttachments,
    id,
    serverId,
    serverTimestamp,
    // eslint-disable-next-line camelcase
    received_at,
    schemaVersion,
    sent,
    // eslint-disable-next-line camelcase
    sent_at,
    source,
    sourceDevice,
    type,
    unread,
    expireTimer,
    expirationStartTimestamp,
  } = data;

  if (!id) {
    throw new Error('id is required');
  }

  if (!conversationId) {
    throw new Error('conversationId is required');
  }

  const payload = {
    id,
    json: objectToJSON(data),

    serverId,
    serverTimestamp,
    body,
    conversationId,
    expirationStartTimestamp,
    expires_at,
    expireTimer,
    hasAttachments,
    hasFileAttachments,
    hasVisualMediaAttachments,
    received_at,
    schemaVersion,
    sent,
    sent_at,
    source,
    sourceDevice,
    type: type || '',
    unread,
  };

  globalInstance
    .prepare(
      `INSERT OR REPLACE INTO ${MESSAGES_TABLE} (
    id,
    json,
    serverId,
    serverTimestamp,
    body,
    conversationId,
    expirationStartTimestamp,
    expires_at,
    expireTimer,
    hasAttachments,
    hasFileAttachments,
    hasVisualMediaAttachments,
    received_at,
    schemaVersion,
    sent,
    sent_at,
    source,
    sourceDevice,
    type,
    unread
  ) values (
    $id,
    $json,
    $serverId,
    $serverTimestamp,
    $body,
    $conversationId,
    $expirationStartTimestamp,
    $expires_at,
    $expireTimer,
    $hasAttachments,
    $hasFileAttachments,
    $hasVisualMediaAttachments,
    $received_at,
    $schemaVersion,
    $sent,
    $sent_at,
    $source,
    $sourceDevice,
    $type,
    $unread
  );`
    )
    .run(payload);

  return id;
}

function saveSeenMessageHashes(arrayOfHashes) {
  globalInstance.transaction(() => {
    map(arrayOfHashes, hashData => saveSeenMessageHash(hashData));
  })();
}

function updateLastHash(data) {
  const { convoId, snode, hash, expiresAt } = data;

  const id = convoId;

  globalInstance
    .prepare(
      `INSERT OR REPLACE INTO lastHashes (
      id,
      snode,
      hash,
      expiresAt
    ) values (
      $id,
      $snode,
      $hash,
      $expiresAt
    )`
    )
    .run({
      id,
      snode,
      hash,
      expiresAt,
    });
}

function saveSeenMessageHash(data) {
  const { expiresAt, hash } = data;
  try {
    globalInstance
      .prepare(
        `INSERT INTO seenMessages (
      expiresAt,
      hash
      ) values (
        $expiresAt,
        $hash
        );`
      )
      .run({
        expiresAt,
        hash,
      });
  } catch (e) {
    console.warn('saveSeenMessageHash failed:', e);
  }
}

function cleanLastHashes() {
  globalInstance.prepare('DELETE FROM lastHashes WHERE expiresAt <= $now;').run({
    now: Date.now(),
  });
}

function cleanSeenMessages() {
  globalInstance.prepare('DELETE FROM seenMessages WHERE expiresAt <= $now;').run({
    now: Date.now(),
  });
}

function saveMessages(arrayOfMessages) {
  globalInstance.transaction(() => {
    map(arrayOfMessages, message => saveMessage(message));
  })();
}

function removeMessage(id, instance) {
  if (!Array.isArray(id)) {
    (globalInstance || instance)
      .prepare(`DELETE FROM ${MESSAGES_TABLE} WHERE id = $id;`)
      .run({ id });
    return;
  }

  if (!id.length) {
    throw new Error('removeMessages: No ids to delete!');
  }

  // Our node interface doesn't seem to allow you to replace one single ? with an array
  (globalInstance || instance)
    .prepare(`DELETE FROM ${MESSAGES_TABLE} WHERE id IN ( ${id.map(() => '?').join(', ')} );`)
    .run(id);
}

function getMessageIdsFromServerIds(serverIds, conversationId) {
  if (!Array.isArray(serverIds)) {
    return [];
  }

  // Sanitize the input as we're going to use it directly in the query
  const validIds = serverIds.map(id => Number(id)).filter(n => !Number.isNaN(n));

  /*
    Sqlite3 doesn't have a good way to have `IN` query with another query.
    See: https://github.com/mapbox/node-sqlite3/issues/762.

    So we have to use templating to insert the values.
  */
  const rows = globalInstance
    .prepare(
      `SELECT id FROM ${MESSAGES_TABLE} WHERE
    serverId IN (${validIds.join(',')}) AND
    conversationId = $conversationId;`
    )
    .all({
      conversationId,
    });
  return rows.map(row => row.id);
}

function getMessageById(id) {
  const row = globalInstance.prepare(`SELECT * FROM ${MESSAGES_TABLE} WHERE id = $id;`).get({
    id,
  });

  if (!row) {
    return null;
  }

  return jsonToObject(row.json);
}

function getMessageBySender({ source, sourceDevice, sentAt }) {
  const rows = globalInstance
    .prepare(
      `SELECT json FROM ${MESSAGES_TABLE} WHERE
      source = $source AND
      sourceDevice = $sourceDevice AND
      sent_at = $sent_at;`
    )
    .all({
      source,
      sourceDevice,
      sent_at: sentAt,
    });

  return map(rows, row => jsonToObject(row.json));
}

function getMessageBySenderAndTimestamp({ source, timestamp }) {
  const rows = globalInstance
    .prepare(
      `SELECT json FROM ${MESSAGES_TABLE} WHERE
      source = $source AND
      sent_at = $timestamp;`
    )
    .all({
      source,
      timestamp,
    });

  return map(rows, row => jsonToObject(row.json));
}

function getMessageBySenderAndServerTimestamp({ source, serverTimestamp }) {
  const rows = globalInstance
    .prepare(
      `SELECT json FROM ${MESSAGES_TABLE} WHERE
      source = $source AND
      serverTimestamp = $serverTimestamp;`
    )
    .all({
      source,
      serverTimestamp,
    });

  return map(rows, row => jsonToObject(row.json));
}

function getUnreadByConversation(conversationId) {
  const rows = globalInstance
    .prepare(
      `SELECT json FROM ${MESSAGES_TABLE} WHERE
      unread = $unread AND
      conversationId = $conversationId
     ORDER BY received_at DESC;`
    )
    .all({
      unread: 1,
      conversationId,
    });

  return map(rows, row => jsonToObject(row.json));
}

function getUnreadCountByConversation(conversationId) {
  const row = globalInstance
    .prepare(
      `SELECT count(*) from ${MESSAGES_TABLE} WHERE
    unread = $unread AND
    conversationId = $conversationId
    ORDER BY received_at DESC;`
    )
    .get({
      unread: 1,
      conversationId,
    });

  if (!row) {
    throw new Error(
      `getUnreadCountByConversation: Unable to get unread count of ${conversationId}`
    );
  }

  return row['count(*)'];
}

// Note: Sorting here is necessary for getting the last message (with limit 1)
// be sure to update the sorting order to sort messages on redux too (sortMessages)
function getMessagesByConversation(
  conversationId,
  { limit = 100, receivedAt = Number.MAX_VALUE, type = '%' } = {}
) {
  const rows = globalInstance
    .prepare(
      `
    SELECT json FROM ${MESSAGES_TABLE} WHERE
      conversationId = $conversationId AND
      received_at < $received_at AND
      type LIKE $type
      ORDER BY serverTimestamp DESC, serverId DESC, sent_at DESC, received_at DESC
    LIMIT $limit;
    `
    )
    .all({
      conversationId,
      received_at: receivedAt,
      limit,
      type,
    });
  return map(rows, row => jsonToObject(row.json));
}

function hasConversationOutgoingMessage(conversationId) {
  const row = globalInstance
    .prepare(
      `
    SELECT count(*)  FROM ${MESSAGES_TABLE} WHERE
      conversationId = $conversationId AND
      type IS 'outgoing'
    `
    )
    .get({
      conversationId,
    });
  if (!row) {
    throw new Error('hasConversationOutgoingMessage: Unable to get coun');
  }

  console.warn('hasConversationOutgoingMessage', row);

  return Boolean(row['count(*)']);
}

function getFirstUnreadMessageIdInConversation(conversationId) {
  const rows = globalInstance
    .prepare(
      `
    SELECT id FROM ${MESSAGES_TABLE} WHERE
      conversationId = $conversationId AND
      unread = $unread
      ORDER BY serverTimestamp ASC, serverId ASC, sent_at ASC, received_at ASC
    LIMIT 1;
    `
    )
    .all({
      conversationId,
      unread: 1,
    });

  if (rows.length === 0) {
    return undefined;
  }
  return rows[0].id;
}

/**
 * Deletes all but the 10,000 last received messages.
 */
function trimMessages() {
  globalInstance
    .prepare(
      `
      DELETE FROM ${MESSAGES_TABLE}
      WHERE id NOT IN (
        SELECT id FROM ${MESSAGES_TABLE}
        ORDER BY received_at DESC
        LIMIT 10000
      );
    `
    )
    .run();

  const rows = globalInstance
    .prepare(
      `SELECT * FROM ${MESSAGES_TABLE}
     ORDER BY received_at DESC;`
    )
    .all();

  return rows;

  // return map(rows, row => jsonToObject(row.json));
}

function getMessagesBySentAt(sentAt) {
  const rows = globalInstance
    .prepare(
      `SELECT * FROM ${MESSAGES_TABLE}
     WHERE sent_at = $sent_at
     ORDER BY received_at DESC;`
    )
    .all({
      sent_at: sentAt,
    });

  return map(rows, row => jsonToObject(row.json));
}

function getLastHashBySnode(convoId, snode) {
  const row = globalInstance
    .prepare('SELECT * FROM lastHashes WHERE snode = $snode AND id = $id;')
    .get({
      snode,
      id: convoId,
    });

  if (!row) {
    return null;
  }

  return row.hash;
}

function getSeenMessagesByHashList(hashes) {
  const rows = globalInstance
    .prepare(`SELECT * FROM seenMessages WHERE hash IN ( ${hashes.map(() => '?').join(', ')} );`)
    .all(hashes);

  return map(rows, row => row.hash);
}

function getExpiredMessages() {
  const now = Date.now();

  const rows = globalInstance
    .prepare(
      `SELECT json FROM ${MESSAGES_TABLE} WHERE
      expires_at IS NOT NULL AND
      expires_at <= $expires_at
     ORDER BY expires_at ASC;`
    )
    .all({
      expires_at: now,
    });

  return map(rows, row => jsonToObject(row.json));
}

function getOutgoingWithoutExpiresAt() {
  const rows = globalInstance
    .prepare(
      `
    SELECT json FROM ${MESSAGES_TABLE}
    WHERE
      expireTimer > 0 AND
      expires_at IS NULL AND
      type IS 'outgoing'
    ORDER BY expires_at ASC;
  `
    )
    .all();

  return map(rows, row => jsonToObject(row.json));
}

function getNextExpiringMessage() {
  const rows = globalInstance
    .prepare(
      `
    SELECT json FROM ${MESSAGES_TABLE}
    WHERE expires_at > 0
    ORDER BY expires_at ASC
    LIMIT 1;
  `
    )
    .all();

  return map(rows, row => jsonToObject(row.json));
}

/* Unproccessed a received messages not yet processed */
function saveUnprocessed(data) {
  const { id, timestamp, version, attempts, envelope, senderIdentity, messageHash } = data;
  if (!id) {
    throw new Error(`saveUnprocessed: id was falsey: ${id}`);
  }

  globalInstance
    .prepare(
      `INSERT OR REPLACE INTO unprocessed (
      id,
      timestamp,
      version,
      attempts,
      envelope,
      senderIdentity,
      serverHash
    ) values (
      $id,
      $timestamp,
      $version,
      $attempts,
      $envelope,
      $senderIdentity,
      $messageHash
    );`
    )
    .run({
      id,
      timestamp,
      version,
      attempts,
      envelope,
      senderIdentity,
      messageHash,
    });

  return id;
}

function updateUnprocessedAttempts(id, attempts) {
  globalInstance.prepare('UPDATE unprocessed SET attempts = $attempts WHERE id = $id;').run({
    id,
    attempts,
  });
}
function updateUnprocessedWithData(id, data = {}) {
  const { source, sourceDevice, serverTimestamp, decrypted, senderIdentity } = data;

  globalInstance
    .prepare(
      `UPDATE unprocessed SET
      source = $source,
      sourceDevice = $sourceDevice,
      serverTimestamp = $serverTimestamp,
      decrypted = $decrypted,
      senderIdentity = $senderIdentity
    WHERE id = $id;`
    )
    .run({
      id,
      source,
      sourceDevice,
      serverTimestamp,
      decrypted,
      senderIdentity,
    });
}

function getUnprocessedById(id) {
  const row = globalInstance.prepare('SELECT * FROM unprocessed WHERE id = $id;').get({
    id,
  });

  return row;
}

function getUnprocessedCount() {
  const row = globalInstance.prepare('SELECT count(*) from unprocessed;').get();

  if (!row) {
    throw new Error('getMessageCount: Unable to get count of unprocessed');
  }

  return row['count(*)'];
}

function getAllUnprocessed() {
  const rows = globalInstance.prepare('SELECT * FROM unprocessed ORDER BY timestamp ASC;').all();

  return rows;
}

function removeUnprocessed(id) {
  if (!Array.isArray(id)) {
    globalInstance.prepare('DELETE FROM unprocessed WHERE id = $id;').run({ id });
    return;
  }

  if (!id.length) {
    throw new Error('removeUnprocessed: No ids to delete!');
  }

  // Our node interface doesn't seem to allow you to replace one single ? with an array
  globalInstance
    .prepare(`DELETE FROM unprocessed WHERE id IN ( ${id.map(() => '?').join(', ')} );`)
    .run(id);
}

function removeAllUnprocessed() {
  globalInstance.prepare('DELETE FROM unprocessed;').run();
}

function getNextAttachmentDownloadJobs(limit, options = {}) {
  const timestamp = options.timestamp || Date.now();

  const rows = globalInstance
    .prepare(
      `SELECT json FROM ${ATTACHMENT_DOWNLOADS_TABLE}
    WHERE pending = 0 AND timestamp < $timestamp
    ORDER BY timestamp DESC
    LIMIT $limit;`
    )
    .all({
      limit,
      timestamp,
    });

  return map(rows, row => jsonToObject(row.json));
}

function saveAttachmentDownloadJob(job) {
  const { id, pending, timestamp } = job;
  if (!id) {
    throw new Error('saveAttachmentDownloadJob: Provided job did not have a truthy id');
  }

  globalInstance
    .prepare(
      `INSERT OR REPLACE INTO ${ATTACHMENT_DOWNLOADS_TABLE} (
      id,
      pending,
      timestamp,
      json
    ) values (
      $id,
      $pending,
      $timestamp,
      $json
    )`
    )
    .run({
      id,
      pending,
      timestamp,
      json: objectToJSON(job),
    });
}

function setAttachmentDownloadJobPending(id, pending) {
  globalInstance
    .prepare(`UPDATE ${ATTACHMENT_DOWNLOADS_TABLE} SET pending = $pending WHERE id = $id;`)
    .run({
      id,
      pending,
    });
}

function resetAttachmentDownloadPending() {
  globalInstance
    .prepare(`UPDATE ${ATTACHMENT_DOWNLOADS_TABLE} SET pending = 0 WHERE pending != 0;`)
    .run();
}
function removeAttachmentDownloadJob(id) {
  return removeById(ATTACHMENT_DOWNLOADS_TABLE, id);
}
function removeAllAttachmentDownloadJobs() {
  globalInstance.exec(`DELETE FROM ${ATTACHMENT_DOWNLOADS_TABLE};`);
}

// All data in database
function removeAll() {
  globalInstance.exec(`
    DELETE FROM ${IDENTITY_KEYS_TABLE};

    DELETE FROM ${ITEMS_TABLE};
    DELETE FROM unprocessed;
    DELETE FROM lastHashes;
    DELETE FROM ${NODES_FOR_PUBKEY_TABLE};
    DELETE FROM ${CLOSED_GROUP_V2_KEY_PAIRS_TABLE};
    DELETE FROM seenMessages;
    DELETE FROM ${CONVERSATIONS_TABLE};
    DELETE FROM ${MESSAGES_TABLE};
    DELETE FROM ${ATTACHMENT_DOWNLOADS_TABLE};
    DELETE FROM ${MESSAGES_FTS_TABLE};
`);
}

function removeAllConversations() {
  globalInstance.prepare(`DELETE FROM ${CONVERSATIONS_TABLE};`).run();
}

function getMessagesWithVisualMediaAttachments(conversationId, { limit }) {
  const rows = globalInstance
    .prepare(
      `SELECT json FROM ${MESSAGES_TABLE} WHERE
      conversationId = $conversationId AND
      hasVisualMediaAttachments = 1
     ORDER BY received_at DESC
     LIMIT $limit;`
    )
    .all({
      conversationId,
      limit,
    });

  return map(rows, row => jsonToObject(row.json));
}

function getMessagesWithFileAttachments(conversationId, { limit }) {
  const rows = globalInstance
    .prepare(
      `SELECT json FROM ${MESSAGES_TABLE} WHERE
      conversationId = $conversationId AND
      hasFileAttachments = 1
     ORDER BY received_at DESC
     LIMIT $limit;`
    )
    .all({
      conversationId,
      limit,
    });

  return map(rows, row => jsonToObject(row.json));
}

function getExternalFilesForMessage(message) {
  const { attachments, contact, quote, preview } = message;
  const files = [];

  forEach(attachments, attachment => {
    const { path: file, thumbnail, screenshot } = attachment;
    if (file) {
      files.push(file);
    }

    if (thumbnail && thumbnail.path) {
      files.push(thumbnail.path);
    }

    if (screenshot && screenshot.path) {
      files.push(screenshot.path);
    }
  });

  if (quote && quote.attachments && quote.attachments.length) {
    forEach(quote.attachments, attachment => {
      const { thumbnail } = attachment;

      if (thumbnail && thumbnail.path) {
        files.push(thumbnail.path);
      }
    });
  }

  if (contact && contact.length) {
    forEach(contact, item => {
      const { avatar } = item;

      if (avatar && avatar.avatar && avatar.avatar.path) {
        files.push(avatar.avatar.path);
      }
    });
  }

  if (preview && preview.length) {
    forEach(preview, item => {
      const { image } = item;

      if (image && image.path) {
        files.push(image.path);
      }
    });
  }

  return files;
}

function getExternalFilesForConversation(conversation) {
  const { avatar, profileAvatar } = conversation;
  const files = [];

  if (avatar && avatar.path) {
    files.push(avatar.path);
  }

  if (profileAvatar && profileAvatar.path) {
    files.push(profileAvatar.path);
  }

  return files;
}

function removeKnownAttachments(allAttachments) {
  const lookup = fromPairs(map(allAttachments, file => [file, true]));
  const chunkSize = 50;

  const total = getMessageCount();
  console.log(`removeKnownAttachments: About to iterate through ${total} messages`);

  let count = 0;
  let complete = false;
  let id = '';

  while (!complete) {
    const rows = globalInstance
      .prepare(
        `SELECT json FROM ${MESSAGES_TABLE}
       WHERE id > $id
       ORDER BY id ASC
       LIMIT $chunkSize;`
      )
      .all({
        id,
        chunkSize,
      });

    const messages = map(rows, row => jsonToObject(row.json));
    forEach(messages, message => {
      const externalFiles = getExternalFilesForMessage(message);
      forEach(externalFiles, file => {
        delete lookup[file];
      });
    });

    const lastMessage = last(messages);
    if (lastMessage) {
      ({ id } = lastMessage);
    }
    complete = messages.length < chunkSize;
    count += messages.length;
  }

  console.log(`removeKnownAttachments: Done processing ${count} ${MESSAGES_TABLE}`);

  complete = false;
  count = 0;
  // Though conversations.id is a string, this ensures that, when coerced, this
  //   value is still a string but it's smaller than every other string.
  id = 0;

  const conversationTotal = getConversationCount();
  console.log(
    `removeKnownAttachments: About to iterate through ${conversationTotal} ${CONVERSATIONS_TABLE}`
  );

  while (!complete) {
    const rows = globalInstance
      .prepare(
        `SELECT json FROM ${CONVERSATIONS_TABLE}
       WHERE id > $id
       ORDER BY id ASC
       LIMIT $chunkSize;`
      )
      .all({
        id,
        chunkSize,
      });

    const conversations = map(rows, row => jsonToObject(row.json));
    forEach(conversations, conversation => {
      const externalFiles = getExternalFilesForConversation(conversation);
      forEach(externalFiles, file => {
        delete lookup[file];
      });
    });

    const lastMessage = last(conversations);
    if (lastMessage) {
      ({ id } = lastMessage);
    }
    complete = conversations.length < chunkSize;
    count += conversations.length;
  }

  console.log(`removeKnownAttachments: Done processing ${count} ${CONVERSATIONS_TABLE}`);

  return Object.keys(lookup);
}

function getMessagesCountByConversation(instance, conversationId) {
  const row = instance
    .prepare(`SELECT count(*) from ${MESSAGES_TABLE} WHERE conversationId = $conversationId;`)
    .get({ conversationId });

  return row ? row['count(*)'] : 0;
}

function getAllClosedGroupConversationsV1(instance) {
  const rows = (globalInstance || instance)
    .prepare(
      `SELECT json FROM ${CONVERSATIONS_TABLE} WHERE
      type = 'group' AND
      id NOT LIKE 'publicChat:%'
     ORDER BY id ASC;`
    )
    .all();

  return map(rows, row => jsonToObject(row.json));
}

function remove05PrefixFromStringIfNeeded(str) {
  if (str.length === 66 && str.startsWith('05')) {
    return str.substr(2);
  }
  return str;
}

function updateExistingClosedGroupV1ToClosedGroupV2(db) {
  // the migration is called only once, so all current groups not being open groups are v1 closed group.
  const allClosedGroupV1 = getAllClosedGroupConversationsV1(db) || [];

  allClosedGroupV1.forEach(groupV1 => {
    const groupId = groupV1.id;
    try {
      console.log('Migrating closed group v1 to v2: pubkey', groupId);
      const groupV1IdentityKey = getIdentityKeyById(groupId, db);
      const encryptionPubKeyWithoutPrefix = remove05PrefixFromStringIfNeeded(groupV1IdentityKey.id);

      // Note:
      // this is what we get from getIdentityKeyById:
      //   {
      //     id: string;
      //     secretKey?: string;
      //   }

      // and this is what we want saved in db:
      //   {
      //    publicHex: string; // without prefix
      //    privateHex: string;
      //   }
      const keyPair = {
        publicHex: encryptionPubKeyWithoutPrefix,
        privateHex: groupV1IdentityKey.secretKey,
      };
      addClosedGroupEncryptionKeyPair(groupId, keyPair, db);
    } catch (e) {
      console.warn(e);
    }
  });
}

/**
 * The returned array is ordered based on the timestamp, the latest is at the end.
 * @param {*} groupPublicKey string | PubKey
 */
function getAllEncryptionKeyPairsForGroup(groupPublicKey) {
  const rows = getAllEncryptionKeyPairsForGroupRaw(groupPublicKey);

  return map(rows, row => jsonToObject(row.json));
}

function getAllEncryptionKeyPairsForGroupRaw(groupPublicKey) {
  const pubkeyAsString = groupPublicKey.key ? groupPublicKey.key : groupPublicKey;
  const rows = globalInstance
    .prepare(
      `SELECT * FROM ${CLOSED_GROUP_V2_KEY_PAIRS_TABLE} WHERE groupPublicKey = $groupPublicKey ORDER BY timestamp ASC;`
    )
    .all({
      groupPublicKey: pubkeyAsString,
    });

  return rows;
}

function getLatestClosedGroupEncryptionKeyPair(groupPublicKey) {
  const rows = getAllEncryptionKeyPairsForGroup(groupPublicKey);
  if (!rows || rows.length === 0) {
    return undefined;
  }
  return rows[rows.length - 1];
}

function addClosedGroupEncryptionKeyPair(groupPublicKey, keypair, instance) {
  const timestamp = Date.now();

  (globalInstance || instance)
    .prepare(
      `INSERT OR REPLACE INTO ${CLOSED_GROUP_V2_KEY_PAIRS_TABLE} (
      groupPublicKey,
      timestamp,
        json
        ) values (
          $groupPublicKey,
          $timestamp,
          $json
          );`
    )
    .run({
      groupPublicKey,
      timestamp,
      json: objectToJSON(keypair),
    });
}

function removeAllClosedGroupEncryptionKeyPairs(groupPublicKey) {
  globalInstance
    .prepare(
      `DELETE FROM ${CLOSED_GROUP_V2_KEY_PAIRS_TABLE} WHERE groupPublicKey = $groupPublicKey`
    )
    .run({
      groupPublicKey,
    });
}

/**
 * Related to Opengroup V2
 */
function getAllV2OpenGroupRooms() {
  const rows = globalInstance.prepare(`SELECT json FROM ${OPEN_GROUP_ROOMS_V2_TABLE};`).all();

  return map(rows, row => jsonToObject(row.json));
}

function getV2OpenGroupRoom(conversationId) {
  const row = globalInstance
    .prepare(`SELECT * FROM ${OPEN_GROUP_ROOMS_V2_TABLE} WHERE conversationId = $conversationId;`)
    .get({
      conversationId,
    });

  if (!row) {
    return null;
  }

  return jsonToObject(row.json);
}

function getV2OpenGroupRoomByRoomId(serverUrl, roomId) {
  const row = globalInstance
    .prepare(
      `SELECT * FROM ${OPEN_GROUP_ROOMS_V2_TABLE} WHERE serverUrl = $serverUrl AND roomId = $roomId;`
    )
    .get({
      serverUrl,
      roomId,
    });

  if (!row) {
    return null;
  }

  return jsonToObject(row.json);
}

function saveV2OpenGroupRoom(opengroupsv2Room) {
  const { serverUrl, roomId, conversationId } = opengroupsv2Room;
  globalInstance
    .prepare(
      `INSERT OR REPLACE INTO ${OPEN_GROUP_ROOMS_V2_TABLE} (
      serverUrl,
      roomId,
      conversationId,
      json
    ) values (
      $serverUrl,
      $roomId,
      $conversationId,
      $json
    )`
    )
    .run({
      serverUrl,
      roomId,
      conversationId,
      json: objectToJSON(opengroupsv2Room),
    });
}

function removeV2OpenGroupRoom(conversationId) {
  globalInstance
    .prepare(`DELETE FROM ${OPEN_GROUP_ROOMS_V2_TABLE} WHERE conversationId = $conversationId`)
    .run({
      conversationId,
    });
}

function removeOneOpenGroupV1Message() {
  const row = globalInstance
    .prepare(
      `SELECT count(*) from ${MESSAGES_TABLE} WHERE
    conversationId LIKE 'publicChat:1@%';`
    )
    .get();
  const toRemoveCount = row['count(*)'];

  if (toRemoveCount <= 0) {
    return 0;
  }
  console.warn('left opengroupv1 message to remove: ', toRemoveCount);
  const rowMessageIds = globalInstance
    .prepare(
      `SELECT id from ${MESSAGES_TABLE} WHERE conversationId LIKE 'publicChat:1@%' ORDER BY id LIMIT 1;`
    )
    .all();

  const messagesIds = map(rowMessageIds, r => r.id)[0];

  console.time('removeOneOpenGroupV1Message');

  removeMessage(messagesIds);
  console.timeEnd('removeOneOpenGroupV1Message');

  return toRemoveCount - 1;
}

/**
 * Only using this for development. Populate conversation and message tables.
 * @param {*} numConvosToAdd
 * @param {*} numMsgsToAdd
 */
function fillWithTestData(numConvosToAdd, numMsgsToAdd) {
  const convoBeforeCount = globalInstance
    .prepare(`SELECT count(*) from ${CONVERSATIONS_TABLE};`)
    .get()['count(*)'];

  const lipsum =
    'Lorem ipsum dolor sit amet, consectetur adipiscing elit. Duis ac ornare lorem, non suscipit purus. Lorem ipsum dolor sit amet, consectetur adipiscing elit. Suspendisse cursus aliquet velit a dignissim. Integer at nisi sed velit consequat dictum. Phasellus congue tellus ante. Ut rutrum hendrerit dapibus. Fusce luctus, ante nec interdum molestie, purus urna volutpat turpis, eget mattis lectus velit at velit. Praesent vel tellus turpis. Praesent eget purus at nisl blandit pharetra.  Cras dapibus sem vitae rutrum dapibus. Vivamus vitae mi ante. Donec aliquam porta nibh, vel scelerisque orci condimentum sed. Proin in mattis ipsum, ac euismod sem. Donec malesuada sem nisl, at vehicula ante efficitur sed. Curabitur in sapien eros. Morbi tempor ante ut metus scelerisque condimentum. Integer sit amet tempus nulla. Vivamus imperdiet dui ac luctus vulputate.  Sed a accumsan risus. Nulla facilisi. Nulla mauris dui, luctus in sagittis at, sodales id mauris. Integer efficitur viverra ex, ut dignissim eros tincidunt placerat. Sed facilisis gravida mauris in luctus. Fusce dapibus, est vitae tincidunt eleifend, justo odio porta dui, sed ultrices mi arcu vitae ante. Mauris ut libero erat. Nam ut mi quis ante tincidunt facilisis sit amet id enim. Vestibulum in molestie mi. In ac felis est. Vestibulum vel blandit ex. Morbi vitae viverra augue. Ut turpis quam, cursus quis ex a, convallis ullamcorper purus.  Nam eget libero arcu. Integer fermentum enim nunc, non consequat urna fermentum condimentum. Nulla vitae malesuada est. Donec imperdiet tortor interdum malesuada feugiat. Integer pulvinar dui ex, eget tristique arcu mattis at. Nam eu neque eget mauris varius suscipit. Quisque ac enim vitae mauris laoreet congue nec sed justo. Curabitur fermentum quam eget est tincidunt, at faucibus lacus maximus.  Donec auctor enim dolor, faucibus egestas diam consectetur sed. Donec eget rutrum arcu, at tempus mi. Fusce quis volutpat sapien. In aliquet fringilla purus. Ut eu nunc non augue lacinia ultrices at eget tortor. Maecenas pulvinar odio sit amet purus elementum, a vehicula lorem maximus. Pellentesque eu lorem magna. Vestibulum ut facilisis lorem. Proin et enim cursus, vulputate neque sit amet, posuere enim. Praesent faucibus tellus vel mi tincidunt, nec malesuada nibh malesuada. In laoreet sapien vitae aliquet sollicitudin.';

  const msgBeforeCount = globalInstance.prepare(`SELECT count(*) from ${MESSAGES_TABLE};`).get()[
    'count(*)'
  ];

  console.warn('==== fillWithTestData ====');
  console.warn({
    convoBeforeCount,
    msgBeforeCount,
    convoToAdd: numConvosToAdd,
    msgToAdd: numMsgsToAdd,
  });

  const convosIdsAdded = [];
  // eslint-disable-next-line no-plusplus
  for (let index = 0; index < numConvosToAdd; index++) {
    const activeAt = Date.now() - index;
    const id = Date.now() - 1000 * index;
    const convoObjToAdd = {
      active_at: activeAt,
      members: [],
      profileName: `${activeAt}`,
      name: `${activeAt}`,
      id: `05${id}`,
      type: 'group',
    };
    convosIdsAdded.push(id);
    try {
      saveConversation(convoObjToAdd);
      // eslint-disable-next-line no-empty
    } catch (e) {}
  }
  console.warn('convosIdsAdded', convosIdsAdded);
  // eslint-disable-next-line no-plusplus
  for (let index = 0; index < numMsgsToAdd; index++) {
    const activeAt = Date.now() - index;
    const id = Date.now() - 1000 * index;

    const lipsumStartIdx = Math.floor(Math.random() * lipsum.length);
    const lipsumLength = Math.floor(Math.random() * lipsum.length - lipsumStartIdx);
    const fakeBodyText = lipsum.substring(lipsumStartIdx, lipsumStartIdx + lipsumLength);

    const convoId = convosIdsAdded[Math.floor(Math.random() * convosIdsAdded.length)];
    const msgObjToAdd = {
      // body: `fake body ${activeAt}`,
      body: `fakeMsgIdx-spongebob-${index} ${fakeBodyText} ${activeAt}`,
      conversationId: `${convoId}`,
      // eslint-disable-next-line camelcase
      expires_at: 0,
      hasAttachments: 0,
      hasFileAttachments: 0,
      hasVisualMediaAttachments: 0,
      id: `${id}`,
      serverId: 0,
      serverTimestamp: 0,
      // eslint-disable-next-line camelcase
      received_at: Date.now(),
      schemaVersion: 5,
      sent: 0,
      // eslint-disable-next-line camelcase
      sent_at: Date.now(),
      source: `${convoId}`,
      sourceDevice: 1,
      type: '%',
      unread: 1,
      expireTimer: 0,
      expirationStartTimestamp: 0,
    };

    if (convoId % 10 === 0) {
      console.info('uyo , convoId ', { index, convoId });
    }

    try {
      saveMessage(msgObjToAdd);
      // eslint-disable-next-line no-empty
    } catch (e) {
      console.warn(e);
    }
  }

  const convoAfterCount = globalInstance
    .prepare(`SELECT count(*) from ${CONVERSATIONS_TABLE};`)
    .get()['count(*)'];

  const msgAfterCount = globalInstance.prepare(`SELECT count(*) from ${MESSAGES_TABLE};`).get()[
    'count(*)'
  ];

  console.warn({ convoAfterCount, msgAfterCount });
  return convosIdsAdded;
}<|MERGE_RESOLUTION|>--- conflicted
+++ resolved
@@ -72,10 +72,7 @@
   getNextExpiringMessage,
   getMessagesByConversation,
   getFirstUnreadMessageIdInConversation,
-<<<<<<< HEAD
-=======
   hasConversationOutgoingMessage,
->>>>>>> 975f1172
   trimMessages,
 
   getUnprocessedCount,
@@ -843,10 +840,7 @@
   updateToLokiSchemaVersion15,
   updateToLokiSchemaVersion16,
   updateToLokiSchemaVersion17,
-<<<<<<< HEAD
-=======
   updateToLokiSchemaVersion18,
->>>>>>> 975f1172
 ];
 
 function updateToLokiSchemaVersion1(currentVersion, db) {
@@ -1242,15 +1236,6 @@
 
 function updateToLokiSchemaVersion17(currentVersion, db) {
   const targetVersion = 17;
-<<<<<<< HEAD
-  // if (currentVersion >= targetVersion) {
-  //   return;
-  // }
-  console.log(`updateToLokiSchemaVersion${targetVersion}: starting...`);
-
-  // Dropping all pre-existing schema relating to message searching.
-  // Re-migrating everything
-=======
   if (currentVersion >= targetVersion) {
     return;
   }
@@ -1280,7 +1265,6 @@
 
   // Dropping all pre-existing schema relating to message searching.
   // Recreating the full text search and related triggers
->>>>>>> 975f1172
   db.transaction(() => {
     db.exec(`
       DROP TRIGGER IF EXISTS messages_on_insert;
@@ -1297,15 +1281,8 @@
     -- Then we create our full-text search table and populate it
     CREATE VIRTUAL TABLE ${MESSAGES_FTS_TABLE}
       USING fts5(id UNINDEXED, body);
-<<<<<<< HEAD
-
     INSERT INTO ${MESSAGES_FTS_TABLE}(id, body)
       SELECT id, body FROM ${MESSAGES_TABLE};
-
-=======
-    INSERT INTO ${MESSAGES_FTS_TABLE}(id, body)
-      SELECT id, body FROM ${MESSAGES_TABLE};
->>>>>>> 975f1172
     -- Then we set up triggers to keep the full-text search table up to date
     CREATE TRIGGER messages_on_insert AFTER INSERT ON ${MESSAGES_TABLE} BEGIN
       INSERT INTO ${MESSAGES_FTS_TABLE} (
@@ -1333,10 +1310,6 @@
 
     writeLokiSchemaVersion(targetVersion, db);
   })();
-<<<<<<< HEAD
-
-=======
->>>>>>> 975f1172
   console.log(`updateToLokiSchemaVersion${targetVersion}: success!`);
 }
 
