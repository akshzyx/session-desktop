--- conflicted
+++ resolved
@@ -810,7 +810,6 @@
 
       const params = {
         title: options.title,
-<<<<<<< HEAD
         id:
           options.id ||
           Math.random()
@@ -826,31 +825,7 @@
       if (toast) {
         window.toasts.get(toastID).update(params);
       } else {
-=======
-        description: options.description || '',
-        type: options.type || '',
-        id: options.id || '',
-      };
-
-      // Give all toasts an ID. User may define.
-      const toastID = options.id || Math.random().toString(36).substring(3)
-        ? options.id
-        : Math.random()
-            .toString(36)
-            .substring(3);
-
-      let toastExists = false;
-      // eslint-disable-next-line no-restricted-syntax
-      for (const key in window.toasts) {
-        if (!!options.id && key === options.id) {
-          toastExists = true;
-          window.toasts[key].update(params);
-          break;
-        }
-      }
-
-      if (!toastExists) {
->>>>>>> 24ebf6b2
+
         // Make new Toast
         window.toasts.set(
           toastID,
