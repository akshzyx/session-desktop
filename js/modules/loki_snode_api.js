--- conflicted
+++ resolved
@@ -785,14 +785,8 @@
     const onTimeout = timeoutPromise(resolve => resolve(timeoutResponse), timeout || Number.MAX_SAFE_INTEGER);
 
     // Get nodes capable of doing LNS
-<<<<<<< HEAD
     let lnsNodes = await this.getNodesMinVersion(window.CONSTANTS.LNS_CAPABLE_NODES_VERSION);
     lnsNodes = _.shuffle(lnsNodes);
-=======
-    const lnsNodes = this.getNodesMinVersion('2.0.3');
-    // randomPool should already be shuffled
-    // lnsNodes = _.shuffle(lnsNodes);
->>>>>>> b339651b
 
     // Enough nodes?
     if (lnsNodes.length < numRequiredConfirms) {
