--- conflicted
+++ resolved
@@ -30,10 +30,7 @@
   const method = options.method || 'GET';
 
   const address = parse(url).hostname;
-  const doEncryptChannel =
-    address.endsWith('.snode') &&
-    options.headers &&
-    LOKI_EPHEMKEY_HEADER in options.headers;
+  const doEncryptChannel = address.endsWith('.snode');
   if (doEncryptChannel) {
     try {
       // eslint-disable-next-line no-param-reassign
@@ -42,7 +39,11 @@
         options.body
       );
       // eslint-disable-next-line no-param-reassign
-      options.headers['Content-Type'] = 'text/plain';
+      options.headers = {
+        ...options.headers,
+        'Content-Type': 'text/plain',
+        [LOKI_EPHEMKEY_HEADER]: libloki.crypto.snodeCipher.getChannelPublicKeyHex(),
+      };
     } catch (e) {
       log.warn(`Could not encrypt channel for ${address}: `, e);
     }
@@ -103,10 +104,7 @@
     method: 'POST',
     ...options,
     body: JSON.stringify(body),
-    headers: {
-      'X-Loki-EphemKey': 'not implemented yet',
-      ...headers,
-    },
+    headers,
   };
 
   return fetch(url, fetchOptions);
@@ -182,22 +180,12 @@
     };
 
     const doRequest = async nodeUrl => {
-<<<<<<< HEAD
-      const url = `${nodeUrl}${this.messageServerPort}${endpointBase}`;
-      const fetchOptions = {
-        method: 'POST',
-        body: JSON.stringify(body),
-        headers: {
-          [LOKI_EPHEMKEY_HEADER]: libloki.crypto.snodeCipher.getChannelPublicKeyHex(),
-        },
-=======
       const params = {
         pubKey,
         ttl: ttl.toString(),
         nonce,
         timestamp: timestamp.toString(),
         data: data64,
->>>>>>> 55e0ff1a
       };
 
       try {
@@ -283,27 +271,9 @@
     };
 
     const doRequest = async (nodeUrl, nodeData) => {
-<<<<<<< HEAD
-      const url = `${nodeUrl}${this.messageServerPort}${endpointBase}`;
-      const body = {
-        method: 'retrieve',
-        params: {
-          pubKey: ourKey,
-          lastHash: nodeData.lastHash,
-        },
-      };
-      const headers = {
-        [LOKI_EPHEMKEY_HEADER]: libloki.crypto.snodeCipher.getChannelPublicKeyHex(),
-      };
-      const fetchOptions = {
-        method: 'POST',
-        body: JSON.stringify(body),
-        headers,
-=======
       const params = {
         pubKey: ourKey,
         lastHash: nodeData.lastHash,
->>>>>>> 55e0ff1a
       };
 
       try {
