--- conflicted
+++ resolved
@@ -1,9 +1,6 @@
-<<<<<<< HEAD
 /* global storage: false */
 /* global Signal: false */
-=======
-/* global log */
->>>>>>> fcea1905
+/* global log: false */
 
 const LokiAppDotNetAPI = require('./loki_app_dot_net_api');
 
