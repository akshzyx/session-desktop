--- conflicted
+++ resolved
@@ -468,13 +468,11 @@
         case 'disabled':
           placeholder = i18n('sendMessageDisabled');
           break;
-<<<<<<< HEAD
         case 'secondary':
           placeholder = i18n('sendMessageDisabledSecondary');
-=======
+          break;
         case 'left-group':
           placeholder = i18n('sendMessageLeftGroup');
->>>>>>> d15d560f
           break;
         default:
           placeholder = i18n('sendMessage');
