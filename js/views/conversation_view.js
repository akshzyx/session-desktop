/* global
  $,
  _,
  emojiData,
  EmojiPanel,
  extension,
  i18n,
  Signal,
  storage,
  textsecure,
  Whisper,
  ConversationController,
*/

// eslint-disable-next-line func-names
(function() {
  'use strict';

  window.Whisper = window.Whisper || {};
  const { Message } = window.Signal.Types;
  const {
    upgradeMessageSchema,
    getAbsoluteAttachmentPath,
  } = window.Signal.Migrations;

  Whisper.ExpiredToast = Whisper.ToastView.extend({
    render_attributes() {
      return { toastMessage: i18n('expiredWarning') };
    },
  });
  Whisper.BlockedToast = Whisper.ToastView.extend({
    render_attributes() {
      return { toastMessage: i18n('unblockToSend') };
    },
  });
  Whisper.BlockedGroupToast = Whisper.ToastView.extend({
    render_attributes() {
      return { toastMessage: i18n('unblockGroupToSend') };
    },
  });
  Whisper.LeftGroupToast = Whisper.ToastView.extend({
    render_attributes() {
      return { toastMessage: i18n('youLeftTheGroup') };
    },
  });
  Whisper.OriginalNotFoundToast = Whisper.ToastView.extend({
    render_attributes() {
      return { toastMessage: i18n('originalMessageNotFound') };
    },
  });
  Whisper.OriginalNoLongerAvailableToast = Whisper.ToastView.extend({
    render_attributes() {
      return { toastMessage: i18n('originalMessageNotAvailable') };
    },
  });
  Whisper.FoundButNotLoadedToast = Whisper.ToastView.extend({
    render_attributes() {
      return { toastMessage: i18n('messageFoundButNotLoaded') };
    },
  });
  Whisper.VoiceNoteMustBeOnlyAttachmentToast = Whisper.ToastView.extend({
    render_attributes() {
      return { toastMessage: i18n('voiceNoteMustBeOnlyAttachment') };
    },
  });

  Whisper.ConversationLoadingScreen = Whisper.View.extend({
    templateName: 'conversation-loading-screen',
    className: 'conversation-loading-screen',
  });

  Whisper.ConversationView = Whisper.View.extend({
    className() {
      return ['conversation', this.model.get('type')].join(' ');
    },
    id() {
      return `conversation-${this.model.cid}`;
    },
    template: $('#conversation').html(),
    render_attributes() {
      return {
        'disable-inputs': false,
        'send-message': i18n('sendMessage'),
        'android-length-warning': i18n('androidMessageLengthWarning'),
      };
    },
    initialize(options) {
      this.listenTo(this.model, 'destroy', this.stopListening);
      this.listenTo(this.model, 'change:verified', this.onVerifiedChange);
      this.listenTo(this.model, 'newmessage', this.addMessage);
      this.listenTo(this.model, 'opened', this.onOpened);
      this.listenTo(this.model, 'prune', this.onPrune);
      this.listenTo(this.model, 'disable:input', this.onDisableInput);
      this.listenTo(this.model, 'change:placeholder', this.onChangePlaceholder);
      this.listenTo(this.model, 'typing-update', this.renderTypingBubble);
      this.listenTo(
        this.model.messageCollection,
        'show-identity',
        this.showSafetyNumber
      );
      this.listenTo(this.model.messageCollection, 'force-send', this.forceSend);
      this.listenTo(this.model.messageCollection, 'delete', this.deleteMessage);
      this.listenTo(
        this.model.messageCollection,
        'scroll-to-message',
        this.scrollToMessage
      );
      this.listenTo(
        this.model.messageCollection,
        'reply',
        this.setQuoteMessage
      );
      this.listenTo(
        this.model.messageCollection,
        'show-contact-detail',
        this.showContactDetail
      );
      this.listenTo(
        this.model.messageCollection,
        'show-lightbox',
        this.showLightbox
      );
      this.listenTo(
        this.model.messageCollection,
        'download',
        this.downloadAttachment
      );
      this.listenTo(
        this.model.messageCollection,
        'open-conversation',
        this.openConversation
      );
      this.listenTo(
        this.model.messageCollection,
        'show-message-detail',
        this.showMessageDetail
      );
      this.listenTo(this.model.messageCollection, 'navigate-to', url => {
        window.location = url;
      });

      this.lazyUpdateVerified = _.debounce(
        this.model.updateVerified.bind(this.model),
        1000 // one second
      );
      this.throttledGetProfiles = _.throttle(
        this.model.getProfiles.bind(this.model),
        1000 * 60 * 5 // five minutes
      );
      this.debouncedMaybeGrabLinkPreview = _.debounce(
        this.maybeGrabLinkPreview.bind(this),
        200
      );

      this.render();

      this.model.updateTextInputState();

      this.loadingScreen = new Whisper.ConversationLoadingScreen();
      this.loadingScreen.render();
      this.loadingScreen.$el.prependTo(this.$('.discussion-container'));

      this.window = options.window;
      this.fileInput = new Whisper.FileInputView({
        el: this.$('.attachment-list'),
      });
      this.listenTo(
        this.fileInput,
        'choose-attachment',
        this.onChooseAttachment
      );
      this.listenTo(this.fileInput, 'staged-attachments-changed', () => {
        this.view.restoreBottomOffset();
        this.toggleMicrophone();
        if (this.fileInput.hasFiles()) {
          this.removeLinkPreview();
        }
      });

      const getHeaderProps = () => {
        const expireTimer = this.model.get('expireTimer');
        const expirationSettingName = expireTimer
          ? Whisper.ExpirationTimerOptions.getName(expireTimer || 0)
          : null;

        return {
          id: this.model.id,
          name: this.model.getName(),
          phoneNumber: this.model.getNumber(),
          profileName: this.model.getProfileName(),
          color: this.model.getColor(),
          avatarPath: this.model.getAvatarPath(),

          isVerified: this.model.isVerified(),
          isKeysPending: !this.model.isFriend(),
          isMe: this.model.isMe(),
          isBlocked: this.model.isBlocked(),
          isGroup: !this.model.isPrivate(),
<<<<<<< HEAD
          isOnline: this.model.isOnline(),
=======
          isArchived: this.model.get('isArchived'),

>>>>>>> c75a756b
          expirationSettingName,
          showBackButton: Boolean(this.panels && this.panels.length),
          timerOptions: Whisper.ExpirationTimerOptions.map(item => ({
            name: item.getName(),
            value: item.get('seconds'),
          })),
          hasNickname: !!this.model.getNickname(),

          onSetDisappearingMessages: seconds =>
            this.setDisappearingMessages(seconds),
          onDeleteMessages: () => this.destroyMessages(),
          onDeleteContact: () => this.model.deleteContact(),
          onResetSession: () => this.endSession(),

          // These are view only and don't update the Conversation model, so they
          //   need a manual update call.
          onShowSafetyNumber: () => {
            this.showSafetyNumber();
          },
          onShowAllMedia: async () => {
            await this.showAllMedia();
            this.updateHeader();
          },
          onShowGroupMembers: async () => {
            await this.showMembers();
            this.updateHeader();
          },
          onGoBack: () => {
            this.resetPanel();
            this.updateHeader();
          },

<<<<<<< HEAD
          onBlockUser: () => {
            this.model.block();
          },
          onUnblockUser: () => {
            this.model.unblock();
          },
          onChangeNickname: () => {
            this.model.changeNickname();
          },
          onClearNickname: () => {
            this.model.setNickname(null);
          },
          onCopyPublicKey: () => {
            this.model.copyPublicKey();
=======
          onArchive: () => {
            this.unload();
            this.model.setArchived(true);
          },
          onMoveToInbox: () => {
            this.model.setArchived(false);
>>>>>>> c75a756b
          },
        };
      };
      this.titleView = new Whisper.ReactWrapperView({
        className: 'title-wrapper',
        Component: window.Signal.Components.ConversationHeader,
        props: getHeaderProps(this.model),
      });
      this.updateHeader = () => this.titleView.update(getHeaderProps());
      this.listenTo(this.model, 'change', this.updateHeader);
      this.$('.conversation-header').append(this.titleView.el);

      this.view = new Whisper.MessageListView({
        collection: this.model.messageCollection,
        window: this.window,
      });
      this.$('.discussion-container').append(this.view.el);
      this.view.render();

      this.$messageField = this.$('.send-message');

      this.onResize = this.forceUpdateMessageFieldSize.bind(this);
      this.window.addEventListener('resize', this.onResize);

      this.onFocus = () => {
        if (this.$el.css('display') !== 'none') {
          this.markRead();
        }
      };
      this.window.addEventListener('focus', this.onFocus);

      extension.windows.onClosed(() => {
        this.unload('windows closed');
      });

      this.fetchMessages();

      this.$('.send-message').focus(this.focusBottomBar.bind(this));
      this.$('.send-message').blur(this.unfocusBottomBar.bind(this));

      this.$emojiPanelContainer = this.$('.emoji-panel-container');
      this.model.updateTextInputState();
    },

    events: {
      keydown: 'onKeyDown',
      'submit .send': 'checkUnverifiedSendMessage',
      'input .send-message': 'updateMessageFieldSize',
      'keydown .send-message': 'updateMessageFieldSize',
      'keyup .send-message': 'onKeyUp',
      click: 'onClick',
      'click .bottom-bar': 'focusMessageField',
      'click .capture-audio .microphone': 'captureAudio',
      'click .module-scroll-down': 'scrollToBottom',
      'click button.emoji': 'toggleEmojiPanel',
      'focus .send-message': 'focusBottomBar',
      'change .file-input': 'toggleMicrophone',
      'blur .send-message': 'unfocusBottomBar',
      'loadMore .message-list': 'loadMoreMessages',
      'newOffscreenMessage .message-list': 'addScrollDownButtonWithCount',
      'atBottom .message-list': 'removeScrollDownButton',
      'farFromBottom .message-list': 'addScrollDownButton',
      'lazyScroll .message-list': 'onLazyScroll',
      'force-resize': 'forceUpdateMessageFieldSize',

      'click button.paperclip': 'onChooseAttachment',
      'change input.file-input': 'onChoseAttachment',

      dragover: 'onDragOver',
      dragleave: 'onDragLeave',
      // TODO(Loki): restore when we support attachments
      // drop: 'onDrop',
      // paste: 'onPaste',
    },

    onChooseAttachment(e) {
      if (e) {
        e.stopPropagation();
        e.preventDefault();
      }

      this.$('input.file-input').click();
    },
    async onChoseAttachment() {
      const fileField = this.$('input.file-input');
      const files = fileField.prop('files');

      for (let i = 0, max = files.length; i < max; i += 1) {
        const file = files[i];
        // eslint-disable-next-line no-await-in-loop
        await this.fileInput.maybeAddAttachment(file);
        this.toggleMicrophone();
      }

      fileField.val(null);
    },

    onDragOver(e) {
      this.fileInput.onDragOver(e);
    },
    onDragLeave(e) {
      this.fileInput.onDragLeave(e);
    },
    onDrop(e) {
      this.fileInput.onDrop(e);
    },
    onPaste(e) {
      this.fileInput.onPaste(e);
    },

    onPrune() {
      if (!this.model.messageCollection.length || !this.lastActivity) {
        return;
      }

      const oneHourAgo = Date.now() - 60 * 60 * 1000;
      if (this.isHidden() && this.lastActivity < oneHourAgo) {
        this.unload('inactivity');
      } else if (this.view.atBottom()) {
        this.trim();
      }
    },

    onDisableInput(disable) {
      this.$(
        'button.emoji, button.microphone, button.paperclip, .send-message'
      ).attr('disabled', disable);
    },

    onChangePlaceholder(type) {
      if (!this.$messageField) return;
      let placeholder;
      switch (type) {
        case 'friend-request':
          placeholder = i18n('sendMessageFriendRequest');
          break;
        case 'disabled':
          placeholder = i18n('sendMessageDisabled');
          break;
        default:
          placeholder = i18n('sendMessage');
          break;
      }
      this.$messageField.attr('placeholder', placeholder);
    },

    unload(reason) {
      window.log.info(
        'unloading conversation',
        this.model.idForLogging(),
        'due to:',
        reason
      );

      this.fileInput.remove();
      this.titleView.remove();

      if (this.captureAudioView) {
        this.captureAudioView.remove();
      }
      if (this.banner) {
        this.banner.remove();
      }
      if (this.lastSeenIndicator) {
        this.lastSeenIndicator.remove();
      }
      if (this.scrollDownButton) {
        this.scrollDownButton.remove();
      }
      if (this.quoteView) {
        this.quoteView.remove();
      }
      if (this.lightBoxView) {
        this.lightBoxView.remove();
      }
      if (this.lightboxGalleryView) {
        this.lightboxGalleryView.remove();
      }
      if (this.panels && this.panels.length) {
        for (let i = 0, max = this.panels.length; i < max; i += 1) {
          const panel = this.panels[i];
          panel.remove();
        }
      }

      this.window.removeEventListener('resize', this.onResize);
      this.window.removeEventListener('focus', this.onFocus);

      window.autosize.destroy(this.$messageField);

      this.view.remove();

      this.remove();

      this.model.messageCollection.forEach(model => {
        model.trigger('unload');
      });
      this.model.messageCollection.reset([]);
    },

    trim() {
      const MAX = 100;
      const toRemove = this.model.messageCollection.length - MAX;
      if (toRemove <= 0) {
        return;
      }

      const models = [];
      for (let i = 0; i < toRemove; i += 1) {
        const model = this.model.messageCollection.at(i);
        models.push(model);
      }

      if (!models.length) {
        return;
      }

      window.log.info(
        'trimming conversation',
        this.model.idForLogging(),
        'of',
        models.length,
        'old messages'
      );

      this.model.messageCollection.remove(models);
      _.forEach(models, model => {
        model.trigger('unload');
      });
    },

    markAllAsVerifiedDefault(unverified) {
      return Promise.all(
        unverified.map(contact => {
          if (contact.isUnverified()) {
            return contact.setVerifiedDefault();
          }

          return null;
        })
      );
    },

    markAllAsApproved(untrusted) {
      return Promise.all(untrusted.map(contact => contact.setApproved()));
    },

    openSafetyNumberScreens(unverified) {
      if (unverified.length === 1) {
        this.showSafetyNumber(unverified.at(0));
        return;
      }

      this.showMembers(null, unverified, { needVerify: true });
    },

    onVerifiedChange() {
      if (this.model.isUnverified()) {
        const unverified = this.model.getUnverified();
        let message;
        if (!unverified.length) {
          return;
        }
        if (unverified.length > 1) {
          message = i18n('multipleNoLongerVerified');
        } else {
          message = i18n('noLongerVerified', unverified.at(0).getTitle());
        }

        // Need to re-add, since unverified set may have changed
        if (this.banner) {
          this.banner.remove();
          this.banner = null;
        }

        this.banner = new Whisper.BannerView({
          message,
          onDismiss: () => {
            this.markAllAsVerifiedDefault(unverified);
          },
          onClick: () => {
            this.openSafetyNumberScreens(unverified);
          },
        });

        const container = this.$('.discussion-container');
        container.append(this.banner.el);
      } else if (this.banner) {
        this.banner.remove();
        this.banner = null;
      }
    },

    renderTypingBubble() {
      const timers = this.model.contactTypingTimers || {};
      const records = _.values(timers);
      const mostRecent = _.first(_.sortBy(records, 'timestamp'));

      if (!mostRecent && this.typingBubbleView) {
        this.typingBubbleView.remove();
        this.typingBubbleView = null;
      }
      if (!mostRecent) {
        return;
      }

      const { sender } = mostRecent;
      const contact = ConversationController.getOrCreate(sender, 'private');
      const props = {
        ...contact.format(),
        conversationType: this.model.isPrivate() ? 'direct' : 'group',
      };

      if (this.typingBubbleView) {
        this.typingBubbleView.update(props);
        return;
      }

      this.typingBubbleView = new Whisper.ReactWrapperView({
        className: 'message-wrapper typing-bubble-wrapper',
        Component: Signal.Components.TypingBubble,
        props,
      });
      this.typingBubbleView.$el.appendTo(this.$('.typing-container'));

      if (this.view.atBottom()) {
        this.typingBubbleView.el.scrollIntoView();
      }
    },

    toggleMicrophone() {
      // ALWAYS HIDE until we support audio
      this.$('.capture-audio').hide();

      /*
      if (
        this.$('.send-message').val().length > 0 ||
        this.fileInput.hasFiles()
      ) {
        this.$('.capture-audio').hide();
      } else {
        this.$('.capture-audio').show();
      }
      */
    },
    toggleLengthWarning() {
      if (this.$('.send-message').val().length > 2000) {
        this.$('.android-length-warning').show();
      } else {
        this.$('.android-length-warning').hide();
      }
    },
    captureAudio(e) {
      e.preventDefault();

      if (this.fileInput.hasFiles()) {
        const toast = new Whisper.VoiceNoteMustBeOnlyAttachmentToast();
        toast.$el.appendTo(this.$el);
        toast.render();
        return;
      }

      // Note - clicking anywhere will close the audio capture panel, due to
      //   the onClick handler in InboxView, which calls its closeRecording method.

      if (this.captureAudioView) {
        this.captureAudioView.remove();
        this.captureAudioView = null;
      }

      this.captureAudioView = new Whisper.RecorderView();

      const view = this.captureAudioView;
      view.render();
      view.on('send', this.handleAudioCapture.bind(this));
      view.on('closed', this.endCaptureAudio.bind(this));
      view.$el.appendTo(this.$('.capture-audio'));

      this.$('.send-message').attr('disabled', true);
      this.$('.microphone').hide();
    },
    handleAudioCapture(blob) {
      this.fileInput.addAttachment({
        contentType: blob.type,
        file: blob,
        isVoiceNote: true,
      });
      this.$('.bottom-bar form').submit();
    },
    endCaptureAudio() {
      this.$('.send-message').removeAttr('disabled');
      this.$('.microphone').show();
      this.captureAudioView = null;
    },

    unfocusBottomBar() {
      this.$('.bottom-bar form').removeClass('active');
    },
    focusBottomBar() {
      this.$('.bottom-bar form').addClass('active');
    },

    onLazyScroll() {
      // The in-progress fetch check is important, because while that happens, lots
      //   of messages are added to the DOM, one by one, changing window size and
      //   generating scroll events.
      if (!this.isHidden() && window.isFocused() && !this.inProgressFetch) {
        this.lastActivity = Date.now();
        this.markRead();
      }
    },
    updateUnread() {
      this.resetLastSeenIndicator();
      // Waiting for scrolling caused by resetLastSeenIndicator to settle down
      setTimeout(this.markRead.bind(this), 1);
    },

    onLoaded() {
      const view = this.loadingScreen;
      if (view) {
        const openDelta = Date.now() - this.openStart;
        window.log.info(
          'Conversation',
          this.model.idForLogging(),
          'took',
          openDelta,
          'milliseconds to load'
        );
        this.loadingScreen = null;
        view.remove();
      }
    },

    onOpened() {
      this.openStart = Date.now();
      this.lastActivity = Date.now();

      this.model.updateLastMessage();

      // const statusPromise = this.throttledGetProfiles();
      // // eslint-disable-next-line more/no-then
      // this.statusFetch = statusPromise.then(() =>
      //   // eslint-disable-next-line more/no-then
      //   this.model.updateVerified().then(() => {
      //     this.onVerifiedChange();
      //     this.statusFetch = null;
      //     window.log.info('done with status fetch');
      //   })
      // );

      // We schedule our catch-up decrypt right after any in-progress fetch of
      //   messages from the database, then ensure that the loading screen is only
      //   dismissed when that is complete.
      const messagesLoaded = this.inProgressFetch || Promise.resolve();

      // eslint-disable-next-line more/no-then
      messagesLoaded.then(this.onLoaded.bind(this), this.onLoaded.bind(this));

      this.view.resetScrollPosition();
      this.$el.trigger('force-resize');
      this.focusMessageField();
      this.renderTypingBubble();

      if (this.inProgressFetch) {
        // eslint-disable-next-line more/no-then
        this.inProgressFetch.then(this.updateUnread.bind(this));
      } else {
        this.updateUnread();
      }
    },

    addScrollDownButtonWithCount() {
      this.updateScrollDownButton(1);
    },

    addScrollDownButton() {
      if (!this.scrollDownButton) {
        this.updateScrollDownButton();
      }
    },

    updateScrollDownButton(count) {
      if (this.scrollDownButton) {
        this.scrollDownButton.increment(count);
      } else {
        this.scrollDownButton = new Whisper.ScrollDownButtonView({ count });
        this.scrollDownButton.render();
        const container = this.$('.discussion-container');
        container.append(this.scrollDownButton.el);
      }
    },

    removeScrollDownButton() {
      if (this.scrollDownButton) {
        const button = this.scrollDownButton;
        this.scrollDownButton = null;
        button.remove();
      }
    },

    removeLastSeenIndicator() {
      if (this.lastSeenIndicator) {
        const indicator = this.lastSeenIndicator;
        this.lastSeenIndicator = null;
        indicator.remove();
      }
    },

    async scrollToMessage(options = {}) {
      const { author, id, referencedMessageNotFound } = options;

      // For simplicity's sake, we show the 'not found' toast no matter what if we were
      //   not able to find the referenced message when the quote was received.
      if (referencedMessageNotFound) {
        const toast = new Whisper.OriginalNotFoundToast();
        toast.$el.appendTo(this.$el);
        toast.render();
        return;
      }

      // Look for message in memory first, which would tell us if we could scroll to it
      const targetMessage = this.model.messageCollection.find(item => {
        const messageAuthor = item.getContact();

        if (!messageAuthor || author !== messageAuthor.id) {
          return false;
        }
        if (id !== item.get('sent_at')) {
          return false;
        }

        return true;
      });

      // If there's no message already in memory, we won't be scrolling. So we'll gather
      //   some more information then show an informative toast to the user.
      if (!targetMessage) {
        const collection = await window.Signal.Data.getMessagesBySentAt(id, {
          MessageCollection: Whisper.MessageCollection,
        });
        const messageFromDatabase = collection.find(item => {
          const messageAuthor = item.getContact();

          return messageAuthor && author === messageAuthor.id;
        });

        if (messageFromDatabase) {
          const toast = new Whisper.FoundButNotLoadedToast();
          toast.$el.appendTo(this.$el);
          toast.render();
        } else {
          const toast = new Whisper.OriginalNoLongerAvailableToast();
          toast.$el.appendTo(this.$el);
          toast.render();
        }
        return;
      }

      const databaseId = targetMessage.id;
      const el = this.$(`#${databaseId}`);
      if (!el || el.length === 0) {
        const toast = new Whisper.OriginalNoLongerAvailableToast();
        toast.$el.appendTo(this.$el);
        toast.render();

        window.log.info(
          `Error: had target message ${id} in messageCollection, but it was not in DOM`
        );
        return;
      }

      el[0].scrollIntoView();
    },

    async showAllMedia() {
      // We fetch more documents than media as they don’t require to be loaded
      // into memory right away. Revisit this once we have infinite scrolling:
      const DEFAULT_MEDIA_FETCH_COUNT = 50;
      const DEFAULT_DOCUMENTS_FETCH_COUNT = 150;

      const conversationId = this.model.get('id');

      const getProps = async () => {
        const rawMedia = await Signal.Data.getMessagesWithVisualMediaAttachments(
          conversationId,
          {
            limit: DEFAULT_MEDIA_FETCH_COUNT,
            MessageCollection: Whisper.MessageCollection,
          }
        );
        const rawDocuments = await Signal.Data.getMessagesWithFileAttachments(
          conversationId,
          {
            limit: DEFAULT_DOCUMENTS_FETCH_COUNT,
            MessageCollection: Whisper.MessageCollection,
          }
        );

        // First we upgrade these messages to ensure that they have thumbnails
        for (let max = rawMedia.length, i = 0; i < max; i += 1) {
          const message = rawMedia[i];
          const { schemaVersion } = message;

          if (schemaVersion < Message.VERSION_NEEDED_FOR_DISPLAY) {
            // Yep, we really do want to wait for each of these
            // eslint-disable-next-line no-await-in-loop
            rawMedia[i] = await upgradeMessageSchema(message);
            // eslint-disable-next-line no-await-in-loop
            await window.Signal.Data.saveMessage(rawMedia[i], {
              Message: Whisper.Message,
            });
          }
        }

        const media = _.flatten(
          rawMedia.map(message => {
            const { attachments } = message;
            return (attachments || [])
              .filter(
                attachment =>
                  attachment.thumbnail &&
                  !attachment.pending &&
                  !attachment.error
              )
              .map((attachment, index) => {
                const { thumbnail } = attachment;

                return {
                  objectURL: getAbsoluteAttachmentPath(attachment.path),
                  thumbnailObjectUrl: thumbnail
                    ? getAbsoluteAttachmentPath(thumbnail.path)
                    : null,
                  contentType: attachment.contentType,
                  index,
                  attachment,
                  message,
                };
              });
          })
        );

        // Unlike visual media, only one non-image attachment is supported
        const documents = rawDocuments.map(message => {
          const attachments = message.attachments || [];
          const attachment = attachments[0];
          return {
            contentType: attachment.contentType,
            index: 0,
            attachment,
            message,
          };
        });

        const saveAttachment = async ({ attachment, message } = {}) => {
          const timestamp = message.received_at;
          Signal.Types.Attachment.save({
            attachment,
            document,
            getAbsolutePath: getAbsoluteAttachmentPath,
            timestamp,
          });
        };

        const onItemClick = async ({ message, attachment, type }) => {
          switch (type) {
            case 'documents': {
              saveAttachment({ message, attachment });
              break;
            }

            case 'media': {
              const selectedIndex = media.findIndex(
                mediaMessage => mediaMessage.attachment.path === attachment.path
              );
              this.lightboxGalleryView = new Whisper.ReactWrapperView({
                className: 'lightbox-wrapper',
                Component: Signal.Components.LightboxGallery,
                props: {
                  media,
                  onSave: saveAttachment,
                  selectedIndex,
                },
                onClose: () => Signal.Backbone.Views.Lightbox.hide(),
              });
              Signal.Backbone.Views.Lightbox.show(this.lightboxGalleryView.el);
              break;
            }

            default:
              throw new TypeError(`Unknown attachment type: '${type}'`);
          }
        };

        return {
          documents,
          media,
          onItemClick,
        };
      };

      const view = new Whisper.ReactWrapperView({
        className: 'panel-wrapper',
        Component: Signal.Components.MediaGallery,
        props: await getProps(),
        onClose: () => {
          this.stopListening(this.model.messageCollection, 'remove', update);
          this.resetPanel();
        },
      });

      const update = async () => {
        view.update(await getProps());
      };

      this.listenTo(this.model.messageCollection, 'remove', update);

      this.listenBack(view);
    },

    scrollToBottom() {
      // If we're above the last seen indicator, we should scroll there instead
      // Note: if we don't end up at the bottom of the conversation, button won't go away!
      if (this.lastSeenIndicator) {
        const location = this.lastSeenIndicator.$el.position().top;
        if (location > 0) {
          this.lastSeenIndicator.el.scrollIntoView();
          return;
        }
        this.removeLastSeenIndicator();
      }
      this.view.scrollToBottom();
    },

    resetLastSeenIndicator(options = {}) {
      _.defaults(options, { scroll: true });

      let unreadCount = 0;
      let oldestUnread = null;

      // We need to iterate here because unseen non-messages do not contribute to
      //   the badge number, but should be reflected in the indicator's count.
      this.model.messageCollection.forEach(model => {
        if (!model.get('unread')) {
          return;
        }

        unreadCount += 1;
        if (!oldestUnread) {
          oldestUnread = model;
        }
      });

      this.removeLastSeenIndicator();

      if (oldestUnread) {
        this.lastSeenIndicator = new Whisper.LastSeenIndicatorView({
          count: unreadCount,
        });
        const lastSeenEl = this.lastSeenIndicator.render().$el;

        lastSeenEl.insertBefore(this.$(`#${oldestUnread.get('id')}`));

        if (this.view.atBottom() || options.scroll) {
          lastSeenEl[0].scrollIntoView();
        }

        // scrollIntoView is an async operation, but we have no way to listen for
        //   completion of the resultant scroll.
        setTimeout(() => {
          if (!this.view.atBottom()) {
            this.addScrollDownButtonWithCount(unreadCount);
          }
        }, 1);
      } else if (this.view.atBottom()) {
        // If we already thought we were at the bottom, then ensure that's the case.
        //   Attempting to account for unpredictable completion of message rendering.
        setTimeout(() => this.view.scrollToBottom(), 1);
      }
    },

    focusMessageField() {
      if (this.panels && this.panels.length) {
        return;
      }

      this.$messageField.focus();
    },

    focusMessageFieldAndClearDisabled() {
      this.$messageField.removeAttr('disabled');
      this.$messageField.focus();
    },

    async loadMoreMessages() {
      if (this.inProgressFetch) {
        return;
      }

      this.view.measureScrollPosition();
      const startingHeight = this.view.scrollHeight;

      await this.fetchMessages();
      // We delay this work to let scrolling/layout settle down first
      setTimeout(() => {
        this.view.measureScrollPosition();
        const endingHeight = this.view.scrollHeight;
        const delta = endingHeight - startingHeight;
        const height = this.view.outerHeight;

        const newScrollPosition = this.view.scrollPosition + delta - height;
        this.view.$el.scrollTop(newScrollPosition);
      }, 1);
    },
    fetchMessages() {
      window.log.info('fetchMessages');
      this.$('.bar-container').show();
      if (this.inProgressFetch) {
        window.log.warn('Multiple fetchMessage calls!');
      }

      // Avoiding await, since we want to capture the promise and make it available via
      //   this.inProgressFetch
      // eslint-disable-next-line more/no-then
      this.inProgressFetch = this.model
        .fetchContacts()
        .then(() => this.model.fetchMessages())
        .then(async () => {
          this.$('.bar-container').hide();
          await Promise.all(
            this.model.messageCollection.where({ unread: 1 }).map(async m => {
              const latest = await window.Signal.Data.getMessageById(m.id, {
                Message: Whisper.Message,
              });
              m.merge(latest);
            })
          );
          this.inProgressFetch = null;
        })
        .catch(error => {
          window.log.error(
            'fetchMessages error:',
            error && error.stack ? error.stack : error
          );
          this.inProgressFetch = null;
        });

      return this.inProgressFetch;
    },

    addMessage(message) {
      // This is debounced, so it won't hit the database too often.
      this.lazyUpdateVerified();

      // We do this here because we don't want convo.messageCollection to have
      //   anything in it unless it has an associated view. This is so, when we
      //   fetch on open, it's clean.
      this.model.addSingleMessage(message);

      if (message.isOutgoing()) {
        this.removeLastSeenIndicator();
      }
      if (this.lastSeenIndicator) {
        this.lastSeenIndicator.increment(1);
      }

      if (!this.isHidden() && !window.isFocused()) {
        // The conversation is visible, but window is not focused
        if (!this.lastSeenIndicator) {
          this.resetLastSeenIndicator({ scroll: false });
        } else if (
          this.view.atBottom() &&
          this.model.get('unreadCount') === this.lastSeenIndicator.getCount()
        ) {
          // The count check ensures that the last seen indicator is still in
          //   sync with the real number of unread, so we can scroll to it.
          //   We only do this if we're at the bottom, because that signals that
          //   the user is okay with us changing scroll around so they see the
          //   right unseen message first.
          this.resetLastSeenIndicator({ scroll: true });
        }
      } else if (!this.isHidden() && window.isFocused()) {
        // The conversation is visible and in focus
        this.markRead();

        // When we're scrolled up and we don't already have a last seen indicator
        //   we add a new one.
        if (!this.view.atBottom() && !this.lastSeenIndicator) {
          this.resetLastSeenIndicator({ scroll: false });
        }
      }
    },

    onClick() {
      // If there are sub-panels open, we don't want to respond to clicks
      if (!this.panels || !this.panels.length) {
        this.markRead();
      }
    },

    findNewestVisibleUnread() {
      const collection = this.model.messageCollection;
      const { length } = collection;
      const viewportBottom = this.view.outerHeight;
      const unreadCount = this.model.get('unreadCount') || 0;

      // Start with the most recent message, search backwards in time
      let foundUnread = 0;
      for (let i = length - 1; i >= 0; i -= 1) {
        // Search the latest 30, then stop if we believe we've covered all known
        //   unread messages. The unread should be relatively recent.
        // Why? local notifications can be unread but won't be reflected the
        //   conversation's unread count.
        if (i > 30 && foundUnread >= unreadCount) {
          return null;
        }

        const message = collection.at(i);
        if (!message.get('unread')) {
          // eslint-disable-next-line no-continue
          continue;
        }

        foundUnread += 1;

        const el = this.$(`#${message.id}`);
        const position = el.position();
        const { top } = position;

        // We're fully below the viewport, continue searching up.
        if (top > viewportBottom) {
          // eslint-disable-next-line no-continue
          continue;
        }

        // If the bottom fits on screen, we'll call it visible. Even if the
        //   message is really tall.
        const height = el.height();
        const bottom = top + height;
        if (bottom <= viewportBottom) {
          return message;
        }

        // Continue searching up.
      }

      return null;
    },

    markRead() {
      let unread;

      if (this.view.atBottom()) {
        unread = this.model.messageCollection.last();
      } else {
        unread = this.findNewestVisibleUnread();
      }

      if (unread) {
        this.model.markRead(unread.get('received_at'));
      }
    },

    async showMembers(e, providedMembers, options = {}) {
      _.defaults(options, { needVerify: false });

      const model = providedMembers || this.model.contactCollection;
      const view = new Whisper.GroupMemberList({
        model,
        // we pass this in to allow nested panels
        listenBack: this.listenBack.bind(this),
        needVerify: options.needVerify,
      });

      this.listenBack(view);
    },

    forceSend({ contact, message }) {
      const dialog = new Whisper.ConfirmationDialogView({
        message: i18n('identityKeyErrorOnSend', [
          contact.getTitle(),
          contact.getTitle(),
        ]),
        okText: i18n('sendAnyway'),
        resolve: async () => {
          await contact.updateVerified();

          if (contact.isUnverified()) {
            await contact.setVerifiedDefault();
          }

          const untrusted = await contact.isUntrusted();
          if (untrusted) {
            await contact.setApproved();
          }

          message.resend(contact.id);
        },
      });

      this.$el.prepend(dialog.el);
      dialog.focusCancel();
    },

    showSafetyNumber(providedModel) {
      let model = providedModel;

      if (!model && this.model.isPrivate()) {
        // eslint-disable-next-line prefer-destructuring
        model = this.model;
      }
      if (model) {
        const view = new Whisper.KeyVerificationPanelView({
          model,
        });
        this.listenBack(view);
        this.updateHeader();
      }
    },

    downloadAttachment({ attachment, message, isDangerous }) {
      if (isDangerous) {
        const toast = new Whisper.DangerousFileTypeToast();
        toast.$el.appendTo(this.$el);
        toast.render();
        return;
      }

      Signal.Types.Attachment.save({
        attachment,
        document,
        getAbsolutePath: getAbsoluteAttachmentPath,
        timestamp: message.get('sent_at'),
      });
    },

    deleteMessage(message) {
      const dialog = new Whisper.ConfirmationDialogView({
        message: i18n('deleteWarning'),
        okText: i18n('delete'),
        resolve: () => {
          window.Signal.Data.removeMessage(message.id, {
            Message: Whisper.Message,
          });
          message.trigger('unload');
          this.model.messageCollection.remove(message.id);
          this.resetPanel();
          this.updateHeader();
        },
      });

      this.$el.prepend(dialog.el);
      dialog.focusCancel();
    },

    showLightbox({ attachment, message }) {
      const { contentType, path } = attachment;

      if (
        !Signal.Util.GoogleChrome.isImageTypeSupported(contentType) &&
        !Signal.Util.GoogleChrome.isVideoTypeSupported(contentType)
      ) {
        this.downloadAttachment({ attachment, message });
        return;
      }

      const attachments = message.get('attachments') || [];

      const media = attachments
        .filter(item => item.thumbnail && !item.pending && !item.error)
        .map((item, index) => ({
          objectURL: getAbsoluteAttachmentPath(item.path),
          path: item.path,
          contentType: item.contentType,
          index,
          message,
          attachment: item,
        }));

      if (media.length === 1) {
        const props = {
          objectURL: getAbsoluteAttachmentPath(path),
          contentType,
          caption: attachment.caption,
          onSave: () => this.downloadAttachment({ attachment, message }),
        };
        this.lightboxView = new Whisper.ReactWrapperView({
          className: 'lightbox-wrapper',
          Component: Signal.Components.Lightbox,
          props,
          onClose: () => {
            Signal.Backbone.Views.Lightbox.hide();
            this.stopListening(message);
          },
        });
        this.listenTo(message, 'expired', () => this.lightboxView.remove());
        Signal.Backbone.Views.Lightbox.show(this.lightboxView.el);
        return;
      }

      const selectedIndex = _.findIndex(
        media,
        item => attachment.path === item.path
      );

      const onSave = async (options = {}) => {
        Signal.Types.Attachment.save({
          attachment: options.attachment,
          document,
          index: options.index + 1,
          getAbsolutePath: getAbsoluteAttachmentPath,
          timestamp: options.message.get('sent_at'),
        });
      };

      const props = {
        media,
        selectedIndex: selectedIndex >= 0 ? selectedIndex : 0,
        onSave,
      };
      this.lightboxGalleryView = new Whisper.ReactWrapperView({
        className: 'lightbox-wrapper',
        Component: Signal.Components.LightboxGallery,
        props,
        onClose: () => {
          Signal.Backbone.Views.Lightbox.hide();
          this.stopListening(message);
        },
      });
      this.listenTo(message, 'expired', () =>
        this.lightboxGalleryView.remove()
      );
      Signal.Backbone.Views.Lightbox.show(this.lightboxGalleryView.el);
    },

    showMessageDetail(message) {
      const onClose = () => {
        this.stopListening(message, 'change', update);
        this.resetPanel();
        this.updateHeader();
      };

      const props = message.getPropsForMessageDetail();
      const view = new Whisper.ReactWrapperView({
        className: 'message-detail-wrapper',
        Component: Signal.Components.MessageDetail,
        props,
        onClose,
      });

      const update = () => view.update(message.getPropsForMessageDetail());
      this.listenTo(message, 'change', update);
      this.listenTo(message, 'expired', onClose);
      // We could listen to all involved contacts, but we'll call that overkill

      this.listenBack(view);
      this.updateHeader();
      view.render();
    },

    showContactDetail({ contact, hasSignalAccount }) {
      const regionCode = storage.get('regionCode');
      const { contactSelector } = Signal.Types.Contact;

      const view = new Whisper.ReactWrapperView({
        Component: Signal.Components.ContactDetail,
        className: 'contact-detail-pane panel',
        props: {
          contact: contactSelector(contact, {
            regionCode,
            getAbsoluteAttachmentPath,
          }),
          hasSignalAccount,
          onSendMessage: () => {
            const number =
              contact.number && contact.number[0] && contact.number[0].value;
            if (number) {
              this.openConversation(number);
            }
          },
        },
        onClose: () => {
          this.resetPanel();
          this.updateHeader();
        },
      });

      this.listenBack(view);
      this.updateHeader();
    },

    async openConversation(number) {
      window.Whisper.events.trigger('showConversation', number);
    },

    listenBack(view) {
      this.panels = this.panels || [];
      if (this.panels.length > 0) {
        this.panels[0].$el.hide();
      }
      this.panels.unshift(view);
      view.$el.insertBefore(this.$('.panel').first());
    },
    resetPanel() {
      if (!this.panels || !this.panels.length) {
        return;
      }

      const view = this.panels.shift();

      if (this.panels.length > 0) {
        this.panels[0].$el.show();
      }
      view.remove();

      if (this.panels.length === 0) {
        this.$el.trigger('force-resize');
      }
    },

    endSession() {
      this.model.endSession();
    },

    setDisappearingMessages(seconds) {
      if (seconds > 0) {
        this.model.updateExpirationTimer(seconds);
      } else {
        this.model.updateExpirationTimer(null);
      }
    },

    destroyMessages() {
      Whisper.events.trigger('showConfirmationDialog', {
        message: i18n('deleteConversationConfirmation'),
        onOk: async () => {
          await this.model.destroyMessages();
          this.remove();
        },
      });
    },

    showSendConfirmationDialog(e, contacts) {
      let message;
      const isUnverified = this.model.isUnverified();

      if (contacts.length > 1) {
        if (isUnverified) {
          message = i18n('changedSinceVerifiedMultiple');
        } else {
          message = i18n('changedRecentlyMultiple');
        }
      } else {
        const contactName = contacts.at(0).getTitle();
        if (isUnverified) {
          message = i18n('changedSinceVerified', [contactName, contactName]);
        } else {
          message = i18n('changedRecently', [contactName, contactName]);
        }
      }

      const dialog = new Whisper.ConfirmationDialogView({
        message,
        okText: i18n('sendAnyway'),
        resolve: () => {
          this.checkUnverifiedSendMessage(e, { force: true });
        },
        reject: () => {
          this.focusMessageFieldAndClearDisabled();
        },
      });

      this.$el.prepend(dialog.el);
      dialog.focusCancel();
    },

    async checkUnverifiedSendMessage(e, options = {}) {
      e.preventDefault();
      this.sendStart = Date.now();
      this.$messageField.attr('disabled', true);

      _.defaults(options, { force: false });

      // This will go to the trust store for the latest identity key information,
      //   and may result in the display of a new banner for this conversation.
      try {
        await this.model.updateVerified();
        const contacts = this.model.getUnverified();
        if (!contacts.length) {
          this.checkUntrustedSendMessage(e, options);
          return;
        }

        if (options.force) {
          await this.markAllAsVerifiedDefault(contacts);
          this.checkUnverifiedSendMessage(e, options);
          return;
        }

        this.showSendConfirmationDialog(e, contacts);
      } catch (error) {
        this.focusMessageFieldAndClearDisabled();
        window.log.error(
          'checkUnverifiedSendMessage error:',
          error && error.stack ? error.stack : error
        );
      }
    },

    async checkUntrustedSendMessage(e, options = {}) {
      _.defaults(options, { force: false });

      try {
        const contacts = await this.model.getUntrusted();
        if (!contacts.length) {
          this.sendMessage(e);
          return;
        }

        if (options.force) {
          await this.markAllAsApproved(contacts);
          this.sendMessage(e);
          return;
        }

        this.showSendConfirmationDialog(e, contacts);
      } catch (error) {
        this.focusMessageFieldAndClearDisabled();
        window.log.error(
          'checkUntrustedSendMessage error:',
          error && error.stack ? error.stack : error
        );
      }
    },

    toggleEmojiPanel(e) {
      e.preventDefault();
      if (!this.emojiPanel) {
        this.openEmojiPanel();
      } else {
        this.closeEmojiPanel();
      }
    },
    onKeyDown(event) {
      if (event.key !== 'Escape') {
        return;
      }
      this.closeEmojiPanel();
    },
    openEmojiPanel() {
      this.$emojiPanelContainer.outerHeight(200);
      this.emojiPanel = new EmojiPanel(this.$emojiPanelContainer[0], {
        onClick: this.insertEmoji.bind(this),
      });
      this.view.resetScrollPosition();
      this.updateMessageFieldSize({});
    },
    closeEmojiPanel() {
      if (this.emojiPanel === null) {
        return;
      }

      this.$emojiPanelContainer.empty().outerHeight(0);
      this.emojiPanel = null;
      this.view.resetScrollPosition();
      this.updateMessageFieldSize({});
    },
    insertEmoji(e) {
      const colons = `:${emojiData[e.index].short_name}:`;

      const textarea = this.$messageField[0];
      if (textarea.selectionStart || textarea.selectionStart === 0) {
        const startPos = textarea.selectionStart;
        const endPos = textarea.selectionEnd;

        textarea.value =
          textarea.value.substring(0, startPos) +
          colons +
          textarea.value.substring(endPos, textarea.value.length);
        textarea.selectionStart = startPos + colons.length;
        textarea.selectionEnd = startPos + colons.length;
      } else {
        textarea.value += colons;
      }
      this.focusMessageField();
    },

    async setQuoteMessage(message) {
      this.quote = null;
      this.quotedMessage = message;

      if (this.quoteHolder) {
        this.quoteHolder.unload();
        this.quoteHolder = null;
      }

      if (message) {
        const quote = await this.model.makeQuote(this.quotedMessage);
        this.quote = quote;

        this.focusMessageFieldAndClearDisabled();
      }

      this.renderQuotedMessage();
    },

    renderQuotedMessage() {
      if (this.quoteView) {
        this.quoteView.remove();
        this.quoteView = null;
      }
      if (!this.quotedMessage) {
        this.view.restoreBottomOffset();
        this.updateMessageFieldSize({});
        return;
      }

      const message = new Whisper.Message({
        conversationId: this.model.id,
        quote: this.quote,
      });
      message.quotedMessage = this.quotedMessage;
      this.quoteHolder = message;

      const props = message.getPropsForQuote();

      this.listenTo(message, 'scroll-to-message', this.scrollToMessage);

      const contact = this.quotedMessage.getContact();
      if (contact) {
        this.listenTo(contact, 'change', this.renderQuotedMesage);
      }

      this.quoteView = new Whisper.ReactWrapperView({
        className: 'quote-wrapper',
        Component: window.Signal.Components.Quote,
        elCallback: el => this.$('.send').prepend(el),
        props: Object.assign({}, props, {
          withContentAbove: true,
          onClose: () => {
            this.setQuoteMessage(null);
          },
        }),
        onInitialRender: () => {
          this.view.restoreBottomOffset();
          this.updateMessageFieldSize({});
        },
      });
    },

    async sendMessage(e) {
      this.removeLastSeenIndicator();
      this.closeEmojiPanel();
      this.model.clearTypingTimers();

      let toast;
      if (extension.expired()) {
        toast = new Whisper.ExpiredToast();
      }
      if (this.model.isPrivate() && storage.isBlocked(this.model.id)) {
        toast = new Whisper.BlockedToast();
      }
      if (!this.model.isPrivate() && storage.isGroupBlocked(this.model.id)) {
        toast = new Whisper.BlockedGroupToast();
      }
      if (!this.model.isPrivate() && this.model.get('left')) {
        toast = new Whisper.LeftGroupToast();
      }

      if (toast) {
        toast.$el.appendTo(this.$el);
        toast.render();
        this.focusMessageFieldAndClearDisabled();
        return;
      }

      const input = this.$messageField;
      const inputMessage = window.Signal.Emoji.replaceColons(
        input.val()
      ).trim();

      // Limit the message to 2000 characters
      const message = inputMessage.substring(
        0,
        Math.min(2000, inputMessage.length)
      );

      try {
        if (!message.length && !this.fileInput.hasFiles()) {
          return;
        }

        const attachments = await this.fileInput.getFiles();
        const sendDelta = Date.now() - this.sendStart;
        window.log.info('Send pre-checks took', sendDelta, 'milliseconds');

        this.model.sendMessage(
          message,
          attachments,
          this.quote,
          this.getLinkPreview()
        );

        input.val('');
        this.setQuoteMessage(null);
        this.resetLinkPreview();
        this.focusMessageFieldAndClearDisabled();
        this.forceUpdateMessageFieldSize(e);
        this.fileInput.clearAttachments();
      } catch (error) {
        window.log.error(
          'Error pulling attached files before send',
          error && error.stack ? error.stack : error
        );
      } finally {
        this.focusMessageFieldAndClearDisabled();
      }
    },

    onKeyUp() {
      this.maybeBumpTyping();
      this.debouncedMaybeGrabLinkPreview();
    },

    maybeGrabLinkPreview() {
      // Don't generate link previews if user has turned them off
      if (!storage.get('linkPreviews', false)) {
        return;
      }
      // Do nothing if we're offline
      if (!textsecure.messaging) {
        return;
      }
      // If we have attachments, don't add link preview
      if (this.fileInput.hasFiles()) {
        return;
      }
      // If we're behind a user-configured proxy, we don't support link previews
      if (window.isBehindProxy()) {
        return;
      }

      const messageText = this.$messageField.val().trim();
      const caretLocation = this.$messageField.get(0).selectionStart;

      if (!messageText) {
        this.resetLinkPreview();
        return;
      }
      if (this.disableLinkPreviews) {
        return;
      }

      const links = window.Signal.LinkPreviews.findLinks(
        messageText,
        caretLocation
      );
      const { currentlyMatchedLink } = this;
      if (links.includes(currentlyMatchedLink)) {
        return;
      }

      this.currentlyMatchedLink = null;
      this.excludedPreviewUrls = this.excludedPreviewUrls || [];

      const link = links.find(
        item =>
          window.Signal.LinkPreviews.isLinkInWhitelist(item) &&
          !this.excludedPreviewUrls.includes(item)
      );
      if (!link) {
        this.removeLinkPreview();
        return;
      }

      this.currentlyMatchedLink = link;
      this.addLinkPreview(link);
    },

    resetLinkPreview() {
      this.disableLinkPreviews = false;
      this.excludedPreviewUrls = [];
      this.removeLinkPreview();
    },

    removeLinkPreview() {
      (this.preview || []).forEach(item => {
        if (item.url) {
          URL.revokeObjectURL(item.url);
        }
      });
      this.preview = null;
      this.previewLoading = null;
      this.currentlyMatchedLink = false;
      this.renderLinkPreview();
    },

    async makeChunkedRequest(url) {
      const PARALLELISM = 3;
      const size = await textsecure.messaging.getProxiedSize(url);
      const chunks = await Signal.LinkPreviews.getChunkPattern(size);

      let results = [];
      const jobs = chunks.map(chunk => async () => {
        const { start, end } = chunk;

        const result = await textsecure.messaging.makeProxiedRequest(url, {
          start,
          end,
          returnArrayBuffer: true,
        });

        return {
          ...chunk,
          ...result,
        };
      });

      while (jobs.length > 0) {
        const activeJobs = [];
        for (let i = 0, max = PARALLELISM; i < max; i += 1) {
          if (!jobs.length) {
            break;
          }

          const job = jobs.shift();
          activeJobs.push(job());
        }

        // eslint-disable-next-line no-await-in-loop
        results = results.concat(await Promise.all(activeJobs));
      }

      if (!results.length) {
        throw new Error('No responses received');
      }

      const { contentType } = results[0];
      const data = Signal.LinkPreviews.assembleChunks(results);

      return {
        contentType,
        data,
      };
    },

    async getPreview(url) {
      let html;
      try {
        html = await textsecure.messaging.makeProxiedRequest(url);
      } catch (error) {
        if (error.code >= 300) {
          return null;
        }
      }

      const title = window.Signal.LinkPreviews.getTitleMetaTag(html);
      const imageUrl = window.Signal.LinkPreviews.getImageMetaTag(html);

      let image;
      let objectUrl;
      try {
        if (imageUrl) {
          if (!Signal.LinkPreviews.isMediaLinkInWhitelist(imageUrl)) {
            const primaryDomain = Signal.LinkPreviews.getDomain(url);
            const imageDomain = Signal.LinkPreviews.getDomain(imageUrl);
            throw new Error(
              `imageUrl for domain ${primaryDomain} did not match media whitelist. Domain: ${imageDomain}`
            );
          }

          const data = await this.makeChunkedRequest(imageUrl);

          // Ensure that this file is either small enough or is resized to meet our
          //   requirements for attachments
          const withBlob = await this.fileInput.autoScale({
            contentType: data.contentType,
            file: new Blob([data.data], {
              type: data.contentType,
            }),
          });

          const attachment = await this.fileInput.readFile(withBlob);
          objectUrl = URL.createObjectURL(withBlob.file);

          const dimensions = await Signal.Types.VisualAttachment.getImageDimensions(
            {
              objectUrl,
              logger: window.log,
            }
          );

          image = {
            ...attachment,
            ...dimensions,
            contentType: withBlob.file.type,
          };
        }
      } catch (error) {
        // We still want to show the preview if we failed to get an image
        window.log.error(
          'getPreview failed to get image for link preview:',
          error.message
        );
      } finally {
        if (objectUrl) {
          URL.revokeObjectURL(objectUrl);
        }
      }

      return {
        title,
        url,
        image,
      };
    },

    async addLinkPreview(url) {
      (this.preview || []).forEach(item => {
        if (item.url) {
          URL.revokeObjectURL(item.url);
        }
      });
      this.preview = null;

      this.currentlyMatchedLink = url;
      this.previewLoading = this.getPreview(url);
      const promise = this.previewLoading;
      this.renderLinkPreview();

      try {
        const result = await promise;

        if (
          url !== this.currentlyMatchedLink ||
          promise !== this.previewLoading
        ) {
          // another request was started, or this was canceled
          return;
        }

        // If we couldn't pull down the initial URL
        if (!result) {
          this.excludedPreviewUrls.push(url);
          this.removeLinkPreview();
          return;
        }

        if (result.image) {
          const blob = new Blob([result.image.data], {
            type: result.image.contentType,
          });
          result.image.url = URL.createObjectURL(blob);
        } else if (!result.title) {
          // A link preview isn't worth showing unless we have either a title or an image
          this.removeLinkPreview();
          return;
        }

        this.preview = [result];
        this.renderLinkPreview();
      } catch (error) {
        window.log.error(
          'Problem loading link preview, disabling.',
          error && error.stack ? error.stack : error
        );
        this.disableLinkPreviews = true;
        this.removeLinkPreview();
      }
    },

    renderLinkPreview() {
      if (this.previewView) {
        this.previewView.remove();
        this.previewView = null;
      }
      if (!this.currentlyMatchedLink) {
        this.view.restoreBottomOffset();
        this.updateMessageFieldSize({});
        return;
      }

      const first = (this.preview && this.preview[0]) || null;
      const props = {
        ...first,
        domain: first && window.Signal.LinkPreviews.getDomain(first.url),
        isLoaded: Boolean(first),
        onClose: () => {
          this.disableLinkPreviews = true;
          this.removeLinkPreview();
        },
      };

      this.previewView = new Whisper.ReactWrapperView({
        className: 'preview-wrapper',
        Component: window.Signal.Components.StagedLinkPreview,
        elCallback: el => this.$('.send').prepend(el),
        props,
        onInitialRender: () => {
          this.view.restoreBottomOffset();
          this.updateMessageFieldSize({});
        },
      });
    },

    getLinkPreview() {
      // Don't generate link previews if user has turned them off
      if (!storage.get('linkPreviews', false)) {
        return [];
      }

      if (!this.preview) {
        return [];
      }

      return this.preview.map(item => {
        if (item.image) {
          // We eliminate the ObjectURL here, unneeded for send or save
          return {
            ...item,
            image: _.omit(item.image, 'url'),
          };
        }

        return item;
      });
    },

    // Called whenever the user changes the message composition field. But only
    //   fires if there's content in the message field after the change.
    maybeBumpTyping() {
      const messageText = this.$messageField.val();
      if (messageText.length) {
        this.model.throttledBumpTyping();
      }
    },

    updateMessageFieldSize(event) {
      const keyCode = event.which || event.keyCode;

      if (
        keyCode === 13 &&
        !event.altKey &&
        !event.shiftKey &&
        !event.ctrlKey
      ) {
        // enter pressed - submit the form now
        event.preventDefault();
        this.$('.bottom-bar form').submit();
        return;
      }
      this.toggleMicrophone();
      this.toggleLengthWarning();

      this.view.measureScrollPosition();
      window.autosize(this.$messageField);

      const $attachmentPreviews = this.$('.attachment-previews');
      const $bottomBar = this.$('.bottom-bar');
      const includeMargin = true;
      const quoteHeight = this.quoteView
        ? this.quoteView.$el.outerHeight(includeMargin)
        : 0;

      const height =
        this.$messageField.outerHeight() +
        $attachmentPreviews.outerHeight() +
        this.$emojiPanelContainer.outerHeight() +
        quoteHeight +
        parseInt($bottomBar.css('min-height'), 10);

      $bottomBar.outerHeight(height);

      this.view.scrollToBottomIfNeeded();
    },

    forceUpdateMessageFieldSize(event) {
      if (this.isHidden()) {
        return;
      }
      this.view.scrollToBottomIfNeeded();
      window.autosize.update(this.$messageField);
      this.updateMessageFieldSize(event);
    },

    isHidden() {
      return (
        this.$el.css('display') === 'none' ||
        this.$('.panel').css('display') === 'none'
      );
    },
  });
})();<|MERGE_RESOLUTION|>--- conflicted
+++ resolved
@@ -196,12 +196,9 @@
           isMe: this.model.isMe(),
           isBlocked: this.model.isBlocked(),
           isGroup: !this.model.isPrivate(),
-<<<<<<< HEAD
           isOnline: this.model.isOnline(),
-=======
           isArchived: this.model.get('isArchived'),
 
->>>>>>> c75a756b
           expirationSettingName,
           showBackButton: Boolean(this.panels && this.panels.length),
           timerOptions: Whisper.ExpirationTimerOptions.map(item => ({
@@ -234,7 +231,6 @@
             this.updateHeader();
           },
 
-<<<<<<< HEAD
           onBlockUser: () => {
             this.model.block();
           },
@@ -249,14 +245,13 @@
           },
           onCopyPublicKey: () => {
             this.model.copyPublicKey();
-=======
+          },
           onArchive: () => {
             this.unload();
             this.model.setArchived(true);
           },
           onMoveToInbox: () => {
             this.model.setArchived(false);
->>>>>>> c75a756b
           },
         };
       };
