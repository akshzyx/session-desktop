/* global _: false */
/* global Backbone: false */
/* global BlockedNumberController: false */
/* global ConversationController: false */
/* global clipboard: false */
/* global i18n: false */
/* global profileImages: false */
/* global storage: false */
/* global textsecure: false */
/* global Whisper: false */
/* global lokiP2pAPI: false */
/* global JobQueue: false */

/* eslint-disable more/no-then */

// eslint-disable-next-line func-names
(function() {
  'use strict';

  window.Whisper = window.Whisper || {};

  const SEALED_SENDER = {
    UNKNOWN: 0,
    ENABLED: 1,
    DISABLED: 2,
    UNRESTRICTED: 3,
  };

  const { Util } = window.Signal;
  const {
    Conversation,
    Contact,
    Errors,
    Message,
    PhoneNumber,
  } = window.Signal.Types;
  const {
    upgradeMessageSchema,
    loadAttachmentData,
    getAbsoluteAttachmentPath,
    // eslint-disable-next-line no-unused-vars
    writeNewAttachmentData,
    deleteAttachmentData,
  } = window.Signal.Migrations;

  // Possible conversation friend states
  const FriendRequestStatusEnum = window.friends.friendRequestStatusEnum;

  // Possible session reset states
  const SessionResetEnum = Object.freeze({
    // No ongoing reset
    none: 0,
    // we initiated the session reset
    initiated: 1,
    // we received the session reset
    request_received: 2,
  });

  const COLORS = [
    'red',
    'deep_orange',
    'brown',
    'pink',
    'purple',
    'indigo',
    'blue',
    'teal',
    'green',
    'light_green',
    'blue_grey',
  ];

  Whisper.Conversation = Backbone.Model.extend({
    storeName: 'conversations',
    defaults() {
      return {
        unreadCount: 0,
        verified: textsecure.storage.protocol.VerifiedStatus.DEFAULT,
        friendRequestStatus: FriendRequestStatusEnum.none,
        unlockTimestamp: null, // Timestamp used for expiring friend requests.
        sessionResetStatus: SessionResetEnum.none,
        swarmNodes: [],
        isOnline: false,
      };
    },

    idForLogging() {
      if (this.isPrivate()) {
        return this.id;
      }

      return `group(${this.id})`;
    },

    handleMessageError(message, errors) {
      this.trigger('messageError', message, errors);
    },

    getContactCollection() {
      const collection = new Backbone.Collection();
      const collator = new Intl.Collator();
      collection.comparator = (left, right) => {
        const leftLower = left.getTitle().toLowerCase();
        const rightLower = right.getTitle().toLowerCase();
        return collator.compare(leftLower, rightLower);
      };
      return collection;
    },

    initialize() {
      this.ourNumber = textsecure.storage.user.getNumber();
      this.verifiedEnum = textsecure.storage.protocol.VerifiedStatus;

      // This may be overridden by ConversationController.getOrCreate, and signify
      //   our first save to the database. Or first fetch from the database.
      this.initialPromise = Promise.resolve();

      this.contactCollection = this.getContactCollection();
      this.messageCollection = new Whisper.MessageCollection([], {
        conversation: this,
      });

      this.messageCollection.on('change:errors', this.handleMessageError, this);
      this.messageCollection.on('send-error', this.onMessageError, this);

      this.throttledBumpTyping = _.throttle(this.bumpTyping, 300);
      const debouncedUpdateLastMessage = _.debounce(
        this.updateLastMessage.bind(this),
        200
      );
      this.listenTo(
        this.messageCollection,
        'add remove destroy',
        debouncedUpdateLastMessage
      );
      this.listenTo(this.messageCollection, 'sent', this.updateLastMessage);
      this.listenTo(
        this.messageCollection,
        'send-error',
        this.updateLastMessage
      );

      this.on('newmessage', this.onNewMessage);
      this.on('change:profileKey', this.onChangeProfileKey);

      // Listening for out-of-band data updates
      this.on('updateMessage', this.updateAndMerge);
      this.on('delivered', this.updateAndMerge);
      this.on('read', this.updateAndMerge);
      this.on('expiration-change', this.updateAndMerge);
      this.on('expired', this.onExpired);

      const sealedSender = this.get('sealedSender');
      if (sealedSender === undefined) {
        this.set({ sealedSender: SEALED_SENDER.UNKNOWN });
      }
      this.unset('unidentifiedDelivery');
      this.unset('unidentifiedDeliveryUnrestricted');
      this.unset('hasFetchedProfile');
      this.unset('tokens');
      this.unset('lastMessage');
      this.unset('lastMessageStatus');

      this.typingRefreshTimer = null;
      this.typingPauseTimer = null;

      // Online status handling
      this.set({ isOnline: lokiP2pAPI.isOnline(this.id) });

      this.messageSendQueue = new JobQueue();
    },

    isOnline() {
      return this.isMe() || this.get('isOnline');
    },

    isMe() {
      return this.id === this.ourNumber;
    },
    isBlocked() {
      return BlockedNumberController.isBlocked(this.id);
    },
    block() {
      BlockedNumberController.block(this.id);
      this.trigger('change');
      this.messageCollection.forEach(m => m.trigger('change'));
    },
    unblock() {
      BlockedNumberController.unblock(this.id);
      this.trigger('change');
      this.messageCollection.forEach(m => m.trigger('change'));
    },

    bumpTyping() {
      // We don't send typing messages if the setting is disabled
      if (!storage.get('typingIndicators')) {
        return;
      }

      if (!this.typingRefreshTimer) {
        const isTyping = true;
        this.setTypingRefreshTimer();
        this.sendTypingMessage(isTyping);
      }

      this.setTypingPauseTimer();
    },

    setTypingRefreshTimer() {
      if (this.typingRefreshTimer) {
        clearTimeout(this.typingRefreshTimer);
      }
      this.typingRefreshTimer = setTimeout(
        this.onTypingRefreshTimeout.bind(this),
        10 * 1000
      );
    },

    onTypingRefreshTimeout() {
      const isTyping = true;
      this.sendTypingMessage(isTyping);

      // This timer will continue to reset itself until the pause timer stops it
      this.setTypingRefreshTimer();
    },

    setTypingPauseTimer() {
      if (this.typingPauseTimer) {
        clearTimeout(this.typingPauseTimer);
      }
      this.typingPauseTimer = setTimeout(
        this.onTypingPauseTimeout.bind(this),
        3 * 1000
      );
    },

    onTypingPauseTimeout() {
      const isTyping = false;
      this.sendTypingMessage(isTyping);

      this.clearTypingTimers();
    },

    clearTypingTimers() {
      if (this.typingPauseTimer) {
        clearTimeout(this.typingPauseTimer);
        this.typingPauseTimer = null;
      }
      if (this.typingRefreshTimer) {
        clearTimeout(this.typingRefreshTimer);
        this.typingRefreshTimer = null;
      }
    },

    sendTypingMessage(isTyping) {
      const groupId = !this.isPrivate() ? this.id : null;
      const recipientId = this.isPrivate() ? this.id : null;
      const groupNumbers = this.getRecipients();

      const sendOptions = this.getSendOptions();
      this.wrapSend(
        textsecure.messaging.sendTypingMessage(
          {
            isTyping,
            recipientId,
            groupId,
            groupNumbers,
          },
          sendOptions
        )
      );
    },

    async cleanup() {
      await window.Signal.Types.Conversation.deleteExternalFiles(
        this.attributes,
        {
          deleteAttachmentData,
        }
      );
      profileImages.removeImage(this.id);
    },

    async updateProfileAvatar() {
      const path = profileImages.getOrCreateImagePath(this.id);
      await this.setProfileAvatar(path);
    },

    async updateAndMerge(message) {
      this.updateLastMessage();

      const mergeMessage = () => {
        const existing = this.messageCollection.get(message.id);
        if (!existing) {
          return;
        }

        existing.merge(message.attributes);
      };

      await this.inProgressFetch;
      mergeMessage();
    },

    async onExpired(message) {
      this.updateLastMessage();

      const removeMessage = () => {
        const { id } = message;
        const existing = this.messageCollection.get(id);
        if (!existing) {
          return;
        }

        window.log.info('Remove expired message from collection', {
          sentAt: existing.get('sent_at'),
        });

        this.messageCollection.remove(id);
        existing.trigger('expired');
      };

      // If a fetch is in progress, then we need to wait until that's complete to
      //   do this removal. Otherwise we could remove from messageCollection, then
      //   the async database fetch could include the removed message.

      await this.inProgressFetch;
      removeMessage();
    },

    // Get messages with the given timestamp
    _getMessagesWithTimestamp(pubKey, timestamp) {
      if (this.id !== pubKey) return [];

      // Go through our messages and find the one that we need to update
      return this.messageCollection.models.filter(
        m => m.get('sent_at') === timestamp
      );
    },

    async onCalculatingPoW(pubKey, timestamp) {
      const messages = this._getMessagesWithTimestamp(pubKey, timestamp);
      await Promise.all(messages.map(m => m.setCalculatingPoW()));
    },

    async onP2pMessageSent(pubKey, timestamp) {
      const messages = this._getMessagesWithTimestamp(pubKey, timestamp);
      await Promise.all(messages.map(m => m.setIsP2p(true)));
    },

    async onNewMessage(message) {
      await this.updateLastMessage();

      // Clear typing indicator for a given contact if we receive a message from them
      const identifier = message.get
        ? `${message.get('source')}.${message.get('sourceDevice')}`
        : `${message.source}.${message.sourceDevice}`;
      this.clearContactTypingTimer(identifier);
    },

    addSingleMessage(message, setToExpire = true) {
      const model = this.messageCollection.add(message, { merge: true });
      if (setToExpire) model.setToExpire();
      return model;
    },
    format() {
      const { format } = PhoneNumber;
      const regionCode = storage.get('regionCode');
      const color = this.getColor();

      return {
        phoneNumber: format(this.id, {
          ourRegionCode: regionCode,
        }),
        color,
        avatarPath: this.getAvatarPath(),
        name: this.getName(),
        profileName: this.getProfileName(),
        title: this.getTitle(),
      };
    },
    // This goes through all our message history and finds a friend request
    async getFriendRequests(direction = null, status = ['pending']) {
      // Theoretically all our messages could be friend requests,
      // thus we have to unfortunately go through each one :(
      const messages = await window.Signal.Data.getMessagesByConversation(
        this.id,
        {
          type: 'friend-request',
          MessageCollection: Whisper.MessageCollection,
        }
      );
      if (typeof status === 'string') {
        // eslint-disable-next-line no-param-reassign
        status = [status];
      }
      // Get the pending friend requests that match the direction
      // If no direction is supplied then return all pending friend requests
      return messages.models.filter(m => {
        if (!status.includes(m.get('friendStatus'))) return false;
        return direction === null || m.get('direction') === direction;
      });
    },
    async getPendingFriendRequests(direction = null) {
      return this.getFriendRequests(direction, ['pending']);
    },
    getPropsForListItem() {
      const typingKeys = Object.keys(this.contactTypingTimers || {});

      const result = {
        ...this.format(),
        isMe: this.isMe(),
        conversationType: this.isPrivate() ? 'direct' : 'group',

        lastUpdated: this.get('timestamp'),
        unreadCount: this.get('unreadCount') || 0,
        isSelected: this.isSelected,
        showFriendRequestIndicator: this.isPendingFriendRequest(),
        isBlocked: this.isBlocked(),

        isTyping: typingKeys.length > 0,
        lastMessage: {
          status: this.lastMessageStatus,
          text: this.lastMessage,
        },
        isOnline: this.isOnline(),
        isMe: this.isMe(),
        hasNickname: !!this.getNickname(),

        onClick: () => this.trigger('select', this),
        onBlockContact: () => this.block(),
        onUnblockContact: () => this.unblock(),
        onChangeNickname: () => this.changeNickname(),
        onClearNickname: () => this.setNickname(null),
        onCopyPublicKey: () => this.copyPublicKey(),
        onDeleteContact: () => this.deleteContact(),
        onDeleteMessages: () => this.deleteMessages(),
      };

      return result;
    },

    onMessageError() {
      this.updateVerified();
    },
    safeGetVerified() {
      const promise = textsecure.storage.protocol.getVerified(this.id);
      return promise.catch(
        () => textsecure.storage.protocol.VerifiedStatus.DEFAULT
      );
    },
    async updateVerified() {
      if (this.isPrivate()) {
        await this.initialPromise;
        const verified = await this.safeGetVerified();

        this.set({ verified });

        // we don't await here because we don't need to wait for this to finish
        window.Signal.Data.updateConversation(this.id, this.attributes, {
          Conversation: Whisper.Conversation,
        });

        return;
      }

      await this.fetchContacts();
      await Promise.all(
        this.contactCollection.map(async contact => {
          if (!contact.isMe()) {
            await contact.updateVerified();
          }
        })
      );

      this.onMemberVerifiedChange();
    },
    setVerifiedDefault(options) {
      const { DEFAULT } = this.verifiedEnum;
      return this.queueJob(() => this._setVerified(DEFAULT, options));
    },
    setVerified(options) {
      const { VERIFIED } = this.verifiedEnum;
      return this.queueJob(() => this._setVerified(VERIFIED, options));
    },
    setUnverified(options) {
      const { UNVERIFIED } = this.verifiedEnum;
      return this.queueJob(() => this._setVerified(UNVERIFIED, options));
    },
    async _setVerified(verified, providedOptions) {
      const options = providedOptions || {};
      _.defaults(options, {
        viaSyncMessage: false,
        viaContactSync: false,
        key: null,
      });

      const { VERIFIED, UNVERIFIED } = this.verifiedEnum;

      if (!this.isPrivate()) {
        throw new Error(
          'You cannot verify a group conversation. ' +
            'You must verify individual contacts.'
        );
      }

      const beginningVerified = this.get('verified');
      let keyChange;
      if (options.viaSyncMessage) {
        // handle the incoming key from the sync messages - need different
        // behavior if that key doesn't match the current key
        keyChange = await textsecure.storage.protocol.processVerifiedMessage(
          this.id,
          verified,
          options.key
        );
      } else {
        keyChange = await textsecure.storage.protocol.setVerified(
          this.id,
          verified
        );
      }

      this.set({ verified });
      await window.Signal.Data.updateConversation(this.id, this.attributes, {
        Conversation: Whisper.Conversation,
      });

      // Three situations result in a verification notice in the conversation:
      //   1) The message came from an explicit verification in another client (not
      //      a contact sync)
      //   2) The verification value received by the contact sync is different
      //      from what we have on record (and it's not a transition to UNVERIFIED)
      //   3) Our local verification status is VERIFIED and it hasn't changed,
      //      but the key did change (Key1/VERIFIED to Key2/VERIFIED - but we don't
      //      want to show DEFAULT->DEFAULT or UNVERIFIED->UNVERIFIED)
      if (
        !options.viaContactSync ||
        (beginningVerified !== verified && verified !== UNVERIFIED) ||
        (keyChange && verified === VERIFIED)
      ) {
        await this.addVerifiedChange(this.id, verified === VERIFIED, {
          local: !options.viaSyncMessage,
        });
      }
      if (!options.viaSyncMessage) {
        await this.sendVerifySyncMessage(this.id, verified);
      }
    },
    sendVerifySyncMessage(number, state) {
      // Because syncVerification sends a (null) message to the target of the verify and
      //   a sync message to our own devices, we need to send the accessKeys down for both
      //   contacts. So we merge their sendOptions.
      const { sendOptions } = ConversationController.prepareForSend(
        this.ourNumber,
        { syncMessage: true }
      );
      const contactSendOptions = this.getSendOptions();
      const options = Object.assign({}, sendOptions, contactSendOptions);

      const promise = textsecure.storage.protocol.loadIdentityKey(number);
      return promise.then(key =>
        this.wrapSend(
          textsecure.messaging.syncVerification(number, state, key, options)
        )
      );
    },
    isVerified() {
      if (this.isPrivate()) {
        return this.get('verified') === this.verifiedEnum.VERIFIED;
      }
      if (!this.contactCollection.length) {
        return false;
      }

      return this.contactCollection.every(contact => {
        if (contact.isMe()) {
          return true;
        }
        return contact.isVerified();
      });
    },
    isFriendRequestStatusNone() {
      return this.get('friendRequestStatus') === FriendRequestStatusEnum.none;
    },
    isPendingFriendRequest() {
      const status = this.get('friendRequestStatus');
      return (
        status === FriendRequestStatusEnum.requestSent ||
        status === FriendRequestStatusEnum.requestReceived ||
        status === FriendRequestStatusEnum.pendingSend
      );
    },
    hasSentFriendRequest() {
      const status = this.get('friendRequestStatus');
      return (
        status === FriendRequestStatusEnum.requestSent ||
        status === FriendRequestStatusEnum.requestExpired
      );
    },
    hasReceivedFriendRequest() {
      return (
        this.get('friendRequestStatus') ===
        FriendRequestStatusEnum.requestReceived
      );
    },
    isFriend() {
      return (
        this.get('friendRequestStatus') === FriendRequestStatusEnum.friends
      );
    },
    updateTextInputState() {
      switch (this.get('friendRequestStatus')) {
        case FriendRequestStatusEnum.none:
        case FriendRequestStatusEnum.requestExpired:
          this.trigger('disable:input', false);
          this.trigger('change:placeholder', 'friend-request');
          return;
        case FriendRequestStatusEnum.pendingSend:
        case FriendRequestStatusEnum.requestReceived:
        case FriendRequestStatusEnum.requestSent:
          this.trigger('disable:input', true);
          this.trigger('change:placeholder', 'disabled');
          return;
        case FriendRequestStatusEnum.friends:
          this.trigger('disable:input', false);
          this.trigger('change:placeholder', 'chat');
          return;
        default:
          throw new Error('Invalid friend request state');
      }
    },
    async setFriendRequestStatus(newStatus) {
      // Ensure that the new status is a valid FriendStatusEnum value
      if (!(newStatus in Object.values(FriendRequestStatusEnum))) return;
      if (this.get('friendRequestStatus') !== newStatus) {
        this.set({ friendRequestStatus: newStatus });
        await window.Signal.Data.updateConversation(this.id, this.attributes, {
          Conversation: Whisper.Conversation,
        });
        this.updateTextInputState();
      }
    },
    async respondToAllFriendRequests(options) {
      const { response, status, direction = null } = options;
      // Ignore if no response supplied
      if (!response) return;
      const pending = await this.getFriendRequests(direction, status);
      await Promise.all(
        pending.map(async request => {
          if (request.hasErrors()) return;

          request.set({ friendStatus: response });
          await window.Signal.Data.saveMessage(request.attributes, {
            Message: Whisper.Message,
          });
          this.trigger('updateMessage', request);
        })
      );
    },
    async respondToAllPendingFriendRequests(options) {
      return this.respondToAllFriendRequests({
        ...options,
        status: 'pending',
      });
    },
    async resetPendingSend() {
      if (
        this.get('friendRequestStatus') === FriendRequestStatusEnum.pendingSend
      ) {
        await this.setFriendRequestStatus(FriendRequestStatusEnum.none);
      }
    },
    // We have declined an incoming friend request
    async onDeclineFriendRequest() {
      this.setFriendRequestStatus(FriendRequestStatusEnum.none);
      await this.respondToAllPendingFriendRequests({
        response: 'declined',
        direction: 'incoming',
      });
      await window.libloki.storage.removeContactPreKeyBundle(this.id);
    },
    // We have accepted an incoming friend request
    async onAcceptFriendRequest() {
      if (this.unlockTimer) clearTimeout(this.unlockTimer);
      if (this.hasReceivedFriendRequest()) {
        this.setFriendRequestStatus(FriendRequestStatusEnum.friends);
        await this.respondToAllFriendRequests({
          response: 'accepted',
          direction: 'incoming',
          status: ['pending', 'expired'],
        });
        window.libloki.api.sendFriendRequestAccepted(this.id);
      }
    },
    // Our outgoing friend request has been accepted
    async onFriendRequestAccepted() {
      if (this.unlockTimer) clearTimeout(this.unlockTimer);
      if (this.hasSentFriendRequest()) {
        this.setFriendRequestStatus(FriendRequestStatusEnum.friends);
        await this.respondToAllFriendRequests({
          response: 'accepted',
          status: ['pending', 'expired'],
        });
        window.libloki.api.sendOnlineBroadcastMessage(this.id);
        return true;
      }
      return false;
    },
    async onFriendRequestTimeout() {
      // Unset the timer
      if (this.unlockTimer) clearTimeout(this.unlockTimer);
      this.unlockTimer = null;
      if (this.isFriend()) return;

      // Set the unlock timestamp to null
      if (this.get('unlockTimestamp')) {
        this.set({ unlockTimestamp: null });
        await window.Signal.Data.updateConversation(this.id, this.attributes, {
          Conversation: Whisper.Conversation,
        });
      }

      // Change any pending outgoing friend requests to expired
      await this.respondToAllPendingFriendRequests({
        response: 'expired',
        direction: 'outgoing',
      });
      await this.setFriendRequestStatus(FriendRequestStatusEnum.requestExpired);
    },
    async onFriendRequestReceived() {
      if (this.isFriendRequestStatusNone()) {
        this.setFriendRequestStatus(FriendRequestStatusEnum.requestReceived);
      } else if (this.hasSentFriendRequest()) {
        await Promise.all([
          this.setFriendRequestStatus(FriendRequestStatusEnum.friends),
          // Accept all outgoing FR
          this.respondToAllPendingFriendRequests({
            direction: 'outgoing',
            response: 'accepted',
          }),
        ]);
      }
      // Delete stale incoming friend requests
      const incoming = await this.getPendingFriendRequests('incoming');
      await Promise.all(
        incoming.map(request => this._removeMessage(request.id))
      );
      this.trigger('change');
    },
    async onFriendRequestSent() {
      // Check if we need to set the friend request expiry
      const unlockTimestamp = this.get('unlockTimestamp');
      if (!this.isFriend() && !unlockTimestamp) {
        // Expire the messages after 72 hours
        const hourLockDuration = 72;
        const ms = 60 * 60 * 1000 * hourLockDuration;

        this.set({ unlockTimestamp: Date.now() + ms });
        await window.Signal.Data.updateConversation(this.id, this.attributes, {
          Conversation: Whisper.Conversation,
        });
        this.setFriendRequestExpiryTimeout();
      }
      await this.setFriendRequestStatus(FriendRequestStatusEnum.requestSent);
    },
    setFriendRequestExpiryTimeout() {
      if (this.isFriend()) return;
      const unlockTimestamp = this.get('unlockTimestamp');
      if (unlockTimestamp && !this.unlockTimer) {
        const delta = Math.max(unlockTimestamp - Date.now(), 0);
        this.unlockTimer = setTimeout(() => {
          this.onFriendRequestTimeout();
        }, delta);
      }
    },
    isUnverified() {
      if (this.isPrivate()) {
        const verified = this.get('verified');
        return (
          verified !== this.verifiedEnum.VERIFIED &&
          verified !== this.verifiedEnum.DEFAULT
        );
      }
      if (!this.contactCollection.length) {
        return true;
      }

      return this.contactCollection.any(contact => {
        if (contact.isMe()) {
          return false;
        }
        return contact.isUnverified();
      });
    },
    getUnverified() {
      if (this.isPrivate()) {
        return this.isUnverified()
          ? new Backbone.Collection([this])
          : new Backbone.Collection();
      }
      return new Backbone.Collection(
        this.contactCollection.filter(contact => {
          if (contact.isMe()) {
            return false;
          }
          return contact.isUnverified();
        })
      );
    },
    setApproved() {
      if (!this.isPrivate()) {
        throw new Error(
          'You cannot set a group conversation as trusted. ' +
            'You must set individual contacts as trusted.'
        );
      }

      return textsecure.storage.protocol.setApproval(this.id, true);
    },
    safeIsUntrusted() {
      return textsecure.storage.protocol
        .isUntrusted(this.id)
        .catch(() => false);
    },
    isUntrusted() {
      if (this.isPrivate()) {
        return this.safeIsUntrusted();
      }
      if (!this.contactCollection.length) {
        return Promise.resolve(false);
      }

      return Promise.all(
        this.contactCollection.map(contact => {
          if (contact.isMe()) {
            return false;
          }
          return contact.safeIsUntrusted();
        })
      ).then(results => _.any(results, result => result));
    },
    getUntrusted() {
      // This is a bit ugly because isUntrusted() is async. Could do the work to cache
      //   it locally, but we really only need it for this call.
      if (this.isPrivate()) {
        return this.isUntrusted().then(untrusted => {
          if (untrusted) {
            return new Backbone.Collection([this]);
          }

          return new Backbone.Collection();
        });
      }
      return Promise.all(
        this.contactCollection.map(contact => {
          if (contact.isMe()) {
            return [false, contact];
          }
          return Promise.all([contact.isUntrusted(), contact]);
        })
      ).then(results => {
        const filtered = _.filter(results, result => {
          const untrusted = result[0];
          return untrusted;
        });
        return new Backbone.Collection(
          _.map(filtered, result => {
            const contact = result[1];
            return contact;
          })
        );
      });
    },
    onMemberVerifiedChange() {
      // If the verified state of a member changes, our aggregate state changes.
      // We trigger both events to replicate the behavior of Backbone.Model.set()
      this.trigger('change:verified');
      this.trigger('change');
    },
    toggleVerified() {
      if (this.isVerified()) {
        return this.setVerifiedDefault();
      }
      return this.setVerified();
    },

    async addKeyChange(keyChangedId) {
      window.log.info(
        'adding key change advisory for',
        this.idForLogging(),
        keyChangedId,
        this.get('timestamp')
      );

      const timestamp = Date.now();
      const message = {
        conversationId: this.id,
        type: 'keychange',
        sent_at: this.get('timestamp'),
        received_at: timestamp,
        key_changed: keyChangedId,
        unread: 1,
      };

      const id = await window.Signal.Data.saveMessage(message, {
        Message: Whisper.Message,
      });

      this.trigger(
        'newmessage',
        new Whisper.Message({
          ...message,
          id,
        })
      );
    },
    // Remove the message locally from our conversation
    async _removeMessage(id) {
      await window.Signal.Data.removeMessage(id, { Message: Whisper.Message });
      const existing = this.messageCollection.get(id);
      if (existing) {
        this.messageCollection.remove(id);
        existing.trigger('destroy');
      }
    },
    async addVerifiedChange(verifiedChangeId, verified, providedOptions) {
      const options = providedOptions || {};
      _.defaults(options, { local: true });

      if (this.isMe()) {
        window.log.info(
          'refusing to add verified change advisory for our own number'
        );
        return;
      }

      const lastMessage = this.get('timestamp') || Date.now();

      window.log.info(
        'adding verified change advisory for',
        this.idForLogging(),
        verifiedChangeId,
        lastMessage
      );

      const timestamp = Date.now();
      const message = {
        conversationId: this.id,
        type: 'verified-change',
        sent_at: lastMessage,
        received_at: timestamp,
        verifiedChanged: verifiedChangeId,
        verified,
        local: options.local,
        unread: 1,
      };

      const id = await window.Signal.Data.saveMessage(message, {
        Message: Whisper.Message,
      });

      this.trigger(
        'newmessage',
        new Whisper.Message({
          ...message,
          id,
        })
      );

      if (this.isPrivate()) {
        ConversationController.getAllGroupsInvolvingId(this.id).then(groups => {
          _.forEach(groups, group => {
            group.addVerifiedChange(this.id, verified, options);
          });
        });
      }
    },

    async onReadMessage(message, readAt) {
      const existing = this.messageCollection.get(message.id);
      if (existing) {
        const fetched = await window.Signal.Data.getMessageById(existing.id, {
          Message: Whisper.Message,
        });
        existing.merge(fetched);
      }

      // We mark as read everything older than this message - to clean up old stuff
      //   still marked unread in the database. If the user generally doesn't read in
      //   the desktop app, so the desktop app only gets read syncs, we can very
      //   easily end up with messages never marked as read (our previous early read
      //   sync handling, read syncs never sent because app was offline)

      // We queue it because we often get a whole lot of read syncs at once, and
      //   their markRead calls could very easily overlap given the async pull from DB.

      // Lastly, we don't send read syncs for any message marked read due to a read
      //   sync. That's a notification explosion we don't need.
      return this.queueJob(() =>
        this.markRead(message.get('received_at'), {
          sendReadReceipts: false,
          readAt,
        })
      );
    },

    getUnread() {
      return window.Signal.Data.getUnreadByConversation(this.id, {
        MessageCollection: Whisper.MessageCollection,
      });
    },

    validate(attributes) {
      const required = ['id', 'type'];
      const missing = _.filter(required, attr => !attributes[attr]);
      if (missing.length) {
        return `Conversation must have ${missing}`;
      }

      if (attributes.type !== 'private' && attributes.type !== 'group') {
        return `Invalid conversation type: ${attributes.type}`;
      }

      const error = this.validateNumber();
      if (error) {
        return error;
      }

      return null;
    },

    validateNumber() {
      if (!this.id) return 'Invalid ID';
      if (!this.isPrivate()) return null;

      // Check if it's hex
      const isHex = this.id.replace(/[\s]*/g, '').match(/^[0-9a-fA-F]+$/);
      if (!isHex) return 'Invalid Hex ID';

      // Check if the pubkey length is 33 and leading with 05 or of length 32
      const len = this.id.length;
      if ((len !== 33 * 2 || !/^05/.test(this.id)) && len !== 32 * 2)
        return 'Invalid Pubkey Format';

      this.set({ id: this.id });
      return null;
    },

    queueJob(callback) {
      const previous = this.pending || Promise.resolve();

      const taskWithTimeout = textsecure.createTaskWithTimeout(
        callback,
        `conversation ${this.idForLogging()}`
      );

      this.pending = previous.then(taskWithTimeout, taskWithTimeout);
      const current = this.pending;

      current.then(() => {
        if (this.pending === current) {
          delete this.pending;
        }
      });

      return current;
    },

    queueMessageSend(callback) {
      const taskWithTimeout = textsecure.createTaskWithTimeout(
        callback,
        `conversation ${this.idForLogging()}`
      );

      return this.messageSendQueue.add(taskWithTimeout);
    },

    getRecipients() {
      if (this.isPrivate()) {
        return [this.id];
      }
      const me = textsecure.storage.user.getNumber();
      return _.without(this.get('members'), me);
    },

    async getQuoteAttachment(attachments, preview) {
      if (attachments && attachments.length) {
        return Promise.all(
          attachments
            .filter(
              attachment =>
                attachment &&
                attachment.contentType &&
                !attachment.pending &&
                !attachment.error
            )
            .slice(0, 1)
            .map(async attachment => {
              const { fileName, thumbnail, contentType } = attachment;

              return {
                contentType,
                // Our protos library complains about this field being undefined, so we
                //   force it to null
                fileName: fileName || null,
                thumbnail: thumbnail
                  ? {
                      ...(await loadAttachmentData(thumbnail)),
                      objectUrl: getAbsoluteAttachmentPath(thumbnail.path),
                    }
                  : null,
              };
            })
        );
      }

      if (preview && preview.length) {
        return Promise.all(
          preview
            .filter(item => item && item.image)
            .slice(0, 1)
            .map(async attachment => {
              const { image } = attachment;
              const { contentType } = image;

              return {
                contentType,
                // Our protos library complains about this field being undefined, so we
                //   force it to null
                fileName: null,
                thumbnail: image
                  ? {
                      ...(await loadAttachmentData(image)),
                      objectUrl: getAbsoluteAttachmentPath(image.path),
                    }
                  : null,
              };
            })
        );
      }

      return [];
    },

    async makeQuote(quotedMessage) {
      const { getName } = Contact;
      const contact = quotedMessage.getContact();
      const attachments = quotedMessage.get('attachments');
      const preview = quotedMessage.get('preview');

      const body = quotedMessage.get('body');
      const embeddedContact = quotedMessage.get('contact');
      const embeddedContactName =
        embeddedContact && embeddedContact.length > 0
          ? getName(embeddedContact[0])
          : '';

      return {
        author: contact.id,
        id: quotedMessage.get('sent_at'),
        text: body || embeddedContactName,
        attachments: await this.getQuoteAttachment(attachments, preview),
      };
    },

    async sendMessage(body, attachments, quote, preview) {
      // Input should be blocked if there is a pending friend request
      if (this.isPendingFriendRequest()) return;

      this.clearTypingTimers();

      const destination = this.id;
      const expireTimer = this.get('expireTimer');
      const recipients = this.getRecipients();

      let profileKey;
      if (this.get('profileSharing')) {
        profileKey = storage.get('profileKey');
      }

      this.queueJob(async () => {
        const now = Date.now();

        window.log.info(
          'Sending message to conversation',
          this.idForLogging(),
          'with timestamp',
          now
        );

        let messageWithSchema = null;

        // If we are a friend then let the user send the message normally
        if (this.isFriend()) {
          messageWithSchema = await upgradeMessageSchema({
            type: 'outgoing',
            body,
            conversationId: destination,
            quote,
            preview,
            attachments,
            sent_at: now,
            received_at: now,
            expireTimer,
            recipients,
          });
        } else {
          // Check if we have sent a friend request
          const outgoingRequests = await this.getPendingFriendRequests(
            'outgoing'
          );
          if (outgoingRequests.length > 0) {
            // Check if the requests have errored, if so then remove them
            // and send the new request if possible
            let friendRequestSent = false;
            const promises = [];
            outgoingRequests.forEach(outgoing => {
              if (outgoing.hasErrors()) {
                promises.push(this._removeMessage(outgoing.id));
              } else {
                // No errors = we have sent over the friend request
                friendRequestSent = true;
              }
            });
            await Promise.all(promises);

            // If the requests didn't error then don't add a new friend request
            // because one of them was sent successfully
            if (friendRequestSent) return null;
          }
          await this.setFriendRequestStatus(
            FriendRequestStatusEnum.pendingSend
          );

          // Send the friend request!
          messageWithSchema = await upgradeMessageSchema({
            type: 'friend-request',
            body,
            conversationId: destination,
            sent_at: now,
            received_at: now,
            expireTimer,
            recipients,
            direction: 'outgoing',
            friendStatus: 'pending',
          });
        }

        const message = this.addSingleMessage(messageWithSchema);
        this.lastMessage = message.getNotificationText();
        this.lastMessageStatus = 'sending';

        if (this.isPrivate()) {
          message.set({ destination });
        }

        const id = await window.Signal.Data.saveMessage(message.attributes, {
          Message: Whisper.Message,
        });
        message.set({ id });

        this.set({
          active_at: now,
          timestamp: now,
        });
        await window.Signal.Data.updateConversation(this.id, this.attributes, {
          Conversation: Whisper.Conversation,
        });

        // We're offline!
        if (!textsecure.messaging) {
          const errors = this.contactCollection.map(contact => {
            const error = new Error('Network is not available');
            error.name = 'SendMessageNetworkError';
            error.number = contact.id;
            return error;
          });
          await message.saveErrors(errors);
          return null;
        }

        const attachmentsWithData = await Promise.all(
          messageWithSchema.attachments.map(loadAttachmentData)
        );

        // Special-case the self-send case - we send only a sync message
        if (this.isMe()) {
          const dataMessage = await textsecure.messaging.getMessageProto(
            destination,
            body,
            attachmentsWithData,
            quote,
            preview,
            now,
            expireTimer,
            profileKey
          );
          return message.sendSyncMessageOnly(dataMessage);
        }

        const conversationType = this.get('type');
        const options = this.getSendOptions();
        const groupNumbers = this.getRecipients();

        const promise = (() => {
          switch (conversationType) {
            case Message.PRIVATE:
              return textsecure.messaging.sendMessageToNumber(
                destination,
                body,
                attachmentsWithData,
                quote,
                preview,
                now,
                expireTimer,
                profileKey,
                options
              );
            case Message.GROUP:
              return textsecure.messaging.sendMessageToGroup(
                destination,
                groupNumbers,
                body,
                attachmentsWithData,
                quote,
                preview,
                now,
                expireTimer,
                profileKey,
                options
              );
            default:
              throw new TypeError(
                `Invalid conversation type: '${conversationType}'`
              );
          }
        })();

<<<<<<< HEAD
        const attachmentsWithData = await Promise.all(
          messageWithSchema.attachments.map(loadAttachmentData)
        );

        const options = this.getSendOptions();
        options.messageType = message.get('type');

        // Add the message sending on another queue so that our UI doesn't get blocked
        this.queueMessageSend(async () => {
          message.send(
            this.wrapSend(
              sendFunction(
                destination,
                body,
                attachmentsWithData,
                quote,
                preview,
                now,
                expireTimer,
                profileKey,
                options
              )
            )
          );
        });

        return true;
=======
        return message.send(this.wrapSend(promise));
>>>>>>> 18b5b7c0
      });
    },
    wrapSend(promise) {
      return promise.then(
        async result => {
          // success
          if (result) {
            await this.handleMessageSendResult({
              ...result,
              success: true,
            });
          }
          return result;
        },
        async result => {
          // failure
          if (result) {
            await this.handleMessageSendResult({
              ...result,
              success: false,
            });
          }
          throw result;
        }
      );
    },

    async handleMessageSendResult({
      failoverNumbers,
      unidentifiedDeliveries,
      messageType,
      success,
    }) {
      if (success && messageType === 'friend-request')
        await this.onFriendRequestSent();
      await Promise.all(
        (failoverNumbers || []).map(async number => {
          const conversation = ConversationController.get(number);

          if (
            conversation &&
            conversation.get('sealedSender') !== SEALED_SENDER.DISABLED
          ) {
            window.log.info(
              `Setting sealedSender to DISABLED for conversation ${conversation.idForLogging()}`
            );
            conversation.set({
              sealedSender: SEALED_SENDER.DISABLED,
            });
            await window.Signal.Data.updateConversation(
              conversation.id,
              conversation.attributes,
              { Conversation: Whisper.Conversation }
            );
          }
        })
      );

      await Promise.all(
        (unidentifiedDeliveries || []).map(async number => {
          const conversation = ConversationController.get(number);

          if (
            conversation &&
            conversation.get('sealedSender') === SEALED_SENDER.UNKNOWN
          ) {
            if (conversation.get('accessKey')) {
              window.log.info(
                `Setting sealedSender to ENABLED for conversation ${conversation.idForLogging()}`
              );
              conversation.set({
                sealedSender: SEALED_SENDER.ENABLED,
              });
            } else {
              window.log.info(
                `Setting sealedSender to UNRESTRICTED for conversation ${conversation.idForLogging()}`
              );
              conversation.set({
                sealedSender: SEALED_SENDER.UNRESTRICTED,
              });
            }
            await window.Signal.Data.updateConversation(
              conversation.id,
              conversation.attributes,
              { Conversation: Whisper.Conversation }
            );
          }
        })
      );
    },

    getSendOptions(options = {}) {
      const senderCertificate = storage.get('senderCertificate');
      const numberInfo = this.getNumberInfo(options);

      return {
        senderCertificate,
        numberInfo,
      };
    },

    getNumberInfo(options = {}) {
      const { syncMessage, disableMeCheck } = options;

      if (!this.ourNumber) {
        return null;
      }

      // START: this code has an Expiration date of ~2018/11/21
      // We don't want to enable unidentified delivery for send unless it is
      //   also enabled for our own account.
      const me = ConversationController.getOrCreate(this.ourNumber, 'private');
      if (
        !disableMeCheck &&
        me.get('sealedSender') === SEALED_SENDER.DISABLED
      ) {
        return null;
      }
      // END

      if (!this.isPrivate()) {
        const infoArray = this.contactCollection.map(conversation =>
          conversation.getNumberInfo(options)
        );
        return Object.assign({}, ...infoArray);
      }

      const accessKey = this.get('accessKey');
      const sealedSender = this.get('sealedSender');

      // We never send sync messages as sealed sender
      if (syncMessage && this.id === this.ourNumber) {
        return null;
      }

      // If we've never fetched user's profile, we default to what we have
      if (sealedSender === SEALED_SENDER.UNKNOWN) {
        return {
          [this.id]: {
            accessKey:
              accessKey ||
              window.Signal.Crypto.arrayBufferToBase64(
                window.Signal.Crypto.getRandomBytes(16)
              ),
          },
        };
      }

      if (sealedSender === SEALED_SENDER.DISABLED) {
        return null;
      }

      return {
        [this.id]: {
          accessKey:
            accessKey && sealedSender === SEALED_SENDER.ENABLED
              ? accessKey
              : window.Signal.Crypto.arrayBufferToBase64(
                  window.Signal.Crypto.getRandomBytes(16)
                ),
        },
      };
    },
    async updateSwarmNodes(swarmNodes) {
      this.set({ swarmNodes });
      await window.Signal.Data.updateConversation(this.id, this.attributes, {
        Conversation: Whisper.Conversation,
      });
    },
    async updateLastMessage() {
      if (!this.id) {
        return;
      }

      const messages = await window.Signal.Data.getMessagesByConversation(
        this.id,
        { limit: 1, MessageCollection: Whisper.MessageCollection }
      );

      const lastMessageModel = messages.at(0);
      const lastMessageJSON = lastMessageModel
        ? lastMessageModel.toJSON()
        : null;
      const lastMessageStatusModel = lastMessageModel
        ? lastMessageModel.getMessagePropStatus()
        : null;
      const lastMessageUpdate = Conversation.createLastMessageUpdate({
        currentLastMessageText: this.get('lastMessage') || null,
        currentTimestamp: this.get('timestamp') || null,
        lastMessage: lastMessageJSON,
        lastMessageStatus: lastMessageStatusModel,
        lastMessageNotificationText: lastMessageModel
          ? lastMessageModel.getNotificationText()
          : null,
      });

      let hasChanged = false;
      const { lastMessage, lastMessageStatus } = lastMessageUpdate;
      delete lastMessageUpdate.lastMessage;
      delete lastMessageUpdate.lastMessageStatus;

      hasChanged = hasChanged || lastMessage !== this.lastMessage;
      this.lastMessage = lastMessage;

      hasChanged = hasChanged || lastMessageStatus !== this.lastMessageStatus;
      this.lastMessageStatus = lastMessageStatus;

      // Because we're no longer using Backbone-integrated saves, we need to manually
      //   clear the changed fields here so our hasChanged() check below is useful.
      this.changed = {};
      this.set(lastMessageUpdate);

      if (this.hasChanged()) {
        await window.Signal.Data.updateConversation(this.id, this.attributes, {
          Conversation: Whisper.Conversation,
        });
      } else if (hasChanged) {
        this.trigger('change');
      }
    },

    async updateExpirationTimer(
      providedExpireTimer,
      providedSource,
      receivedAt,
      options = {}
    ) {
      let expireTimer = providedExpireTimer;
      let source = providedSource;

      _.defaults(options, { fromSync: false, fromGroupUpdate: false });

      if (!expireTimer) {
        expireTimer = null;
      }
      if (
        this.get('expireTimer') === expireTimer ||
        (!expireTimer && !this.get('expireTimer'))
      ) {
        return null;
      }

      window.log.info("Update conversation 'expireTimer'", {
        id: this.idForLogging(),
        expireTimer,
        source,
      });

      source = source || textsecure.storage.user.getNumber();

      // When we add a disappearing messages notification to the conversation, we want it
      //   to be above the message that initiated that change, hence the subtraction.
      const timestamp = (receivedAt || Date.now()) - 1;

      this.set({ expireTimer });
      await window.Signal.Data.updateConversation(this.id, this.attributes, {
        Conversation: Whisper.Conversation,
      });

      const message = this.messageCollection.add({
        // Even though this isn't reflected to the user, we want to place the last seen
        //   indicator above it. We set it to 'unread' to trigger that placement.
        unread: 1,
        conversationId: this.id,
        // No type; 'incoming' messages are specially treated by conversation.markRead()
        sent_at: timestamp,
        received_at: timestamp,
        flags: textsecure.protobuf.DataMessage.Flags.EXPIRATION_TIMER_UPDATE,
        expirationTimerUpdate: {
          expireTimer,
          source,
          fromSync: options.fromSync,
          fromGroupUpdate: options.fromGroupUpdate,
        },
      });
      if (this.isPrivate()) {
        message.set({ destination: this.id });
      }
      if (message.isOutgoing()) {
        message.set({ recipients: this.getRecipients() });
      }

      const id = await window.Signal.Data.saveMessage(message.attributes, {
        Message: Whisper.Message,
      });
      message.set({ id });

      // if change was made remotely, don't send it to the number/group
      if (receivedAt) {
        return message;
      }

      let profileKey;
      if (this.get('profileSharing')) {
        profileKey = storage.get('profileKey');
      }
      const sendOptions = this.getSendOptions();
      let promise;

      if (this.isMe()) {
        const dataMessage = await textsecure.messaging.getMessageProto(
          this.get('id'),
          null,
          [],
          null,
          [],
          message.get('sent_at'),
          expireTimer,
          profileKey
        );
        return message.sendSyncMessageOnly(dataMessage);
      }

      if (this.get('type') === 'private') {
        promise = textsecure.messaging.sendExpirationTimerUpdateToNumber(
          this.get('id'),
          expireTimer,
          message.get('sent_at'),
          profileKey,
          sendOptions
        );
      } else {
        promise = textsecure.messaging.sendExpirationTimerUpdateToGroup(
          this.get('id'),
          this.getRecipients(),
          expireTimer,
          message.get('sent_at'),
          profileKey,
          sendOptions
        );
      }

      await message.send(this.wrapSend(promise));

      return message;
    },

    isSearchable() {
      return !this.get('left');
    },
    async setSessionResetStatus(newStatus) {
      // Ensure that the new status is a valid SessionResetEnum value
      if (!(newStatus in Object.values(SessionResetEnum))) return;
      if (this.get('sessionResetStatus') !== newStatus) {
        this.set({ sessionResetStatus: newStatus });
        await window.Signal.Data.updateConversation(this.id, this.attributes, {
          Conversation: Whisper.Conversation,
        });
      }
    },
    async onSessionResetInitiated() {
      await this.setSessionResetStatus(SessionResetEnum.initiated);
    },
    async onSessionResetReceived() {
      await this.setSessionResetStatus(SessionResetEnum.request_received);
      // send empty message, this will trigger the new session to propagate
      // to the reset initiator.
      await window.libloki.api.sendEmptyMessage(this.id);
    },

    isSessionResetReceived() {
      return (
        this.get('sessionResetStatus') === SessionResetEnum.request_received
      );
    },

    isSessionResetOngoing() {
      return this.get('sessionResetStatus') !== SessionResetEnum.none;
    },

    async createAndStoreEndSessionMessage(attributes) {
      const now = Date.now();
      const message = this.messageCollection.add({
        conversationId: this.id,
        type: 'outgoing',
        sent_at: now,
        received_at: now,
        destination: this.id,
        recipients: this.getRecipients(),
        flags: textsecure.protobuf.DataMessage.Flags.END_SESSION,
        ...attributes,
      });

      const id = await window.Signal.Data.saveMessage(message.attributes, {
        Message: Whisper.Message,
      });
      message.set({ id });
      return message;
    },

    async onNewSessionAdopted() {
      if (this.get('sessionResetStatus') === SessionResetEnum.initiated) {
        // send empty message to confirm that we have adopted the new session
        await window.libloki.api.sendEmptyMessage(this.id);
      }
      await this.createAndStoreEndSessionMessage({
        type: 'incoming',
        endSessionType: 'done',
      });
      await this.setSessionResetStatus(SessionResetEnum.none);
    },

    async endSession() {
      if (this.isPrivate()) {
        // Only create a new message if *we* initiated the session reset.
        // On the receiver side, the actual message containing the END_SESSION flag
        // will ensure the "session reset" message will be added to their conversation.
        if (
          this.get('sessionResetStatus') !== SessionResetEnum.request_received
        ) {
          await this.onSessionResetInitiated();
          const message = await this.createAndStoreEndSessionMessage({
            type: 'outgoing',
            endSessionType: 'ongoing',
          });
          const options = this.getSendOptions();
          await message.send(
            this.wrapSend(
              textsecure.messaging.resetSession(
                this.id,
                message.get('sent_at'),
                options
              )
            )
          );
          if (message.hasErrors()) {
            await this.setSessionResetStatus(SessionResetEnum.none);
          }
        }
      }
    },

    async updateGroup(providedGroupUpdate) {
      let groupUpdate = providedGroupUpdate;

      if (this.isPrivate()) {
        throw new Error('Called update group on private conversation');
      }
      if (groupUpdate === undefined) {
        groupUpdate = this.pick(['name', 'avatar', 'members']);
      }
      const now = Date.now();
      const message = this.messageCollection.add({
        conversationId: this.id,
        type: 'outgoing',
        sent_at: now,
        received_at: now,
        group_update: groupUpdate,
      });

      const id = await window.Signal.Data.saveMessage(message.attributes, {
        Message: Whisper.Message,
      });
      message.set({ id });

      const options = this.getSendOptions();
      message.send(
        this.wrapSend(
          textsecure.messaging.updateGroup(
            this.id,
            this.get('name'),
            this.get('avatar'),
            this.get('members'),
            options
          )
        )
      );
    },

    async leaveGroup() {
      const now = Date.now();
      if (this.get('type') === 'group') {
        const groupNumbers = this.getRecipients();
        this.set({ left: true });
        await window.Signal.Data.updateConversation(this.id, this.attributes, {
          Conversation: Whisper.Conversation,
        });

        const message = this.messageCollection.add({
          group_update: { left: 'You' },
          conversationId: this.id,
          type: 'outgoing',
          sent_at: now,
          received_at: now,
        });

        const id = await window.Signal.Data.saveMessage(message.attributes, {
          Message: Whisper.Message,
        });
        message.set({ id });

        const options = this.getSendOptions();
        message.send(
          this.wrapSend(
            textsecure.messaging.leaveGroup(this.id, groupNumbers, options)
          )
        );
      }
    },

    async markRead(newestUnreadDate, providedOptions) {
      const options = providedOptions || {};
      _.defaults(options, { sendReadReceipts: true });

      const conversationId = this.id;
      Whisper.Notifications.remove(
        Whisper.Notifications.where({
          conversationId,
        })
      );

      let unreadMessages = await this.getUnread();
      const oldUnread = unreadMessages.filter(
        message => message.get('received_at') <= newestUnreadDate
      );

      let read = await Promise.all(
        _.map(oldUnread, async providedM => {
          let m = providedM;

          if (this.messageCollection.get(m.id)) {
            m = this.messageCollection.get(m.id);
          } else {
            window.log.warn(
              'Marked a message as read in the database, but ' +
                'it was not in messageCollection.'
            );
          }

          await m.markRead(options.readAt);
          const errors = m.get('errors');
          return {
            sender: m.get('source'),
            timestamp: m.get('sent_at'),
            hasErrors: Boolean(errors && errors.length),
          };
        })
      );

      // Some messages we're marking read are local notifications with no sender
      read = _.filter(read, m => Boolean(m.sender));
      unreadMessages = unreadMessages.filter(m => Boolean(m.isIncoming()));

      const unreadCount = unreadMessages.length - read.length;
      this.set({ unreadCount });
      await window.Signal.Data.updateConversation(this.id, this.attributes, {
        Conversation: Whisper.Conversation,
      });

      // If a message has errors, we don't want to send anything out about it.
      //   read syncs - let's wait for a client that really understands the message
      //      to mark it read. we'll mark our local error read locally, though.
      //   read receipts - here we can run into infinite loops, where each time the
      //      conversation is viewed, another error message shows up for the contact
      read = read.filter(item => !item.hasErrors);

      if (read.length && options.sendReadReceipts) {
        window.log.info(`Sending ${read.length} read receipts`);
        // Because syncReadMessages sends to our other devices, and sendReadReceipts goes
        //   to a contact, we need accessKeys for both.
        const { sendOptions } = ConversationController.prepareForSend(
          this.ourNumber,
          { syncMessage: true }
        );
        await this.wrapSend(
          textsecure.messaging.syncReadMessages(read, sendOptions)
        );

        if (storage.get('read-receipt-setting')) {
          const convoSendOptions = this.getSendOptions();

          await Promise.all(
            _.map(_.groupBy(read, 'sender'), async (receipts, sender) => {
              const timestamps = _.map(receipts, 'timestamp');
              await this.wrapSend(
                textsecure.messaging.sendReadReceipts(
                  sender,
                  timestamps,
                  convoSendOptions
                )
              );
            })
          );
        }
      }
    },

    // LOKI PROFILES

    async setNickname(nickname) {
      const trimmed = nickname && nickname.trim();
      if (this.get('nickname') === trimmed) return;

      this.set({ nickname: trimmed });
      await window.Signal.Data.updateConversation(this.id, this.attributes, {
        Conversation: Whisper.Conversation,
      });

      await this.updateProfile();
    },
    async setProfile(profile) {
      if (!_.isEqual(this.get('profile'), profile)) {
        this.set({ profile });
        await window.Signal.Data.updateConversation(this.id, this.attributes, {
          Conversation: Whisper.Conversation,
        });
      }

      await this.updateProfile();
    },
    async updateProfile() {
      // Prioritise nickname over the profile display name
      const nickname = this.getNickname();
      const profile = this.getLocalProfile();
      const displayName = profile && profile.name && profile.name.displayName;

      const profileName = nickname || displayName || null;
      await this.setProfileName(profileName);
    },
    getLocalProfile() {
      return this.get('profile');
    },
    getNickname() {
      return this.get('nickname');
    },

    // SIGNAL PROFILES

    onChangeProfileKey() {
      if (this.isPrivate()) {
        this.getProfiles();
      }
    },

    getProfiles() {
      // request all conversation members' keys
      let ids = [];
      if (this.isPrivate()) {
        ids = [this.id];
      } else {
        ids = this.get('members');
      }
      return Promise.all(_.map(ids, this.getProfile));
    },

    // This function is wrongly named by signal
    // This is basically an `update` function and thus we have overwritten it with such
    async getProfile(id) {
      const c = await ConversationController.getOrCreateAndWait(id, 'private');

      // We only need to update the profile as they are all stored inside the conversation
      await c.updateProfile();
    },
    async setProfileName(name) {
      const profileName = this.get('profileName');
      if (profileName !== name) {
        this.set({ profileName: name });
        await window.Signal.Data.updateConversation(this.id, this.attributes, {
          Conversation: Whisper.Conversation,
        });
      }
    },
    async setProfileAvatar(avatarPath) {
      const profileAvatar = this.get('profileAvatar');
      if (profileAvatar !== avatarPath) {
        this.set({ profileAvatar: avatarPath });
        await window.Signal.Data.updateConversation(this.id, this.attributes, {
          Conversation: Whisper.Conversation,
        });
      }
    },
    async setProfileKey(profileKey) {
      // profileKey is a string so we can compare it directly
      if (this.get('profileKey') !== profileKey) {
        window.log.info(
          `Setting sealedSender to UNKNOWN for conversation ${this.idForLogging()}`
        );
        this.set({
          profileKey,
          accessKey: null,
          sealedSender: SEALED_SENDER.UNKNOWN,
        });

        await this.deriveAccessKeyIfNeeded();

        await window.Signal.Data.updateConversation(this.id, this.attributes, {
          Conversation: Whisper.Conversation,
        });
      }
    },

    async deriveAccessKeyIfNeeded() {
      const profileKey = this.get('profileKey');
      if (!profileKey) {
        return;
      }
      if (this.get('accessKey')) {
        return;
      }

      const profileKeyBuffer = window.Signal.Crypto.base64ToArrayBuffer(
        profileKey
      );
      const accessKeyBuffer = await window.Signal.Crypto.deriveAccessKey(
        profileKeyBuffer
      );
      const accessKey = window.Signal.Crypto.arrayBufferToBase64(
        accessKeyBuffer
      );
      this.set({ accessKey });
    },

    async upgradeMessages(messages) {
      for (let max = messages.length, i = 0; i < max; i += 1) {
        const message = messages.at(i);
        const { attributes } = message;
        const { schemaVersion } = attributes;

        if (schemaVersion < Message.VERSION_NEEDED_FOR_DISPLAY) {
          // Yep, we really do want to wait for each of these
          // eslint-disable-next-line no-await-in-loop
          const upgradedMessage = await upgradeMessageSchema(attributes);
          message.set(upgradedMessage);
          // eslint-disable-next-line no-await-in-loop
          await window.Signal.Data.saveMessage(upgradedMessage, {
            Message: Whisper.Message,
          });
        }
      }
    },

    async fetchMessages() {
      if (!this.id) {
        throw new Error('This conversation has no id!');
      }
      if (this.inProgressFetch) {
        window.log.warn('Attempting to start a parallel fetchMessages() call');
        return;
      }

      this.inProgressFetch = this.messageCollection.fetchConversation(
        this.id,
        undefined,
        this.get('unreadCount')
      );

      await this.inProgressFetch;

      try {
        // We are now doing the work to upgrade messages before considering the load from
        //   the database complete. Note that we do save messages back, so it is a
        //   one-time hit. We do this so we have guarantees about message structure.
        await this.upgradeMessages(this.messageCollection);
      } catch (error) {
        window.log.error(
          'fetchMessages: failed to upgrade messages',
          Errors.toLogFormat(error)
        );
      }

      this.inProgressFetch = null;
    },

    hasMember(number) {
      return _.contains(this.get('members'), number);
    },
    fetchContacts() {
      if (this.isPrivate()) {
        this.contactCollection.reset([this]);
        return Promise.resolve();
      }
      const members = this.get('members') || [];
      const promises = members.map(number =>
        ConversationController.getOrCreateAndWait(number, 'private')
      );

      return Promise.all(promises).then(contacts => {
        _.forEach(contacts, contact => {
          this.listenTo(
            contact,
            'change:verified',
            this.onMemberVerifiedChange
          );
        });

        this.contactCollection.reset(contacts);
      });
    },

    copyPublicKey() {
      clipboard.writeText(this.id);
      window.Whisper.events.trigger('showToast', {
        message: i18n('copiedPublicKey'),
      });
    },

    changeNickname() {
      window.Whisper.events.trigger('showNicknameDialog', {
        pubKey: this.id,
        nickname: this.getNickname(),
        onOk: newName => this.setNickname(newName),
      });
    },

    deleteContact() {
      Whisper.events.trigger('showConfirmationDialog', {
        message: i18n('deleteContactConfirmation'),
        onOk: () => ConversationController.deleteContact(this.id),
      });
    },

    deleteMessages() {
      Whisper.events.trigger('showConfirmationDialog', {
        message: i18n('deleteConversationConfirmation'),
        onOk: () => this.destroyMessages(),
      });
    },

    async destroyMessages() {
      await window.Signal.Data.removeAllMessagesInConversation(this.id, {
        MessageCollection: Whisper.MessageCollection,
      });

      this.messageCollection.reset([]);

      this.set({
        lastMessage: null,
        timestamp: null,
        active_at: null,
      });

      // Reset our friend status if we're not friends
      if (!this.isFriend()) {
        this.set({ friendRequestStatus: FriendRequestStatusEnum.none });
      }

      await window.Signal.Data.updateConversation(this.id, this.attributes, {
        Conversation: Whisper.Conversation,
      });
    },

    getName() {
      if (this.isPrivate()) {
        return this.get('name');
      }
      return this.get('name') || 'Unknown group';
    },

    getTitle() {
      if (this.isPrivate()) {
        const profileName = this.getProfileName();
        const number = this.getNumber();
        const name = profileName ? `${profileName} (${number})` : number;
        return this.get('name') || name;
      }
      return this.get('name') || 'Unknown group';
    },

    getProfileName() {
      if (this.isPrivate() && !this.get('name')) {
        return this.get('profileName');
      }
      return null;
    },

    getDisplayName() {
      if (!this.isPrivate()) {
        return this.getTitle();
      }

      const name = this.get('name');
      if (name) {
        return name;
      }

      const profileName = this.get('profileName');
      if (profileName) {
        return `${this.getNumber()} ~${profileName}`;
      }

      return this.getNumber();
    },

    getNumber() {
      if (!this.isPrivate()) {
        return '';
      }
      return this.id;
    },

    getInitials(name) {
      if (!name) {
        return null;
      }

      const cleaned = name.replace(/[^A-Za-z\s]+/g, '').replace(/\s+/g, ' ');
      const parts = cleaned.split(' ');
      const initials = parts.map(part => part.trim()[0]);
      if (!initials.length) {
        return null;
      }

      return initials.slice(0, 2).join('');
    },

    isPrivate() {
      return this.get('type') === 'private';
    },

    getColor() {
      if (!this.isPrivate()) {
        return 'signal-blue';
      }

      const { migrateColor } = Util;
      return migrateColor(this.get('color'));
    },
    getAvatarPath() {
      const avatar = this.get('avatar') || this.get('profileAvatar');

      if (avatar) {
        if (avatar.path) return getAbsoluteAttachmentPath(avatar.path);
        return avatar;
      }

      return null;
    },
    getAvatar() {
      const title = this.get('name');
      const color = this.getColor();
      const avatar = this.get('avatar') || this.get('profileAvatar');

      const url =
        avatar && avatar.path ? getAbsoluteAttachmentPath(avatar.path) : avatar;

      if (url) {
        return { url, color };
      } else if (this.isPrivate()) {
        const symbol = this.isValid() ? '#' : '!';
        return {
          color,
          content: this.getInitials(title) || symbol,
        };
      }
      return { url: 'images/group_default.png', color };
    },

    getNotificationIcon() {
      return new Promise(resolve => {
        const avatar = this.getAvatar();
        if (avatar.url) {
          resolve(avatar.url);
        } else {
          resolve(new Whisper.IdenticonSVGView(avatar).getDataUrl());
        }
      });
    },

    notify(message) {
      if (message.isFriendRequest()) {
        if (this.hasSentFriendRequest())
          return this.notifyFriendRequest(message.get('source'), 'accepted');
        return this.notifyFriendRequest(message.get('source'), 'requested');
      }
      if (!message.isIncoming()) return Promise.resolve();
      const conversationId = this.id;

      return ConversationController.getOrCreateAndWait(
        message.get('source'),
        'private'
      ).then(sender =>
        sender.getNotificationIcon().then(iconUrl => {
          const messageJSON = message.toJSON();
          const messageSentAt = messageJSON.sent_at;
          const messageId = message.id;
          const isExpiringMessage = Message.hasExpiration(messageJSON);

          window.log.info('Add notification', {
            conversationId: this.idForLogging(),
            isExpiringMessage,
            messageSentAt,
          });
          Whisper.Notifications.add({
            conversationId,
            iconUrl,
            isExpiringMessage,
            message: message.getNotificationText(),
            messageId,
            messageSentAt,
            title: sender.getTitle(),
          });
        })
      );
    },
    // Notification for friend request received
    async notifyFriendRequest(source, type) {
      // Data validation
      if (!source) throw new Error('Invalid source');
      if (!['accepted', 'requested'].includes(type))
        throw new Error('Type must be accepted or requested.');

      // Call the notification on the right conversation
      let conversation = this;
      if (conversation.id !== source) {
        try {
          conversation = await ConversationController.getOrCreateAndWait(
            source,
            'private'
          );
          window.log.info(`Notify called on a different conversation.
                           Expected: ${this.id}. Actual: ${conversation.id}`);
        } catch (e) {
          throw new Error('Failed to fetch conversation.');
        }
      }

      const isTypeAccepted = type === 'accepted';
      const title = isTypeAccepted
        ? 'friendRequestAcceptedNotificationTitle'
        : 'friendRequestNotificationTitle';
      const message = isTypeAccepted
        ? 'friendRequestAcceptedNotificationMessage'
        : 'friendRequestNotificationMessage';

      const iconUrl = await conversation.getNotificationIcon();
      window.log.info('Add notification for friend request updated', {
        conversationId: conversation.idForLogging(),
      });
      Whisper.Notifications.add({
        conversationId: conversation.id,
        iconUrl,
        isExpiringMessage: false,
        message: i18n(message, conversation.getTitle()),
        messageSentAt: Date.now(),
        title: i18n(title),
        isFriendRequest: true,
        friendRequestType: type,
      });
    },

    notifyTyping(options = {}) {
      const { isTyping, sender, senderDevice } = options;

      // We don't do anything with typing messages from our other devices
      if (sender === this.ourNumber) {
        return;
      }

      const identifier = `${sender}.${senderDevice}`;

      this.contactTypingTimers = this.contactTypingTimers || {};
      const record = this.contactTypingTimers[identifier];

      if (record) {
        clearTimeout(record.timer);
      }

      // Note: We trigger two events because:
      //   'typing-update' is a surgical update ConversationView does for in-convo bubble
      //   'change' causes a re-render of this conversation's list item in the left pane

      if (isTyping) {
        this.contactTypingTimers[identifier] = this.contactTypingTimers[
          identifier
        ] || {
          timestamp: Date.now(),
          sender,
          senderDevice,
        };

        this.contactTypingTimers[identifier].timer = setTimeout(
          this.clearContactTypingTimer.bind(this, identifier),
          15 * 1000
        );
        if (!record) {
          // User was not previously typing before. State change!
          this.trigger('typing-update');
          this.trigger('change');
        }
      } else {
        delete this.contactTypingTimers[identifier];
        if (record) {
          // User was previously typing, and is no longer. State change!
          this.trigger('typing-update');
          this.trigger('change');
        }
      }
    },

    clearContactTypingTimer(identifier) {
      this.contactTypingTimers = this.contactTypingTimers || {};
      const record = this.contactTypingTimers[identifier];

      if (record) {
        clearTimeout(record.timer);
        delete this.contactTypingTimers[identifier];

        // User was previously typing, but timed out or we received message. State change!
        this.trigger('typing-update');
        this.trigger('change');
      }
    },
  });

  Whisper.ConversationCollection = Backbone.Collection.extend({
    model: Whisper.Conversation,

    comparator(m) {
      return -m.get('timestamp');
    },

    async destroyAll() {
      await Promise.all(
        this.models.map(conversation =>
          window.Signal.Data.removeConversation(conversation.id, {
            Conversation: Whisper.Conversation,
          })
        )
      );
      this.reset([]);
    },

    async search(providedQuery) {
      let query = providedQuery.trim().toLowerCase();
      query = query.replace(/[+-.()]*/g, '');

      if (query.length === 0) {
        return;
      }

      const collection = await window.Signal.Data.searchConversations(query, {
        ConversationCollection: Whisper.ConversationCollection,
      });

      this.reset(collection.models);
    },
  });

  Whisper.Conversation.COLORS = COLORS.concat(['grey', 'default']).join(' ');
})();<|MERGE_RESOLUTION|>--- conflicted
+++ resolved
@@ -1300,7 +1300,10 @@
         }
 
         const conversationType = this.get('type');
+
         const options = this.getSendOptions();
+        options.messageType = message.get('type');
+
         const groupNumbers = this.getRecipients();
 
         const promise = (() => {
@@ -1337,37 +1340,12 @@
           }
         })();
 
-<<<<<<< HEAD
-        const attachmentsWithData = await Promise.all(
-          messageWithSchema.attachments.map(loadAttachmentData)
-        );
-
-        const options = this.getSendOptions();
-        options.messageType = message.get('type');
-
         // Add the message sending on another queue so that our UI doesn't get blocked
         this.queueMessageSend(async () => {
-          message.send(
-            this.wrapSend(
-              sendFunction(
-                destination,
-                body,
-                attachmentsWithData,
-                quote,
-                preview,
-                now,
-                expireTimer,
-                profileKey,
-                options
-              )
-            )
-          );
+          message.send(this.wrapSend(promise))
         });
 
         return true;
-=======
-        return message.send(this.wrapSend(promise));
->>>>>>> 18b5b7c0
       });
     },
     wrapSend(promise) {
