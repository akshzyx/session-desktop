/* global
  $,
  _,
  log,
  i18n,
  Backbone,
  libsession,
  ConversationController,
  MessageController,
  storage,
  textsecure,
  Whisper,
  profileImages,
  clipboard,
  BlockedNumberController,
  lokiPublicChatAPI,
  JobQueue,
  StringView
*/

/* eslint-disable more/no-then */

// eslint-disable-next-line func-names
(function() {
  'use strict';

  window.Whisper = window.Whisper || {};

  const SEALED_SENDER = {
    UNKNOWN: 0,
    ENABLED: 1,
    DISABLED: 2,
    UNRESTRICTED: 3,
  };

  const { Util } = window.Signal;
  const {
    Conversation,
    Contact,
    Errors,
    Message,
    PhoneNumber,
  } = window.Signal.Types;
  const {
    upgradeMessageSchema,
    loadAttachmentData,
    getAbsoluteAttachmentPath,
    // eslint-disable-next-line no-unused-vars
    writeNewAttachmentData,
    deleteAttachmentData,
  } = window.Signal.Migrations;

  // Possible session reset states
  const SessionResetEnum = Object.freeze({
    // No ongoing reset
    none: 0,
    // we initiated the session reset
    initiated: 1,
    // we received the session reset
    request_received: 2,
  });

  const COLORS = [
    'red',
    'deep_orange',
    'brown',
    'pink',
    'purple',
    'indigo',
    'blue',
    'teal',
    'green',
    'light_green',
    'blue_grey',
  ];

  Whisper.Conversation = Backbone.Model.extend({
    storeName: 'conversations',
    defaults() {
      return {
        unreadCount: 0,
        verified: textsecure.storage.protocol.VerifiedStatus.DEFAULT,
        sessionResetStatus: SessionResetEnum.none,
        swarmNodes: [],
        groupAdmins: [],
        isKickedFromGroup: false,
        isOnline: false,
        profileSharing: false,
      };
    },

    idForLogging() {
      if (this.isPrivate()) {
        return this.id;
      }

      return `group(${this.id})`;
    },

    handleMessageError(message, errors) {
      this.trigger('messageError', message, errors);
    },

    getContactCollection() {
      const collection = new Backbone.Collection();
      const collator = new Intl.Collator();
      collection.comparator = (left, right) => {
        const leftLower = left.getTitle().toLowerCase();
        const rightLower = right.getTitle().toLowerCase();
        return collator.compare(leftLower, rightLower);
      };
      return collection;
    },

    initialize() {
      this.ourNumber = textsecure.storage.user.getNumber();
      this.verifiedEnum = textsecure.storage.protocol.VerifiedStatus;

      // This may be overridden by ConversationController.getOrCreate, and signify
      //   our first save to the database. Or first fetch from the database.
      this.initialPromise = Promise.resolve();

      this.contactCollection = this.getContactCollection();
      this.messageCollection = new Whisper.MessageCollection([], {
        conversation: this,
      });

      this.messageCollection.on('change:errors', this.handleMessageError, this);
      this.messageCollection.on('send-error', this.onMessageError, this);

      this.throttledBumpTyping = _.throttle(this.bumpTyping, 300);
      const debouncedUpdateLastMessage = _.debounce(
        this.updateLastMessage.bind(this),
        200
      );
      this.listenTo(
        this.messageCollection,
        'add remove destroy',
        debouncedUpdateLastMessage
      );
      this.listenTo(this.messageCollection, 'sent', this.updateLastMessage);
      this.listenTo(
        this.messageCollection,
        'send-error',
        this.updateLastMessage
      );

      this.on('newmessage', this.onNewMessage);
      this.on('change:profileKey', this.onChangeProfileKey);

      // Listening for out-of-band data updates
      this.on('updateMessage', this.updateAndMerge);
      this.on('delivered', this.updateAndMerge);
      this.on('read', this.updateAndMerge);
      this.on('expiration-change', this.updateAndMerge);
      this.on('expired', this.onExpired);

      this.on('ourAvatarChanged', avatar =>
        this.updateAvatarOnPublicChat(avatar)
      );

      // Always share profile pics with public chats
      if (this.isPublic) {
        this.set('profileSharing', true);
      }

      const sealedSender = this.get('sealedSender');
      if (sealedSender === undefined) {
        this.set({ sealedSender: SEALED_SENDER.UNKNOWN });
      }
      this.unset('unidentifiedDelivery');
      this.unset('unidentifiedDeliveryUnrestricted');
      this.unset('hasFetchedProfile');
      this.unset('tokens');

      this.typingRefreshTimer = null;
      this.typingPauseTimer = null;

      this.messageSendQueue = new JobQueue();

      this.selectedMessages = new Set();

      // Keep props ready
      const generateProps = () => {
        this.cachedProps = this.getProps();
      };
      this.on('change', generateProps);
      generateProps();
    },

    isOnline() {
      return this.isMe() || this.get('isOnline');
    },
    isMe() {
      return this.isOurLocalDevice() || this.isOurPrimaryDevice();
    },
    isOurPrimaryDevice() {
      return this.id === window.storage.get('primaryDevicePubKey');
    },
    async isOurDevice() {
      if (this.isMe()) {
        return true;
      }

      return window.libsession.Protocols.MultiDeviceProtocol.isOurDevice(
        this.id
      );
    },
    isOurLocalDevice() {
      return this.id === this.ourNumber;
    },
    isPublic() {
      return !!(this.id && this.id.match(/^publicChat:/));
    },
    isClosedGroup() {
      return (
        this.get('type') === Message.GROUP && !this.isPublic() && !this.isRss()
      );
    },
    isClosable() {
      return !this.isRss() || this.get('closable');
    },
    isRss() {
      return !!(this.id && this.id.match(/^rss:/));
    },
    isBlocked() {
      return BlockedNumberController.isBlocked(this.id);
    },
    isMediumGroup() {
      return this.get('is_medium_group');
    },
    block() {
      BlockedNumberController.block(this.id);
      this.trigger('change');
      this.messageCollection.forEach(m => m.trigger('change'));
    },
    unblock() {
      BlockedNumberController.unblock(this.id);
      this.trigger('change');
      this.messageCollection.forEach(m => m.trigger('change'));
    },
    setMessageSelectionBackdrop() {
      const messageSelected = this.selectedMessages.size > 0;

      if (messageSelected) {
        // Hide ellipses icon
        $('.title-wrapper .session-icon.ellipses').css({ opacity: 0 });

        $('.messages li, .messages > div').addClass('shadowed');
        $('.message-selection-overlay').addClass('overlay');
        $('.module-conversation-header').addClass('overlayed');

        let messageId;
        // eslint-disable-next-line no-restricted-syntax
        for (const item of this.selectedMessages) {
          messageId = item.propsForMessage.id;
          $(`#${messageId}`).removeClass('shadowed');
        }
      } else {
        // Hide ellipses icon
        $('.title-wrapper .session-icon.ellipses').css({ opacity: 1 });

        $('.messages li, .messages > div').removeClass('shadowed');
        $('.message-selection-overlay').removeClass('overlay');
        $('.module-conversation-header').removeClass('overlayed');
      }
    },

    addMessageSelection(id) {
      // If the selection is empty, then we chage the mode to
      // multiple selection by making it non-empty
      const modeChanged = this.selectedMessages.size === 0;
      this.selectedMessages.add(id);

      if (modeChanged) {
        this.messageCollection.forEach(m => m.trigger('change'));
      }

      this.trigger('message-selection-changed');
      this.setMessageSelectionBackdrop();
    },

    removeMessageSelection(id) {
      this.selectedMessages.delete(id);
      // If the selection is empty after the deletion then we
      // must have unselected the last one (we assume the id is valid)
      const modeChanged = this.selectedMessages.size === 0;

      if (modeChanged) {
        this.messageCollection.forEach(m => m.trigger('change'));
      }

      this.trigger('message-selection-changed');
      this.setMessageSelectionBackdrop();
    },

    resetMessageSelection() {
      this.selectedMessages.clear();
      this.messageCollection.forEach(m => {
        // on change for ALL messages without real changes is a really costly operation
        // -> cause refresh of the whole conversation view even if not a single message was selected
        if (m.selected) {
          // eslint-disable-next-line no-param-reassign
          m.selected = false;
          m.trigger('change');
        }
      });

      this.trigger('message-selection-changed');
      this.setMessageSelectionBackdrop();
    },

    async bumpTyping() {
      if (this.isPublic()) {
        window.console.debug('public conversation... No need to bumpTyping');
        return;
      }
      // We don't send typing messages if the setting is disabled or we do not have a session
      // or we blocked that user
      const devicePubkey = new libsession.Types.PubKey(this.id);
      const hasSession = await libsession.Protocols.SessionProtocol.hasSession(
        devicePubkey
      );

      if (
        !storage.get('typing-indicators-setting') ||
        !hasSession ||
        this.isBlocked()
      ) {
        return;
      }

      if (!this.typingRefreshTimer) {
        const isTyping = true;
        this.setTypingRefreshTimer();
        this.sendTypingMessage(isTyping);
      }

      this.setTypingPauseTimer();
    },

    setTypingRefreshTimer() {
      if (this.typingRefreshTimer) {
        clearTimeout(this.typingRefreshTimer);
      }
      this.typingRefreshTimer = setTimeout(
        this.onTypingRefreshTimeout.bind(this),
        10 * 1000
      );
    },

    onTypingRefreshTimeout() {
      const isTyping = true;
      this.sendTypingMessage(isTyping);

      // This timer will continue to reset itself until the pause timer stops it
      this.setTypingRefreshTimer();
    },

    setTypingPauseTimer() {
      if (this.typingPauseTimer) {
        clearTimeout(this.typingPauseTimer);
      }
      this.typingPauseTimer = setTimeout(
        this.onTypingPauseTimeout.bind(this),
        3 * 1000
      );
    },

    onTypingPauseTimeout() {
      const isTyping = false;
      this.sendTypingMessage(isTyping);

      this.clearTypingTimers();
    },

    clearTypingTimers() {
      if (this.typingPauseTimer) {
        clearTimeout(this.typingPauseTimer);
        this.typingPauseTimer = null;
      }
      if (this.typingRefreshTimer) {
        clearTimeout(this.typingRefreshTimer);
        this.typingRefreshTimer = null;
      }
    },

    sendTypingMessage(isTyping) {
      // Loki - Temporarily disable typing messages for groups
      if (!this.isPrivate()) {
        return;
      }

      const groupId = !this.isPrivate() ? this.id : null;
      const recipientId = this.isPrivate() ? this.id : null;

      // We don't want to send typing messages to our other devices, but we will
      //   in the group case.
      const primaryDevicePubkey = window.storage.get('primaryDevicePubKey');
      if (recipientId && primaryDevicePubkey === recipientId) {
        return;
      }

      if (!recipientId && !groupId) {
        throw new Error('Need to provide either recipientId or groupId!');
      }

      const typingParams = {
        timestamp: Date.now(),
        isTyping,
        typingTimestamp: Date.now(),
        groupId, // might be null
      };
      const typingMessage = new libsession.Messages.Outgoing.TypingMessage(
        typingParams
      );

      // send the message to a single recipient if this is a session chat
      if (this.isPrivate) {
        const device = new libsession.Types.PubKey(recipientId);
        libsession
          .getMessageQueue()
          .sendUsingMultiDevice(device, typingMessage)
          .catch(log.error);
      } else {
        // the recipients on the case of a group are found by the messageQueue using message.groupId
        libsession
          .getMessageQueue()
          .sendToGroup(typingMessage)
          .catch(log.error);
      }
    },

    async cleanup() {
      await window.Signal.Types.Conversation.deleteExternalFiles(
        this.attributes,
        {
          deleteAttachmentData,
        }
      );
      profileImages.removeImage(this.id);
    },

    async updateProfileAvatar() {
      if (this.isRss() || this.isPublic()) {
        return;
      }

      // Remove old identicons
      if (profileImages.hasImage(this.id)) {
        profileImages.removeImage(this.id);
        await this.setProfileAvatar(null);
      }
    },

    async updateAndMerge(message) {
      this.updateLastMessage();

      const mergeMessage = () => {
        const existing = this.messageCollection.get(message.id);
        if (!existing) {
          return;
        }

        existing.merge(message.attributes);
      };

      await this.inProgressFetch;
      mergeMessage();
    },

    async onExpired(message) {
      this.updateLastMessage();

      const removeMessage = () => {
        const { id } = message;
        const existing = this.messageCollection.get(id);
        if (!existing) {
          return;
        }

        window.log.info('Remove expired message from collection', {
          sentAt: existing.get('sent_at'),
        });

        this.messageCollection.remove(id);
        existing.trigger('expired');
      };

      // If a fetch is in progress, then we need to wait until that's complete to
      //   do this removal. Otherwise we could remove from messageCollection, then
      //   the async database fetch could include the removed message.

      await this.inProgressFetch;
      removeMessage();
    },

    // Get messages with the given timestamp
    _getMessagesWithTimestamp(pubKey, timestamp) {
      if (this.id !== pubKey) {
        return [];
      }

      // Go through our messages and find the one that we need to update
      return this.messageCollection.models.filter(
        m => m.get('sent_at') === timestamp
      );
    },

    async onCalculatingPoW(pubKey, timestamp) {
      const messages = this._getMessagesWithTimestamp(pubKey, timestamp);
      await Promise.all(messages.map(m => m.setCalculatingPoW()));
    },

    async onPublicMessageSent(pubKey, timestamp, serverId) {
      const messages = this._getMessagesWithTimestamp(pubKey, timestamp);
      await Promise.all(
        messages.map(message => [
          message.setIsPublic(true),
          message.setServerId(serverId),
        ])
      );
    },

    async onNewMessage(message) {
      await this.updateLastMessage();

      // Clear typing indicator for a given contact if we receive a message from them
      const identifier = message.get
        ? `${message.get('source')}.${message.get('sourceDevice')}`
        : `${message.source}.${message.sourceDevice}`;
      this.clearContactTypingTimer(identifier);
    },
    addSingleMessage(message, setToExpire = true) {
      const model = this.messageCollection.add(message, { merge: true });
      if (setToExpire) {
        model.setToExpire();
      }
      return model;
    },
    format() {
      return this.cachedProps;
    },
    getProps() {
      const { format } = PhoneNumber;
      const regionCode = storage.get('regionCode');
      const color = this.getColor();
      const typingKeys = Object.keys(this.contactTypingTimers || {});

      const result = {
        id: this.id,
        isArchived: this.get('isArchived'),
        activeAt: this.get('active_at'),
        avatarPath: this.getAvatarPath(),
        color,
        type: this.isPrivate() ? 'direct' : 'group',
        isMe: this.isMe(),
        isPublic: this.isPublic(),
        isRss: this.isRss(),
        isClosable: this.isClosable(),
        isTyping: typingKeys.length > 0,
        lastUpdated: this.get('timestamp'),
        name: this.getName(),
        profileName: this.getProfileName(),
        timestamp: this.get('timestamp'),
        title: this.getTitle(),
        unreadCount: this.get('unreadCount') || 0,
        mentionedUs: this.get('mentionedUs') || false,
        isBlocked: this.isBlocked(),
        isSecondary: !!this.get('secondaryStatus'),
        primaryDevice: this.getPrimaryDevicePubKey(),
        phoneNumber: format(this.id, {
          ourRegionCode: regionCode,
        }),
        lastMessage: {
          status: this.get('lastMessageStatus'),
          text: this.get('lastMessage'),
          isRss: this.isRss(),
        },
        isOnline: this.isOnline(),
        hasNickname: !!this.getNickname(),

        selectedMessages: this.selectedMessages,

        onClick: () => this.trigger('select', this),
        onBlockContact: () => this.block(),
        onUnblockContact: () => this.unblock(),
        onChangeNickname: () => this.changeNickname(),
        onClearNickname: () => this.setNickname(null),
        onCopyPublicKey: () => this.copyPublicKey(),
        onDeleteContact: () => this.deleteContact(),
        onDeleteMessages: () => this.deleteMessages(),
        onCloseOverlay: () => this.resetMessageSelection(),
      };

      return result;
    },

    onMessageError() {
      this.updateVerified();
    },
    safeGetVerified() {
      const promise = textsecure.storage.protocol.getVerified(this.id);
      return promise.catch(
        () => textsecure.storage.protocol.VerifiedStatus.DEFAULT
      );
    },
    async updateVerified() {
      if (this.isPrivate()) {
        await this.initialPromise;
        const verified = await this.safeGetVerified();

        this.set({ verified });

        // we don't await here because we don't need to wait for this to finish
        window.Signal.Data.updateConversation(this.id, this.attributes, {
          Conversation: Whisper.Conversation,
        });

        return;
      }

      await this.fetchContacts();
      await Promise.all(
        this.contactCollection.map(async contact => {
          if (!contact.isMe()) {
            await contact.updateVerified();
          }
        })
      );

      this.onMemberVerifiedChange();
    },
    setVerifiedDefault(options) {
      const { DEFAULT } = this.verifiedEnum;
      return this.queueJob(() => this._setVerified(DEFAULT, options));
    },
    setVerified(options) {
      const { VERIFIED } = this.verifiedEnum;
      return this.queueJob(() => this._setVerified(VERIFIED, options));
    },
    setUnverified(options) {
      const { UNVERIFIED } = this.verifiedEnum;
      return this.queueJob(() => this._setVerified(UNVERIFIED, options));
    },
    async _setVerified(verified, providedOptions) {
      const options = providedOptions || {};
      _.defaults(options, {
        viaSyncMessage: false,
        viaContactSync: false,
        key: null,
      });

      const { VERIFIED, UNVERIFIED } = this.verifiedEnum;

      if (!this.isPrivate()) {
        throw new Error(
          'You cannot verify a group conversation. ' +
            'You must verify individual contacts.'
        );
      }

      const beginningVerified = this.get('verified');
      let keyChange;
      if (options.viaSyncMessage) {
        // handle the incoming key from the sync messages - need different
        // behavior if that key doesn't match the current key
        keyChange = await textsecure.storage.protocol.processVerifiedMessage(
          this.id,
          verified,
          options.key
        );
      } else {
        keyChange = await textsecure.storage.protocol.setVerified(
          this.id,
          verified
        );
      }

      this.set({ verified });
      await window.Signal.Data.updateConversation(this.id, this.attributes, {
        Conversation: Whisper.Conversation,
      });

      // Three situations result in a verification notice in the conversation:
      //   1) The message came from an explicit verification in another client (not
      //      a contact sync)
      //   2) The verification value received by the contact sync is different
      //      from what we have on record (and it's not a transition to UNVERIFIED)
      //   3) Our local verification status is VERIFIED and it hasn't changed,
      //      but the key did change (Key1/VERIFIED to Key2/VERIFIED - but we don't
      //      want to show DEFAULT->DEFAULT or UNVERIFIED->UNVERIFIED)
      if (
        !options.viaContactSync ||
        (beginningVerified !== verified && verified !== UNVERIFIED) ||
        (keyChange && verified === VERIFIED)
      ) {
        await this.addVerifiedChange(this.id, verified === VERIFIED, {
          local: !options.viaSyncMessage,
        });
      }
      if (!options.viaSyncMessage) {
        await this.sendVerifySyncMessage(this.id, verified);
      }
    },
    async sendVerifySyncMessage(number, state) {
      // Because syncVerification sends a (null) message to the target of the verify and
      //   a sync message to our own devices, we need to send the accessKeys down for both
      //   contacts. So we merge their sendOptions.
      const { sendOptions } = ConversationController.prepareForSend(
        this.ourNumber,
        { syncMessage: true }
      );
      const options = Object.assign({}, sendOptions, {});

      const key = await textsecure.storage.protocol.loadIdentityKey(number);
      return textsecure.messaging.syncVerification(number, state, key, options);
    },
    isVerified() {
      if (this.isPrivate()) {
        return this.get('verified') === this.verifiedEnum.VERIFIED;
      }
      if (!this.contactCollection.length) {
        return false;
      }
      // console.log('this.contactCollection', this.contactCollection);
      // FIXME AUDRIC
      return true;
      // return this.contactCollection.every(contact => {
      //   if (contact.isMe()) {
      //     return true;
      //   }
      //   return contact.isVerified();
      // });
    },
    async getPrimaryConversation() {
      if (!this.isSecondaryDevice()) {
        // This is already the primary conversation
        return this;
      }

      const device = window.libsession.Types.PubKey.from(this.id);
      if (device) {
        const primary = await window.libsession.Protocols.MultiDeviceProtocol.getPrimaryDevice(
          device
        );

        return ConversationController.getOrCreateAndWait(
          primary.key,
          'private'
        );
      }

      // Something funky has happened
      return this;
    },
    async updateTextInputState() {
      if (this.isRss()) {
        // or if we're an rss conversation, disable it
        this.trigger('disable:input', true);
        return;
      }
      if (this.isSecondaryDevice()) {
        // Or if we're a secondary device, update the primary device text input
        const primaryConversation = await this.getPrimaryConversation();
        primaryConversation.updateTextInputState();
        return;
      }
      if (this.get('isKickedFromGroup')) {
        this.trigger('disable:input', true);
        return;
      }
      if (!this.isPrivate() && this.get('left')) {
        this.trigger('disable:input', true);
        this.trigger('change:placeholder', 'left-group');
        return;
      }
      // otherwise, enable the input and set default placeholder
      this.trigger('disable:input', false);
      this.trigger('change:placeholder', 'chat');
    },
    isSecondaryDevice() {
      return !!this.get('secondaryStatus');
    },
    getPrimaryDevicePubKey() {
      return this.get('primaryDevicePubKey') || this.id;
    },
    async setSecondaryStatus(newStatus, primaryDevicePubKey) {
      if (this.get('secondaryStatus') !== newStatus) {
        this.set({
          secondaryStatus: newStatus,
          primaryDevicePubKey,
        });
        await window.Signal.Data.updateConversation(this.id, this.attributes, {
          Conversation: Whisper.Conversation,
        });
      }
    },
    async updateGroupAdmins(groupAdmins) {
      this.set({ groupAdmins });
      await window.Signal.Data.updateConversation(this.id, this.attributes, {
        Conversation: Whisper.Conversation,
      });
    },
    isUnverified() {
      if (this.isPrivate()) {
        const verified = this.get('verified');
        return (
          verified !== this.verifiedEnum.VERIFIED &&
          verified !== this.verifiedEnum.DEFAULT
        );
      }
      if (!this.contactCollection.length) {
        return true;
      }

      return this.contactCollection.any(contact => {
        if (contact.isMe()) {
          return false;
        }
        return contact.isUnverified();
      });
    },
    getUnverified() {
      if (this.isPrivate()) {
        return this.isUnverified()
          ? new Backbone.Collection([this])
          : new Backbone.Collection();
      }
      return new Backbone.Collection(
        this.contactCollection.filter(contact => {
          if (contact.isMe()) {
            return false;
          }
          return contact.isUnverified();
        })
      );
    },
    setApproved() {
      if (!this.isPrivate()) {
        throw new Error(
          'You cannot set a group conversation as trusted. ' +
            'You must set individual contacts as trusted.'
        );
      }

      return textsecure.storage.protocol.setApproval(this.id, true);
    },
    safeIsUntrusted() {
      return textsecure.storage.protocol
        .isUntrusted(this.id)
        .catch(() => false);
    },
    isUntrusted() {
      if (this.isPrivate()) {
        return this.safeIsUntrusted();
      }
      if (!this.contactCollection.length) {
        return Promise.resolve(false);
      }

      return Promise.all(
        this.contactCollection.map(contact => {
          if (contact.isMe()) {
            return false;
          }
          return contact.safeIsUntrusted();
        })
      ).then(results => _.any(results, result => result));
    },
    getUntrusted() {
      // This is a bit ugly because isUntrusted() is async. Could do the work to cache
      //   it locally, but we really only need it for this call.
      if (this.isPrivate()) {
        return this.isUntrusted().then(untrusted => {
          if (untrusted) {
            return new Backbone.Collection([this]);
          }

          return new Backbone.Collection();
        });
      }
      return Promise.all(
        this.contactCollection.map(contact => {
          if (contact.isMe()) {
            return [false, contact];
          }
          return Promise.all([contact.isUntrusted(), contact]);
        })
      ).then(results => {
        const filtered = _.filter(results, result => {
          const untrusted = result[0];
          return untrusted;
        });
        return new Backbone.Collection(
          _.map(filtered, result => {
            const contact = result[1];
            return contact;
          })
        );
      });
    },
    onMemberVerifiedChange() {
      // If the verified state of a member changes, our aggregate state changes.
      // We trigger both events to replicate the behavior of Backbone.Model.set()
      this.trigger('change:verified', this);
      this.trigger('change', this);
    },
    toggleVerified() {
      if (this.isVerified()) {
        return this.setVerifiedDefault();
      }
      return this.setVerified();
    },

    async addKeyChange(keyChangedId) {
      window.log.info(
        'adding key change advisory for',
        this.idForLogging(),
        keyChangedId,
        this.get('timestamp')
      );

      const timestamp = Date.now();
      const message = {
        conversationId: this.id,
        type: 'keychange',
        sent_at: this.get('timestamp'),
        received_at: timestamp,
        key_changed: keyChangedId,
        unread: 1,
      };

      const id = await window.Signal.Data.saveMessage(message, {
        Message: Whisper.Message,
      });

      this.trigger(
        'newmessage',
        new Whisper.Message({
          ...message,
          id,
        })
      );
    },
    // Remove the message locally from our conversation
    async _removeMessage(id) {
      await window.Signal.Data.removeMessage(id, { Message: Whisper.Message });
      const existing = this.messageCollection.get(id);
      if (existing) {
        this.messageCollection.remove(id);
        existing.trigger('destroy');
      }
    },
    async addVerifiedChange(verifiedChangeId, verified, providedOptions) {
      const options = providedOptions || {};
      _.defaults(options, { local: true });

      if (this.isMe()) {
        window.log.info(
          'refusing to add verified change advisory for our own number'
        );
        return;
      }

      const lastMessage = this.get('timestamp') || Date.now();

      window.log.info(
        'adding verified change advisory for',
        this.idForLogging(),
        verifiedChangeId,
        lastMessage
      );

      const timestamp = Date.now();
      const message = {
        conversationId: this.id,
        type: 'verified-change',
        sent_at: lastMessage,
        received_at: timestamp,
        verifiedChanged: verifiedChangeId,
        verified,
        local: options.local,
        unread: 1,
      };

      const id = await window.Signal.Data.saveMessage(message, {
        Message: Whisper.Message,
      });

      this.trigger(
        'newmessage',
        new Whisper.Message({
          ...message,
          id,
        })
      );

      if (this.isPrivate()) {
        ConversationController.getAllGroupsInvolvingId(this.id).then(groups => {
          _.forEach(groups, group => {
            group.addVerifiedChange(this.id, verified, options);
          });
        });
      }
    },

    async onReadMessage(message, readAt) {
      // We mark as read everything older than this message - to clean up old stuff
      //   still marked unread in the database. If the user generally doesn't read in
      //   the desktop app, so the desktop app only gets read syncs, we can very
      //   easily end up with messages never marked as read (our previous early read
      //   sync handling, read syncs never sent because app was offline)

      // We queue it because we often get a whole lot of read syncs at once, and
      //   their markRead calls could very easily overlap given the async pull from DB.

      // Lastly, we don't send read syncs for any message marked read due to a read
      //   sync. That's a notification explosion we don't need.
      return this.queueJob(() =>
        this.markRead(message.get('received_at'), {
          sendReadReceipts: false,
          readAt,
        })
      );
    },

    getUnread() {
      return window.Signal.Data.getUnreadByConversation(this.id, {
        MessageCollection: Whisper.MessageCollection,
      });
    },

    validate(attributes) {
      const required = ['id', 'type'];
      const missing = _.filter(required, attr => !attributes[attr]);
      if (missing.length) {
        return `Conversation must have ${missing}`;
      }

      if (attributes.type !== 'private' && attributes.type !== 'group') {
        return `Invalid conversation type: ${attributes.type}`;
      }

      const error = this.validateNumber();
      if (error) {
        return error;
      }

      return null;
    },

    validateNumber() {
      if (!this.id) {
        return 'Invalid ID';
      }
      if (!this.isPrivate()) {
        return null;
      }

      // Check if it's hex
      const isHex = this.id.replace(/[\s]*/g, '').match(/^[0-9a-fA-F]+$/);
      if (!isHex) {
        return 'Invalid Hex ID';
      }

      // Check if the pubkey length is 33 and leading with 05 or of length 32
      const len = this.id.length;
      if ((len !== 33 * 2 || !/^05/.test(this.id)) && len !== 32 * 2) {
        return 'Invalid Pubkey Format';
      }

      this.set({ id: this.id });
      return null;
    },

    queueJob(callback) {
      const previous = this.pending || Promise.resolve();

      const taskWithTimeout = textsecure.createTaskWithTimeout(
        callback,
        `conversation ${this.idForLogging()}`
      );

      this.pending = previous.then(taskWithTimeout, taskWithTimeout);
      const current = this.pending;

      current.then(() => {
        if (this.pending === current) {
          delete this.pending;
        }
      });

      return current;
    },

    queueMessageSend(callback) {
      const taskWithTimeout = textsecure.createTaskWithTimeout(
        callback,
        `conversation ${this.idForLogging()}`
      );

      return this.messageSendQueue.add(taskWithTimeout);
    },

    getRecipients() {
      if (this.isPrivate()) {
        return [this.id];
      }
      const me = textsecure.storage.user.getNumber();
      return _.without(this.get('members'), me);
    },

    async getQuoteAttachment(attachments, preview) {
      if (attachments && attachments.length) {
        return Promise.all(
          attachments
            .filter(
              attachment =>
                attachment &&
                attachment.contentType &&
                !attachment.pending &&
                !attachment.error
            )
            .slice(0, 1)
            .map(async attachment => {
              const { fileName, thumbnail, contentType } = attachment;

              return {
                contentType,
                // Our protos library complains about this field being undefined, so we
                //   force it to null
                fileName: fileName || null,
                thumbnail: thumbnail
                  ? {
                      ...(await loadAttachmentData(thumbnail)),
                      objectUrl: getAbsoluteAttachmentPath(thumbnail.path),
                    }
                  : null,
              };
            })
        );
      }

      if (preview && preview.length) {
        return Promise.all(
          preview
            .filter(item => item && item.image)
            .slice(0, 1)
            .map(async attachment => {
              const { image } = attachment;
              const { contentType } = image;

              return {
                contentType,
                // Our protos library complains about this field being undefined, so we
                //   force it to null
                fileName: null,
                thumbnail: image
                  ? {
                      ...(await loadAttachmentData(image)),
                      objectUrl: getAbsoluteAttachmentPath(image.path),
                    }
                  : null,
              };
            })
        );
      }

      return [];
    },

    async makeQuote(quotedMessage) {
      const { getName } = Contact;
      const contact = quotedMessage.getContact();
      const attachments = quotedMessage.get('attachments');
      const preview = quotedMessage.get('preview');

      const body = quotedMessage.get('body');
      const embeddedContact = quotedMessage.get('contact');
      const embeddedContactName =
        embeddedContact && embeddedContact.length > 0
          ? getName(embeddedContact[0])
          : '';

      return {
        author: contact.id,
        id: quotedMessage.get('sent_at'),
        text: body || embeddedContactName,
        attachments: await this.getQuoteAttachment(attachments, preview),
      };
    },

    toOpenGroup() {
      if (!this.isPublic()) {
        return undefined;
      }

      return new libsession.Types.OpenGroup({
        server: this.get('server'),
        channel: this.get('channelId'),
        conversationId: this.id,
      });
    },

    async sendMessage(
      body,
      attachments,
      quote,
      preview,
      groupInvitation = null,
      otherOptions = {}
    ) {
      this.clearTypingTimers();

      const destination = this.id;
      const expireTimer = this.get('expireTimer');
      const recipients = this.getRecipients();

      // let profileKey;
      // if (this.get('profileSharing')) {
      //   profileKey = storage.get('profileKey');
      // }

      this.queueJob(async () => {
        const now = Date.now();

        window.log.info(
          'Sending message to conversation',
          this.idForLogging(),
          'with timestamp',
          now
        );

        const conversationType = this.get('type');
        const messageWithSchema = await upgradeMessageSchema({
          type: 'outgoing',
          body,
          conversationId: destination,
          quote,
          preview,
          attachments,
          sent_at: now,
          received_at: now,
          expireTimer,
          recipients,
        });

        if (this.isPrivate()) {
          messageWithSchema.destination = destination;
        } else if (this.isPublic()) {
          // Public chats require this data to detect duplicates
          messageWithSchema.source = textsecure.storage.user.getNumber();
          messageWithSchema.sourceDevice = 1;
        }

        const { sessionRestoration = false } = otherOptions;

        const attributes = {
          ...messageWithSchema,
          groupInvitation,
          sessionRestoration,
          id: window.getGuid(),
        };

        const model = this.addSingleMessage(attributes);
        const message = MessageController.register(model.id, model);

        await window.Signal.Data.saveMessage(message.attributes, {
          forceSave: true,
          Message: Whisper.Message,
        });

        if (this.isPrivate()) {
          message.set({ destination });
        }

        const id = await window.Signal.Data.saveMessage(message.attributes, {
          Message: Whisper.Message,
        });
        message.set({ id });
        message.markPendingSend();

        this.set({
          lastMessage: model.getNotificationText(),
          lastMessageStatus: 'sending',
          active_at: now,
          timestamp: now,
          isArchived: false,
        });
        await window.Signal.Data.updateConversation(this.id, this.attributes, {
          Conversation: Whisper.Conversation,
        });

        // We're offline!
        if (!textsecure.messaging) {
          const errors = this.contactCollection.map(contact => {
            const error = new Error('Network is not available');
            error.name = 'SendMessageNetworkError';
            error.number = contact.id;
            return error;
          });
          await message.saveErrors(errors);
          return null;
        }

<<<<<<< HEAD
        const attachmentsWithData = await Promise.all(
          messageWithSchema.attachments.map(loadAttachmentData)
        );

        const {
          body: messageBody,
          attachments: finalAttachments,
        } = Whisper.Message.getLongMessageAttachment({
          body,
          attachments: attachmentsWithData,
          now,
        });

        // FIXME audric add back profileKey
        const lokiProfile = this.getOurProfile();
        const chatMessage = new libsession.Messages.Outgoing.ChatMessage({
          identifier: id,
          body: messageBody,
          timestamp: Date.now(),
          attachments: finalAttachments,
          expireTimer,
          preview,
          quote,
          lokiProfile,
        });
        // Start handle ChatMessages (attachments/quote/preview/body)
        // FIXME AUDRIC handle attachments, quote, preview, profileKey

        if (this.isMe()) {
          await message.markMessageSyncOnly();
          // sending is done in the 'private' case below
        }

        if (this.isPublic()) {
          // FIXME audric add back attachments, quote, preview
          const openGroup = {
            server: this.get('server'),
            channel: this.get('channelId'),
            conversationId: this.id,
          };
          const openGroupParams = {
            identifier: id,
            body,
=======
        try {
          const uploads = await message.uploadData();

          // FIXME audric add back profileKey
          const chatMessage = new libsession.Messages.Outgoing.ChatMessage({
            body: uploads.body,
>>>>>>> f7a25cca
            timestamp: Date.now(),
            attachments: uploads.attachments,
            expireTimer,
            preview: uploads.preview,
            quote: uploads.quote,
          });

<<<<<<< HEAD
        const destinationPubkey = new libsession.Types.PubKey(destination);
        // Handle Group Invitation Message
        if (groupInvitation) {
          if (conversationType !== Message.PRIVATE) {
            window.console.warning('Cannot send groupInvite to group chat');
=======
          if (this.isMe()) {
            return message.sendSyncMessageOnly(chatMessage);
          }
          const options = {};

          options.messageType = message.get('type');
          options.isPublic = this.isPublic();
          if (this.isPublic()) {
            const openGroup = this.toOpenGroup();

            const openGroupParams = {
              body,
              timestamp: Date.now(),
              group: openGroup,
            };
            const openGroupMessage = new libsession.Messages.Outgoing.OpenGroupMessage(
              openGroupParams
            );
            await libsession.getMessageQueue().sendToGroup(openGroupMessage);
>>>>>>> f7a25cca

            return null;
          }

<<<<<<< HEAD
          const groupInvitMessage = new libsession.Messages.Outgoing.GroupInvitationMessage(
            {
              identifier: id,
              timestamp: Date.now(),
              serverName: groupInvitation.name,
              channelId: groupInvitation.channelId,
              serverAddress: groupInvitation.address,
            }
          );
=======
          options.sessionRestoration = sessionRestoration;
          const destinationPubkey = new libsession.Types.PubKey(destination);
          // Handle Group Invitation Message
          if (groupInvitation) {
            if (conversationType !== Message.PRIVATE) {
              window.console.warning('Cannot send groupInvite to group chat');
>>>>>>> f7a25cca

              return null;
            }

            const groupInvitMessage = new libsession.Messages.Outgoing.GroupInvitationMessage(
              {
<<<<<<< HEAD
                identifier: id,
                timestamp: chatMessage.timestamp,
                chatMessage,
                groupId: destination,
=======
                serverName: groupInvitation.name,
                channelId: groupInvitation.channelId,
                serverAddress: groupInvitation.address,
>>>>>>> f7a25cca
              }
            );

            return libsession
              .getMessageQueue()
              .sendUsingMultiDevice(destinationPubkey, groupInvitMessage);
          }

          if (conversationType === Message.PRIVATE) {
            return libsession
              .getMessageQueue()
              .sendUsingMultiDevice(destinationPubkey, chatMessage);
          }

          if (conversationType === Message.GROUP) {
            if (this.isMediumGroup()) {
              const mediumGroupChatMessage = new libsession.Messages.Outgoing.MediumGroupChatMessage(
                {
                  chatMessage,
                  groupId: destination,
                }
              );
              const members = this.get('members');
              await Promise.all(
                members.map(async m => {
                  const memberPubKey = new libsession.Types.PubKey(m);
                  await libsession
                    .getMessageQueue()
                    .sendUsingMultiDevice(memberPubKey, mediumGroupChatMessage);
                })
              );
            } else {
              const closedGroupChatMessage = new libsession.Messages.Outgoing.ClosedGroupChatMessage(
                {
                  chatMessage,
                  groupId: destination,
                }
              );
              await libsession
                .getMessageQueue()
                .sendToGroup(closedGroupChatMessage);
            }
          } else {
<<<<<<< HEAD
            const closedGroupChatMessage = new libsession.Messages.Outgoing.ClosedGroupChatMessage(
              {
                identifier: id,
                chatMessage,
                timestamp: chatMessage.timestamp,
                groupId: destination,
              }
=======
            throw new TypeError(
              `Invalid conversation type: '${conversationType}'`
>>>>>>> f7a25cca
            );
          }

          return true;
        } catch (e) {
          await message.saveErrors(e);

          return null;
        }
      });
    },
    wrapSend(promise) {
      return promise.then(
        async result => {
          // success
          if (result) {
            await this.handleMessageSendResult({
              ...result,
              success: true,
            });
          }
          return result;
        },
        async result => {
          // failure
          if (result) {
            await this.handleMessageSendResult({
              ...result,
              success: false,
            });
          }
          throw result;
        }
      );
    },

    async updateAvatarOnPublicChat({ url, profileKey }) {
      if (!this.isPublic()) {
        return;
      }
      if (this.isRss()) {
        return;
      }
      if (!this.get('profileSharing')) {
        return;
      }

      if (profileKey && typeof profileKey !== 'string') {
        // eslint-disable-next-line no-param-reassign
        profileKey = window.Signal.Crypto.arrayBufferToBase64(profileKey);
      }
      const serverAPI = await lokiPublicChatAPI.findOrCreateServer(
        this.get('server')
      );
      await serverAPI.setAvatar(url, profileKey);
    },

    async handleMessageSendResult({ failoverNumbers, unidentifiedDeliveries }) {
      await Promise.all(
        (failoverNumbers || []).map(async number => {
          const conversation = ConversationController.get(number);

          if (
            conversation &&
            conversation.get('sealedSender') !== SEALED_SENDER.DISABLED
          ) {
            window.log.info(
              `Setting sealedSender to DISABLED for conversation ${conversation.idForLogging()}`
            );
            conversation.set({
              sealedSender: SEALED_SENDER.DISABLED,
            });
            await window.Signal.Data.updateConversation(
              conversation.id,
              conversation.attributes,
              { Conversation: Whisper.Conversation }
            );
          }
        })
      );

      await Promise.all(
        (unidentifiedDeliveries || []).map(async number => {
          const conversation = ConversationController.get(number);

          if (
            conversation &&
            conversation.get('sealedSender') === SEALED_SENDER.UNKNOWN
          ) {
            if (conversation.get('accessKey')) {
              window.log.info(
                `Setting sealedSender to ENABLED for conversation ${conversation.idForLogging()}`
              );
              conversation.set({
                sealedSender: SEALED_SENDER.ENABLED,
              });
            } else {
              window.log.info(
                `Setting sealedSender to UNRESTRICTED for conversation ${conversation.idForLogging()}`
              );
              conversation.set({
                sealedSender: SEALED_SENDER.UNRESTRICTED,
              });
            }
            await window.Signal.Data.updateConversation(
              conversation.id,
              conversation.attributes,
              { Conversation: Whisper.Conversation }
            );
          }
        })
      );
    },

    async updateSwarmNodes(swarmNodes) {
      this.set({ swarmNodes });
      await window.Signal.Data.updateConversation(this.id, this.attributes, {
        Conversation: Whisper.Conversation,
      });
    },
    async updateLastMessage() {
      if (!this.id) {
        return;
      }

      const messages = await window.Signal.Data.getMessagesByConversation(
        this.id,
        { limit: 1, MessageCollection: Whisper.MessageCollection }
      );

      const lastMessageModel = messages.at(0);
      const lastMessageJSON = lastMessageModel
        ? lastMessageModel.toJSON()
        : null;
      const lastMessageStatusModel = lastMessageModel
        ? lastMessageModel.getMessagePropStatus()
        : null;
      const lastMessageUpdate = Conversation.createLastMessageUpdate({
        currentTimestamp: this.get('timestamp') || null,
        lastMessage: lastMessageJSON,
        lastMessageStatus: lastMessageStatusModel,
        lastMessageNotificationText: lastMessageModel
          ? lastMessageModel.getNotificationText()
          : null,
      });

      // Because we're no longer using Backbone-integrated saves, we need to manually
      //   clear the changed fields here so our hasChanged() check below is useful.
      this.changed = {};
      this.set(lastMessageUpdate);

      if (this.hasChanged()) {
        await window.Signal.Data.updateConversation(this.id, this.attributes, {
          Conversation: Whisper.Conversation,
        });
      }
    },

    async setArchived(isArchived) {
      this.set({ isArchived });
      await window.Signal.Data.updateConversation(this.id, this.attributes, {
        Conversation: Whisper.Conversation,
      });
    },

    async updateExpirationTimer(
      providedExpireTimer,
      providedSource,
      receivedAt,
      options = {}
    ) {
      let expireTimer = providedExpireTimer;
      let source = providedSource;

      _.defaults(options, { fromSync: false, fromGroupUpdate: false });

      if (!expireTimer) {
        expireTimer = null;
      }
      if (
        this.get('expireTimer') === expireTimer ||
        (!expireTimer && !this.get('expireTimer'))
      ) {
        return null;
      }

      window.log.info("Update conversation 'expireTimer'", {
        id: this.idForLogging(),
        expireTimer,
        source,
      });

      source = source || textsecure.storage.user.getNumber();

      // When we add a disappearing messages notification to the conversation, we want it
      //   to be above the message that initiated that change, hence the subtraction.
      const timestamp = (receivedAt || Date.now()) - 1;

      this.set({ expireTimer });
      await window.Signal.Data.updateConversation(this.id, this.attributes, {
        Conversation: Whisper.Conversation,
      });

      const message = this.messageCollection.add({
        // Even though this isn't reflected to the user, we want to place the last seen
        //   indicator above it. We set it to 'unread' to trigger that placement.
        unread: 1,
        conversationId: this.id,
        // No type; 'incoming' messages are specially treated by conversation.markRead()
        sent_at: timestamp,
        received_at: timestamp,
        flags: textsecure.protobuf.DataMessage.Flags.EXPIRATION_TIMER_UPDATE,
        expirationTimerUpdate: {
          expireTimer,
          source,
          fromSync: options.fromSync,
          fromGroupUpdate: options.fromGroupUpdate,
        },
      });
      if (this.isPrivate()) {
        message.set({ destination: this.id });
      }
      if (message.isOutgoing()) {
        message.set({ recipients: this.getRecipients() });
      }

      const id = await window.Signal.Data.saveMessage(message.attributes, {
        Message: Whisper.Message,
      });
      message.set({ id });

      // if change was made remotely, don't send it to the number/group
      if (receivedAt) {
        return message;
      }

      let profileKey;
      if (this.get('profileSharing')) {
        profileKey = storage.get('profileKey');
      }

      const expireUpdate = {
        identifier: id,
        timestamp: message.get('sent_at'),
        expireTimer,
        profileKey,
      };

      if (this.isMe()) {
        const expirationTimerMessage = new libsession.Messages.Outgoing.ExpirationTimerUpdateMessage(
          expireUpdate
        );
        return message.sendSyncMessageOnly(expirationTimerMessage);
      }

      if (this.get('type') === 'private') {
        const expirationTimerMessage = new libsession.Messages.Outgoing.ExpirationTimerUpdateMessage(
          expireUpdate
        );
        const pubkey = new libsession.Types.PubKey(this.get('id'));
        await libsession
          .getMessageQueue()
          .sendUsingMultiDevice(pubkey, expirationTimerMessage);
      } else {
        expireUpdate.groupId = this.get('id');
        const expirationTimerMessage = new libsession.Messages.Outgoing.ExpirationTimerUpdateMessage(
          expireUpdate
        );

        await libsession.getMessageQueue().sendToGroup(expirationTimerMessage);
      }
      return message;
    },

    isSearchable() {
      return !this.get('left');
    },
    async setSessionResetStatus(newStatus) {
      // Ensure that the new status is a valid SessionResetEnum value
      if (!(newStatus in Object.values(SessionResetEnum))) {
        return;
      }
      if (this.get('sessionResetStatus') !== newStatus) {
        this.set({ sessionResetStatus: newStatus });
        await window.Signal.Data.updateConversation(this.id, this.attributes, {
          Conversation: Whisper.Conversation,
        });
      }
    },
    async onSessionResetInitiated() {
      await this.setSessionResetStatus(SessionResetEnum.initiated);
    },
    async onSessionResetReceived() {
      await this.setSessionResetStatus(SessionResetEnum.request_received);
      // send empty message, this will trigger the new session to propagate
      // to the reset initiator.
      const user = new libsession.Types.PubKey(this.id);

      const sessionEstablished = new window.libsession.Messages.Outgoing.SessionEstablishedMessage(
        { timestamp: Date.now() }
      );
      await libsession.getMessageQueue().send(user, sessionEstablished);
    },

    isSessionResetReceived() {
      return (
        this.get('sessionResetStatus') === SessionResetEnum.request_received
      );
    },

    isSessionResetOngoing() {
      return this.get('sessionResetStatus') !== SessionResetEnum.none;
    },

    async createAndStoreEndSessionMessage(attributes) {
      const now = Date.now();
      const message = this.messageCollection.add({
        conversationId: this.id,
        type: 'outgoing',
        sent_at: now,
        received_at: now,
        destination: this.id,
        recipients: this.getRecipients(),
        flags: textsecure.protobuf.DataMessage.Flags.END_SESSION,
        ...attributes,
      });

      const id = await window.Signal.Data.saveMessage(message.attributes, {
        Message: Whisper.Message,
      });
      message.set({ id });
      return message;
    },

    async onNewSessionAdopted() {
      if (this.get('sessionResetStatus') === SessionResetEnum.initiated) {
        // send empty message to confirm that we have adopted the new session
        const user = new libsession.Types.PubKey(this.id);

        const sessionEstablished = new window.libsession.Messages.Outgoing.SessionEstablishedMessage(
          { timestamp: Date.now() }
        );
        await libsession.getMessageQueue().send(user, sessionEstablished);
      }
      await this.createAndStoreEndSessionMessage({
        type: 'incoming',
        endSessionType: 'done',
      });
      await this.setSessionResetStatus(SessionResetEnum.none);
    },

    async endSession() {
      if (this.isPrivate()) {
        // Only create a new message if *we* initiated the session reset.
        // On the receiver side, the actual message containing the END_SESSION flag
        // will ensure the "session reset" message will be added to their conversation.
        if (
          this.get('sessionResetStatus') !== SessionResetEnum.request_received
        ) {
          await this.onSessionResetInitiated();
          const message = await this.createAndStoreEndSessionMessage({
            type: 'outgoing',
            endSessionType: 'ongoing',
          });
          window.log.info('resetting secure session');
          const device = new libsession.Types.PubKey(this.id);
          const preKeyBundle = await window.libloki.storage.getPreKeyBundleForContact(
            device.key
          );
          const endSessionMessage = new libsession.Messages.Outgoing.EndSessionMessage(
            {
              timestamp: message.get('sent_at'),
              preKeyBundle,
            }
          );

          await libsession.getMessageQueue().send(device, endSessionMessage);
          // TODO handle errors to reset session reset status with the new pipeline
          if (message.hasErrors()) {
            await this.setSessionResetStatus(SessionResetEnum.none);
          }
        }
      }
    },

    async saveChangesToDB() {
      await window.Signal.Data.updateConversation(this.id, this.attributes, {
        Conversation: Whisper.Conversation,
      });
    },

    async updateGroup(providedGroupUpdate) {
      let groupUpdate = providedGroupUpdate;

      if (this.isPrivate()) {
        throw new Error('Called update group on private conversation');
      }
      if (groupUpdate === undefined) {
        groupUpdate = this.pick(['name', 'avatar', 'members']);
      }
      const now = Date.now();
      const message = this.messageCollection.add({
        conversationId: this.id,
        type: 'outgoing',
        sent_at: now,
        received_at: now,
        group_update: groupUpdate,
      });

      const messageId = await window.Signal.Data.saveMessage(
        message.attributes,
        {
          Message: Whisper.Message,
        }
      );
      message.set({ id: messageId });

      if (groupUpdate.is_medium_group) {
        // Constructing a "create group" message
        const { id, name, secretKey, senderKey, members } = groupUpdate;
        const { chainKey, keyIdx } = senderKey;

        const createParams = {
          timestamp: Date.now(),
          groupId: id,
          identifier: messageId,
          groupSecretKey: secretKey,
          members: members.map(pkHex => StringView.hexToArrayBuffer(pkHex)),
          groupName: name,
          admins: this.get('groupAdmins'),
          chainKey,
          keyIdx,
        };

        const mediumGroupCreateMessage = new libsession.Messages.Outgoing.MediumGroupCreateMessage(
          createParams
        );
        message.markPendingSend();

        members.forEach(member => {
          const memberPubKey = new libsession.Types.PubKey(member);
          libsession
            .getMessageQueue()
            .sendUsingMultiDevice(memberPubKey, mediumGroupCreateMessage);
        });

        return;
      }

      const updateParams = {
        timestamp: Date.now(),
        identifier: messageId,
        groupId: this.id,
        name: this.get('name'),
        avatar: this.get('avatar'),
        members: this.get('members'),
        admins: this.get('groupAdmins'),
      };
      const groupUpdateMessage = new libsession.Messages.Outgoing.ClosedGroupUpdateMessage(
        updateParams
      );
      await this.sendClosedGroupMessageWithSync(groupUpdateMessage);
    },

    sendGroupInfo(recipient) {
      if (this.isClosedGroup()) {
        const updateParams = {
          timestamp: Date.now(),
          groupId: this.id,
          name: this.get('name'),
          avatar: this.get('avatar'),
          members: this.get('members'),
          admins: this.get('groupAdmins'),
        };
        const groupUpdateMessage = new libsession.Messages.Outgoing.ClosedGroupUpdateMessage(
          updateParams
        );
        const recipientPubKey = new libsession.Types.PubKey(recipient);
        if (!recipientPubKey) {
          window.console.warn('sendGroupInfo invalid pubkey:', recipient);
          return;
        }
        libsession
          .getMessageQueue()
          .send(recipientPubKey, groupUpdateMessage)
          .catch(log.error);
      }
    },

    async leaveGroup() {
      const now = Date.now();

      if (this.isMediumGroup()) {
        // NOTE: we should probably remove sender keys for groupId,
        // and its secret key, but it is low priority

        // TODO: need to reset everyone's sender keys
        window.lokiMessageAPI.stopPollingForGroup(this.id);
      }

      if (this.get('type') === 'group') {
        this.set({ left: true });

        await window.Signal.Data.updateConversation(this.id, this.attributes, {
          Conversation: Whisper.Conversation,
        });

        const message = this.messageCollection.add({
          group_update: { left: 'You' },
          conversationId: this.id,
          type: 'outgoing',
          sent_at: now,
          received_at: now,
        });

        const id = await window.Signal.Data.saveMessage(message.attributes, {
          Message: Whisper.Message,
        });
        message.set({ id });

        // FIXME what about public groups?
        const quitGroup = {
          timestamp: Date.now(),
          groupId: this.id,
          identifier: id,
        };
        const quitGroupMessage = new libsession.Messages.Outgoing.ClosedGroupLeaveMessage(
          quitGroup
        );

        await this.sendClosedGroupMessageWithSync(quitGroupMessage);

        this.updateTextInputState();
      }
    },

    async sendClosedGroupMessageWithSync(message) {
      const {
        ClosedGroupMessage,
        ClosedGroupChatMessage,
      } = libsession.Messages.Outgoing;
      if (!(message instanceof ClosedGroupMessage)) {
        throw new Error('Invalid closed group message.');
      }

      // Sync messages for Chat Messages need to be constructed after confirming send was successful.
      if (message instanceof ClosedGroupChatMessage) {
        throw new Error(
          'ClosedGroupChatMessage should be constructed manually and sent'
        );
      }

      try {
        await libsession.getMessageQueue().sendToGroup(message);

        const syncMessage = libsession.Utils.SyncMessageUtils.getSentSyncMessage(
          {
            destination: message.groupId,
            message,
          }
        );

        if (syncMessage) {
          await libsession.getMessageQueue().sendSyncMessage(syncMessage);
        }
      } catch (e) {
        window.log.error(e);
      }
    },

    async markRead(newestUnreadDate, providedOptions) {
      const options = providedOptions || {};
      _.defaults(options, { sendReadReceipts: true });

      const conversationId = this.id;
      Whisper.Notifications.remove(
        Whisper.Notifications.where({
          conversationId,
        })
      );

      let unreadMessages = await this.getUnread();
      const oldUnread = unreadMessages.filter(
        message => message.get('received_at') <= newestUnreadDate
      );

      let read = await Promise.all(
        _.map(oldUnread, async providedM => {
          const m = MessageController.register(providedM.id, providedM);

          if (!this.messageCollection.get(m.id)) {
            window.log.warn(
              'Marked a message as read in the database, but ' +
                'it was not in messageCollection.'
            );
          }

          await m.markRead(options.readAt);
          const errors = m.get('errors');
          return {
            sender: m.get('source'),
            timestamp: m.get('sent_at'),
            hasErrors: Boolean(errors && errors.length),
          };
        })
      );

      // Some messages we're marking read are local notifications with no sender
      read = _.filter(read, m => Boolean(m.sender));
      unreadMessages = unreadMessages.filter(m => Boolean(m.isIncoming()));

      const unreadCount = unreadMessages.length - read.length;
      this.set({ unreadCount });

      const mentionRead = (() => {
        const stillUnread = unreadMessages.filter(
          m => m.get('received_at') > newestUnreadDate
        );
        const ourNumber = textsecure.storage.user.getNumber();
        return !stillUnread.some(
          m =>
            m.propsForMessage &&
            m.propsForMessage.text &&
            m.propsForMessage.text.indexOf(`@${ourNumber}`) !== -1
        );
      })();

      if (mentionRead) {
        this.set({ mentionedUs: false });
      }

      await window.Signal.Data.updateConversation(this.id, this.attributes, {
        Conversation: Whisper.Conversation,
      });

      // If a message has errors, we don't want to send anything out about it.
      //   read syncs - let's wait for a client that really understands the message
      //      to mark it read. we'll mark our local error read locally, though.
      //   read receipts - here we can run into infinite loops, where each time the
      //      conversation is viewed, another error message shows up for the contact
      read = read.filter(item => !item.hasErrors);

      if (this.isPublic()) {
        window.console.debug(
          'public conversation... No need to send read receipt'
        );
        return;
      }

      const devicePubkey = new libsession.Types.PubKey(this.id);
      const hasSession = await libsession.Protocols.SessionProtocol.hasSession(
        devicePubkey
      );
      if (!hasSession) {
        return;
      }

      if (this.isPrivate() && read.length && options.sendReadReceipts) {
        window.log.info(`Sending ${read.length} read receipts`);
        // Because syncReadMessages sends to our other devices, and sendReadReceipts goes
        //   to a contact, we need accessKeys for both.
        const { sendOptions } = ConversationController.prepareForSend(
          this.ourNumber,
          { syncMessage: true }
        );
        await textsecure.messaging.syncReadMessages(read, sendOptions);

        // FIXME AUDRIC
        // if (storage.get('read-receipt-setting')) {
        //   await Promise.all(
        //     _.map(_.groupBy(read, 'sender'), async (receipts, sender) => {
        //       const timestamps = _.map(receipts, 'timestamp');
        //       const receiptMessage = new libsession.Messages.Outgoing.ReadReceiptMessage(
        //         {
        //           timestamp: Date.now(),
        //           timestamps,
        //         }
        //       );

        //       const device = new libsession.Types.PubKey(sender);
        //       await libsession
        //         .getMessageQueue()
        //         .sendUsingMultiDevice(device, receiptMessage);
        //     })
        //   );
        // }
      }
    },

    // LOKI PROFILES
    async setNickname(nickname) {
      const trimmed = nickname && nickname.trim();
      if (this.get('nickname') === trimmed) {
        return;
      }

      this.set({ nickname: trimmed });
      await window.Signal.Data.updateConversation(this.id, this.attributes, {
        Conversation: Whisper.Conversation,
      });

      await this.updateProfileName();
    },
    async setLokiProfile(newProfile) {
      if (!_.isEqual(this.get('profile'), newProfile)) {
        this.set({ profile: newProfile });
        await window.Signal.Data.updateConversation(this.id, this.attributes, {
          Conversation: Whisper.Conversation,
        });
      }

      // if set to null, it will show a jazzIcon
      await this.setProfileAvatar({ path: newProfile.avatar });

      await this.updateProfileName();
    },
    async updateProfileName() {
      // Prioritise nickname over the profile display name
      const nickname = this.getNickname();
      const profile = this.getLokiProfile();
      const displayName = profile && profile.displayName;

      const profileName = nickname || displayName || null;
      await this.setProfileName(profileName);
    },
    getLokiProfile() {
      return this.get('profile');
    },
    getNickname() {
      return this.get('nickname');
    },
    getRssSettings() {
      if (!this.isRss()) {
        return null;
      }
      return {
        RSS_FEED: this.get('rssFeed'),
        CONVO_ID: this.id,
        title: this.get('name'),
        closeable: this.get('closable'),
      };
    },
    // maybe "Backend" instead of "Source"?
    async setPublicSource(newServer, newChannelId) {
      if (!this.isPublic()) {
        log.warn(
          `trying to setPublicSource on non public chat conversation ${this.id}`
        );
        return;
      }
      if (
        this.get('server') !== newServer ||
        this.get('channelId') !== newChannelId
      ) {
        // mark active so it's not in the contacts list but in the conversation list
        this.set({
          server: newServer,
          channelId: newChannelId,
          active_at: Date.now(),
        });
        await window.Signal.Data.updateConversation(this.id, this.attributes, {
          Conversation: Whisper.Conversation,
        });
      }
    },
    getPublicSource() {
      if (!this.isPublic()) {
        log.warn(
          `trying to getPublicSource on non public chat conversation ${this.id}`
        );
        return null;
      }
      return {
        server: this.get('server'),
        channelId: this.get('channelId'),
        conversationId: this.get('id'),
      };
    },
    async getPublicSendData() {
      const channelAPI = await lokiPublicChatAPI.findOrCreateChannel(
        this.get('server'),
        this.get('channelId'),
        this.id
      );
      return channelAPI;
    },
    getLastRetrievedMessage() {
      if (!this.isPublic()) {
        return null;
      }
      const lastMessageId = this.get('lastPublicMessage') || 0;
      return lastMessageId;
    },
    async setLastRetrievedMessage(newLastMessageId) {
      if (!this.isPublic()) {
        return;
      }
      if (this.get('lastPublicMessage') !== newLastMessageId) {
        this.set({ lastPublicMessage: newLastMessageId });
        await window.Signal.Data.updateConversation(this.id, this.attributes, {
          Conversation: Whisper.Conversation,
        });
      }
    },
    isModerator(pubKey) {
      if (!this.isPublic()) {
        return false;
      }
      const moderators = this.get('moderators');
      return Array.isArray(moderators) && moderators.includes(pubKey);
    },
    async setModerators(moderators) {
      if (!this.isPublic()) {
        return;
      }
      // TODO: compare array properly
      if (!_.isEqual(this.get('moderators'), moderators)) {
        this.set({ moderators });
        await window.Signal.Data.updateConversation(this.id, this.attributes, {
          Conversation: Whisper.Conversation,
        });
      }
    },

    // SIGNAL PROFILES

    onChangeProfileKey() {
      if (this.isPrivate()) {
        this.getProfiles();
      }
    },

    getProfiles() {
      // request all conversation members' keys
      let ids = [];
      if (this.isPrivate()) {
        ids = [this.id];
      } else {
        ids = this.get('members');
      }
      return Promise.all(_.map(ids, this.getProfile));
    },

    // This function is wrongly named by signal
    // This is basically an `update` function and thus we have overwritten it with such
    async getProfile(id) {
      const c = await ConversationController.getOrCreateAndWait(id, 'private');

      // We only need to update the profile as they are all stored inside the conversation
      await c.updateProfileName();
    },
    async setProfileName(name) {
      const profileName = this.get('profileName');
      if (profileName !== name) {
        this.set({ profileName: name });
        await window.Signal.Data.updateConversation(this.id, this.attributes, {
          Conversation: Whisper.Conversation,
        });
      }
    },
    async setGroupName(name) {
      const profileName = this.get('name');
      if (profileName !== name) {
        this.set({ name });
        await window.Signal.Data.updateConversation(this.id, this.attributes, {
          Conversation: Whisper.Conversation,
        });
      }
    },
    async setSubscriberCount(count) {
      this.set({ subscriberCount: count });
      // Not sure if we care about updating the database
    },
    async setGroupNameAndAvatar(name, avatarPath) {
      const currentName = this.get('name');
      const profileAvatar = this.get('profileAvatar');
      if (profileAvatar !== avatarPath || currentName !== name) {
        // only update changed items
        if (profileAvatar !== avatarPath) {
          this.set({ profileAvatar: avatarPath });
        }
        if (currentName !== name) {
          this.set({ name });
        }
        // save
        await window.Signal.Data.updateConversation(this.id, this.attributes, {
          Conversation: Whisper.Conversation,
        });
      }
    },
    async setProfileAvatar(avatar) {
      const profileAvatar = this.get('profileAvatar');
      if (profileAvatar !== avatar) {
        this.set({ profileAvatar: avatar });
        await window.Signal.Data.updateConversation(this.id, this.attributes, {
          Conversation: Whisper.Conversation,
        });
      }
    },
    async setProfileKey(profileKey) {
      // profileKey is a string so we can compare it directly
      if (this.get('profileKey') !== profileKey) {
        window.log.info(
          `Setting sealedSender to UNKNOWN for conversation ${this.idForLogging()}`
        );
        this.set({
          profileKey,
          accessKey: null,
          sealedSender: SEALED_SENDER.UNKNOWN,
        });

        await this.deriveAccessKeyIfNeeded();

        await window.Signal.Data.updateConversation(this.id, this.attributes, {
          Conversation: Whisper.Conversation,
        });
      }
    },

    async deriveAccessKeyIfNeeded() {
      const profileKey = this.get('profileKey');
      if (!profileKey) {
        return;
      }
      if (this.get('accessKey')) {
        return;
      }

      const profileKeyBuffer = window.Signal.Crypto.base64ToArrayBuffer(
        profileKey
      );
      const accessKeyBuffer = await window.Signal.Crypto.deriveAccessKey(
        profileKeyBuffer
      );
      const accessKey = window.Signal.Crypto.arrayBufferToBase64(
        accessKeyBuffer
      );
      this.set({ accessKey });
    },

    async upgradeMessages(messages) {
      for (let max = messages.length, i = 0; i < max; i += 1) {
        const message = messages.at(i);
        const { attributes } = message;
        const { schemaVersion } = attributes;

        if (schemaVersion < Message.VERSION_NEEDED_FOR_DISPLAY) {
          // Yep, we really do want to wait for each of these
          // eslint-disable-next-line no-await-in-loop
          const upgradedMessage = await upgradeMessageSchema(attributes);
          message.set(upgradedMessage);
          // eslint-disable-next-line no-await-in-loop
          await window.Signal.Data.saveMessage(upgradedMessage, {
            Message: Whisper.Message,
          });
        }
      }
    },

    async fetchMessages() {
      if (!this.id) {
        throw new Error('This conversation has no id!');
      }
      if (this.inProgressFetch) {
        window.log.warn('Attempting to start a parallel fetchMessages() call');
        return;
      }

      this.inProgressFetch = this.messageCollection.fetchConversation(
        this.id,
        undefined,
        this.get('unreadCount')
      );

      await this.inProgressFetch;

      try {
        // We are now doing the work to upgrade messages before considering the load from
        //   the database complete. Note that we do save messages back, so it is a
        //   one-time hit. We do this so we have guarantees about message structure.
        await this.upgradeMessages(this.messageCollection);
      } catch (error) {
        window.log.error(
          'fetchMessages: failed to upgrade messages',
          Errors.toLogFormat(error)
        );
      }

      this.inProgressFetch = null;
    },

    hasMember(number) {
      return _.contains(this.get('members'), number);
    },
    fetchContacts() {
      if (this.isPrivate()) {
        this.contactCollection.reset([this]);
        return Promise.resolve();
      }
      const members = this.get('members') || [];
      const promises = members.map(number =>
        ConversationController.getOrCreateAndWait(number, 'private')
      );

      return Promise.all(promises).then(contacts => {
        _.forEach(contacts, contact => {
          this.listenTo(
            contact,
            'change:verified',
            this.onMemberVerifiedChange
          );
        });

        this.contactCollection.reset(contacts);
      });
    },

    copyPublicKey() {
      clipboard.writeText(this.id);

      const isGroup = this.getProps().type === 'group';
      const copiedMessage = isGroup
        ? i18n('copiedChatId')
        : i18n('copiedPublicKey');

      window.pushToast({
        title: copiedMessage,
        type: 'success',
        id: 'copiedPublicKey',
      });
    },

    changeNickname() {
      window.Whisper.events.trigger('showNicknameDialog', {
        pubKey: this.id,
        nickname: this.getNickname(),
        onOk: newName => this.setNickname(newName),
      });
    },

    deleteContact() {
      let title = i18n('deleteContact');
      let message = i18n('deleteContactConfirmation');

      if (this.isPublic()) {
        title = i18n('deletePublicChannel');
        message = i18n('deletePublicChannelConfirmation');
      } else if (this.isClosedGroup()) {
        title = i18n('leaveClosedGroup');
        message = i18n('leaveClosedGroupConfirmation');
      }

      window.confirmationDialog({
        title,
        message,
        resolve: () => {
          ConversationController.deleteContact(this.id);
        },
      });
    },

    async deletePublicMessages(messages) {
      const channelAPI = await this.getPublicSendData();
      if (!channelAPI) {
        return false;
      }

      const invalidMessages = messages.filter(m => !m.getServerId());
      const pendingMessages = messages.filter(m => m.getServerId());

      let deletedServerIds = [];
      let ignoredServerIds = [];

      if (pendingMessages.length > 0) {
        const result = await channelAPI.deleteMessages(
          pendingMessages.map(m => m.getServerId())
        );
        deletedServerIds = result.deletedIds;
        ignoredServerIds = result.ignoredIds;
      }

      const toDeleteLocallyServerIds = _.union(
        deletedServerIds,
        ignoredServerIds
      );
      let toDeleteLocally = messages.filter(m =>
        toDeleteLocallyServerIds.includes(m.getServerId())
      );
      toDeleteLocally = _.union(toDeleteLocally, invalidMessages);

      toDeleteLocally.forEach(m => this.removeMessage(m.id));

      return toDeleteLocally;
    },

    removeMessage(messageId) {
      const message = this.messageCollection.models.find(
        msg => msg.id === messageId
      );
      if (message) {
        message.trigger('unload');
        this.messageCollection.remove(messageId);
      }
    },

    deleteMessages() {
      this.resetMessageSelection();

      let params;
      if (this.isPublic()) {
        params = {
          title: i18n('deleteMessages'),
          message: i18n('deletePublicConversationConfirmation'),
          resolve: () => ConversationController.deleteContact(this.id),
        };
      } else {
        params = {
          title: i18n('deleteMessages'),
          message: i18n('deleteConversationConfirmation'),
          resolve: () => this.destroyMessages(),
        };
      }

      window.confirmationDialog(params);
    },

    async destroyMessages() {
      await window.Signal.Data.removeAllMessagesInConversation(this.id, {
        MessageCollection: Whisper.MessageCollection,
      });

      this.messageCollection.reset([]);

      // let's try to keep the RSS conversation open just empty...
      if (this.isRss()) {
        this.set({
          lastMessage: null,
        });
      } else {
        // this will remove the conversation from conversation lists...
        this.set({
          lastMessage: null,
          timestamp: null,
          active_at: null,
        });
      }

      await window.Signal.Data.updateConversation(this.id, this.attributes, {
        Conversation: Whisper.Conversation,
      });
    },

    getName() {
      if (this.isPrivate()) {
        return this.get('name');
      }
      return this.get('name') || i18n('unknownGroup');
    },

    getTitle() {
      if (this.isPrivate()) {
        const profileName = this.getProfileName();
        const number = this.getNumber();
        const name = profileName ? `${profileName} (${number})` : number;
        return this.get('name') || name;
      }
      return this.get('name') || 'Unknown group';
    },

    getProfileName() {
      if (this.isPrivate() && !this.get('name')) {
        return this.get('profileName');
      }
      return null;
    },

    getDisplayName() {
      if (!this.isPrivate()) {
        return this.getTitle();
      }

      const name = this.get('name');
      if (name) {
        return name;
      }

      const profileName = this.get('profileName');
      if (profileName) {
        return `${this.getNumber()} ~${profileName}`;
      }

      return this.getNumber();
    },
    /**
     * Returns
     *   displayName: string;
     *   avatarPointer: string;
     *   profileKey: Uint8Array;
     */
    getOurProfile() {
      try {
        // Secondary devices have their profile stored
        // in their primary device's conversation
        const ourNumber = window.storage.get('primaryDevicePubKey');
        const ourConversation = window.ConversationController.get(ourNumber);
        let profileKey = null;
        if (this.get('profileSharing')) {
          profileKey = storage.get('profileKey');
        }
        const avatarPointer = ourConversation.get('avatarPointer');
        const { displayName } = ourConversation.getLokiProfile();
        return { displayName, avatarPointer, profileKey };
      } catch (e) {
        window.log.error(`Failed to get our profile: ${e}`);
        return null;
      }
    },

    getNumber() {
      if (!this.isPrivate()) {
        return '';
      }
      return this.id;
    },

    getInitials(name) {
      if (!name) {
        return null;
      }

      const cleaned = name.replace(/[^A-Za-z\s]+/g, '').replace(/\s+/g, ' ');
      const parts = cleaned.split(' ');
      const initials = parts.map(part => part.trim()[0]);
      if (!initials.length) {
        return null;
      }

      return initials.slice(0, 2).join('');
    },

    isPrivate() {
      return this.get('type') === 'private';
    },

    getColor() {
      if (!this.isPrivate()) {
        return 'signal-blue';
      }

      const { migrateColor } = Util;
      return migrateColor(this.get('color'));
    },
    getAvatarPath() {
      const avatar = this.get('avatar') || this.get('profileAvatar');

      if (typeof avatar === 'string') {
        return avatar;
      }

      if (avatar && avatar.path && typeof avatar.path === 'string') {
        return getAbsoluteAttachmentPath(avatar.path);
      }

      return null;
    },
    getAvatar() {
      const title = this.get('name');
      const color = this.getColor();
      const url = this.getAvatarPath();

      if (url) {
        return { url, color };
      } else if (this.isPrivate()) {
        const symbol = this.isValid() ? '#' : '!';
        return {
          color,
          content: this.getInitials(title) || symbol,
        };
      }
      return { url: 'images/group_default.png', color };
    },

    getNotificationIcon() {
      return new Promise(resolve => {
        const avatar = this.getAvatar();
        if (avatar.url) {
          resolve(avatar.url);
        } else {
          resolve(new Whisper.IdenticonSVGView(avatar).getDataUrl());
        }
      });
    },

    notify(message) {
      if (!message.isIncoming()) {
        return Promise.resolve();
      }
      const conversationId = this.id;

      return ConversationController.getOrCreateAndWait(
        message.get('source'),
        'private'
      ).then(sender =>
        sender.getNotificationIcon().then(iconUrl => {
          const messageJSON = message.toJSON();
          const messageSentAt = messageJSON.sent_at;
          const messageId = message.id;
          const isExpiringMessage = Message.hasExpiration(messageJSON);

          // window.log.info('Add notification', {
          //   conversationId: this.idForLogging(),
          //   isExpiringMessage,
          //   messageSentAt,
          // });
          Whisper.Notifications.add({
            conversationId,
            iconUrl,
            isExpiringMessage,
            message: message.getNotificationText(),
            messageId,
            messageSentAt,
            title: sender.getTitle(),
          });
        })
      );
    },
    notifyTyping(options = {}) {
      const { isTyping, sender, senderDevice } = options;

      // We don't do anything with typing messages from our other devices
      if (sender === this.ourNumber) {
        return;
      }

      // For groups, block typing messages from non-members (e.g. from kicked members)
      if (this.get('type') === 'group') {
        const knownMembers = this.get('members');

        if (knownMembers) {
          const fromMember = knownMembers.includes(sender);

          if (!fromMember) {
            window.log.warn(
              'Blocking typing messages from a non-member: ',
              sender
            );
            return;
          }
        }
      }

      const identifier = `${sender}.${senderDevice}`;

      this.contactTypingTimers = this.contactTypingTimers || {};
      const record = this.contactTypingTimers[identifier];

      if (record) {
        clearTimeout(record.timer);
      }

      // Note: We trigger two events because:
      //   'typing-update' is a surgical update ConversationView does for in-convo bubble
      //   'change' causes a re-render of this conversation's list item in the left pane

      if (isTyping) {
        this.contactTypingTimers[identifier] = this.contactTypingTimers[
          identifier
        ] || {
          timestamp: Date.now(),
          sender,
          senderDevice,
        };

        this.contactTypingTimers[identifier].timer = setTimeout(
          this.clearContactTypingTimer.bind(this, identifier),
          15 * 1000
        );
        if (!record) {
          // User was not previously typing before. State change!
          this.trigger('typing-update');
          this.trigger('change', this);
        }
      } else {
        delete this.contactTypingTimers[identifier];
        if (record) {
          // User was previously typing, and is no longer. State change!
          this.trigger('typing-update');
          this.trigger('change', this);
        }
      }
    },

    clearContactTypingTimer(identifier) {
      this.contactTypingTimers = this.contactTypingTimers || {};
      const record = this.contactTypingTimers[identifier];

      if (record) {
        clearTimeout(record.timer);
        delete this.contactTypingTimers[identifier];

        // User was previously typing, but timed out or we received message. State change!
        this.trigger('typing-update');
        this.trigger('change', this);
      }
    },
  });

  Whisper.ConversationCollection = Backbone.Collection.extend({
    model: Whisper.Conversation,

    comparator(m) {
      return -m.get('timestamp');
    },

    async destroyAll() {
      await Promise.all(
        this.models.map(conversation =>
          window.Signal.Data.removeConversation(conversation.id, {
            Conversation: Whisper.Conversation,
          })
        )
      );
      this.reset([]);
    },
  });

  Whisper.Conversation.COLORS = COLORS.concat(['grey', 'default']).join(' ');
})();<|MERGE_RESOLUTION|>--- conflicted
+++ resolved
@@ -1304,58 +1304,13 @@
           return null;
         }
 
-<<<<<<< HEAD
-        const attachmentsWithData = await Promise.all(
-          messageWithSchema.attachments.map(loadAttachmentData)
-        );
-
-        const {
-          body: messageBody,
-          attachments: finalAttachments,
-        } = Whisper.Message.getLongMessageAttachment({
-          body,
-          attachments: attachmentsWithData,
-          now,
-        });
-
-        // FIXME audric add back profileKey
-        const lokiProfile = this.getOurProfile();
-        const chatMessage = new libsession.Messages.Outgoing.ChatMessage({
-          identifier: id,
-          body: messageBody,
-          timestamp: Date.now(),
-          attachments: finalAttachments,
-          expireTimer,
-          preview,
-          quote,
-          lokiProfile,
-        });
-        // Start handle ChatMessages (attachments/quote/preview/body)
-        // FIXME AUDRIC handle attachments, quote, preview, profileKey
-
-        if (this.isMe()) {
-          await message.markMessageSyncOnly();
-          // sending is done in the 'private' case below
-        }
-
-        if (this.isPublic()) {
-          // FIXME audric add back attachments, quote, preview
-          const openGroup = {
-            server: this.get('server'),
-            channel: this.get('channelId'),
-            conversationId: this.id,
-          };
-          const openGroupParams = {
-            identifier: id,
-            body,
-=======
         try {
           const uploads = await message.uploadData();
 
           // FIXME audric add back profileKey
           const chatMessage = new libsession.Messages.Outgoing.ChatMessage({
             body: uploads.body,
->>>>>>> f7a25cca
+            identifier: id,
             timestamp: Date.now(),
             attachments: uploads.attachments,
             expireTimer,
@@ -1363,13 +1318,6 @@
             quote: uploads.quote,
           });
 
-<<<<<<< HEAD
-        const destinationPubkey = new libsession.Types.PubKey(destination);
-        // Handle Group Invitation Message
-        if (groupInvitation) {
-          if (conversationType !== Message.PRIVATE) {
-            window.console.warning('Cannot send groupInvite to group chat');
-=======
           if (this.isMe()) {
             return message.sendSyncMessageOnly(chatMessage);
           }
@@ -1389,45 +1337,27 @@
               openGroupParams
             );
             await libsession.getMessageQueue().sendToGroup(openGroupMessage);
->>>>>>> f7a25cca
 
             return null;
           }
 
-<<<<<<< HEAD
-          const groupInvitMessage = new libsession.Messages.Outgoing.GroupInvitationMessage(
-            {
-              identifier: id,
-              timestamp: Date.now(),
-              serverName: groupInvitation.name,
-              channelId: groupInvitation.channelId,
-              serverAddress: groupInvitation.address,
-            }
-          );
-=======
           options.sessionRestoration = sessionRestoration;
           const destinationPubkey = new libsession.Types.PubKey(destination);
           // Handle Group Invitation Message
           if (groupInvitation) {
             if (conversationType !== Message.PRIVATE) {
               window.console.warning('Cannot send groupInvite to group chat');
->>>>>>> f7a25cca
 
               return null;
             }
 
             const groupInvitMessage = new libsession.Messages.Outgoing.GroupInvitationMessage(
               {
-<<<<<<< HEAD
                 identifier: id,
-                timestamp: chatMessage.timestamp,
-                chatMessage,
-                groupId: destination,
-=======
+
                 serverName: groupInvitation.name,
                 channelId: groupInvitation.channelId,
                 serverAddress: groupInvitation.address,
->>>>>>> f7a25cca
               }
             );
 
@@ -1471,18 +1401,8 @@
                 .sendToGroup(closedGroupChatMessage);
             }
           } else {
-<<<<<<< HEAD
-            const closedGroupChatMessage = new libsession.Messages.Outgoing.ClosedGroupChatMessage(
-              {
-                identifier: id,
-                chatMessage,
-                timestamp: chatMessage.timestamp,
-                groupId: destination,
-              }
-=======
             throw new TypeError(
               `Invalid conversation type: '${conversationType}'`
->>>>>>> f7a25cca
             );
           }
 
