--- conflicted
+++ resolved
@@ -117,7 +117,6 @@
 
       const applicableConversationChanges =
         'change:color change:name change:number change:profileName change:profileAvatar';
-<<<<<<< HEAD
 
       const conversation = this.getConversation();
       const fromContact = this.getIncomingContact();
@@ -134,24 +133,6 @@
       this.selected = false;
       window.contextMenuShown = false;
 
-=======
-
-      const conversation = this.getConversation();
-      const fromContact = this.getIncomingContact();
-
-      this.listenTo(conversation, applicableConversationChanges, generateProps);
-      if (fromContact) {
-        this.listenTo(
-          fromContact,
-          applicableConversationChanges,
-          generateProps
-        );
-      }
-
-      this.selected = false;
-      window.contextMenuShown = false;
-
->>>>>>> dfca294e
       generateProps();
     },
     idForLogging() {
@@ -224,11 +205,7 @@
     },
     getLokiNameForNumber(number) {
       const conversation = ConversationController.get(number);
-<<<<<<< HEAD
-      if (!conversation) {
-=======
       if (!conversation || !conversation.getLokiProfile()) {
->>>>>>> dfca294e
         return number;
       }
       return conversation.getLokiProfile().displayName;
@@ -1921,11 +1898,8 @@
       const authorisation = await libloki.storage.getGrantAuthorisationForSecondaryPubKey(
         source
       );
-<<<<<<< HEAD
-=======
       const primarySource =
         (authorisation && authorisation.primaryDevicePubKey) || source;
->>>>>>> dfca294e
       const isGroupMessage = !!initialMessage.group;
       if (isGroupMessage) {
         conversationId = initialMessage.group.id;
@@ -1944,19 +1918,12 @@
       const knownMembers = conversation.get('members');
 
       if (!newGroup && knownMembers) {
-<<<<<<< HEAD
-        const fromMember = knownMembers.includes(source);
-
-        if (!fromMember) {
-          window.log.warn(`Ignoring group message from non-member: ${source}`);
-=======
         const fromMember = knownMembers.includes(primarySource);
 
         if (!fromMember) {
           window.log.warn(
             `Ignoring group message from non-member: ${primarySource}`
           );
->>>>>>> dfca294e
           confirm();
           return null;
         }
@@ -1975,13 +1942,9 @@
           );
         }
 
-<<<<<<< HEAD
-        const fromAdmin = conversation.get('groupAdmins').includes(source);
-=======
         const fromAdmin = conversation
           .get('groupAdmins')
           .includes(primarySource);
->>>>>>> dfca294e
 
         if (!fromAdmin) {
           // Make sure the message is not removing members / renaming the group
@@ -2059,19 +2022,11 @@
           .getConversations()
           .models.filter(c => c.get('members'))
           .reduce((acc, x) => window.Lodash.concat(acc, x.get('members')), [])
-<<<<<<< HEAD
-          .includes(source);
-
-        if (groupMember) {
-          window.log.info(
-            `Auto accepting a 'group' friend request for a known group member: ${groupMember}`
-=======
           .includes(primarySource);
 
         if (groupMember) {
           window.log.info(
             `Auto accepting a 'group' friend request for a known group member: ${primarySource}`
->>>>>>> dfca294e
           );
 
           window.libloki.api.sendBackgroundMessage(message.get('source'));
