<!DOCTYPE html>
<html>
<head>
  <meta charset='utf-8'>
  <meta content='width=device-width, user-scalable=no, initial-scale=1.0, minimum-scale=1.0, maximum-scale=1.0' name='viewport'>
  <meta http-equiv="X-UA-Compatible" content="IE=edge">
  <meta name="description" content="">
  <meta name="viewport" content="width=device-width, initial-scale=1">
  <meta http-equiv="Content-Security-Policy"
    content="default-src 'none';
            child-src 'self';
            connect-src 'self' https: wss:;
            font-src 'self';
            form-action 'self';
            frame-src 'none';
            img-src 'self' blob: data:;
            media-src 'self' blob:;
            object-src 'none';
            script-src 'self';
            style-src 'self' 'unsafe-inline';"
  >
  <title>Loki Messenger</title>
  <link href='images/icon_128.png' rel='shortcut icon'>
  <link href="stylesheets/manifest.css" rel="stylesheet" type="text/css" />

  <!--
    When making changes to these templates, be sure to update test/index.html as well
  -->

  <script type='text/x-tmpl-mustache' id='app-loading-screen'>
    <div class='content'>
      <img src='images/icon_128.png'>
      <div class='container'>
        <span class='dot'></span>
        <span class='dot'></span>
        <span class='dot'></span>
      </div>
      <div class='message'>{{ message }}</div>
    </div>
  </script>
  <script type='text/x-tmpl-mustache' id='conversation-loading-screen'>
    <div class='content'>
      <img src='images/icon_128.png'>
      <div class='container'>
        <span class='dot'></span>
        <span class='dot'></span>
        <span class='dot'></span>
      </div>
    </div>
  </script>
  <script type='text/x-tmpl-mustache' id='two-column'>
    <div class='gutter'>
      <div class='network-status-container'></div>
<<<<<<< HEAD
      <div class='title-bar active'>
        <div class='logo'>Loki Messenger</div>
      </div>
=======
      <div class='main-header-placeholder'></div>
>>>>>>> 47c81e1b
      <div class='tool-bar clearfix'>
        <input type='search' class='search' placeholder='{{ searchForPeopleOrGroups }}' dir='auto'>
        <span class='search-icon'></span>
      </div>
      <div class='content'>
        <div class='conversations inbox'></div>
        <div class='conversations search-results hide'>
          <div class='new-contact contact hide'></div>
        </div>
      </div>
    </div>
    <div class='identityKeyWrapper'>
      Your identity key: <span class='identityKey'>{{ identityKey }}</span>
    </div>
    <div class='underneathIdentityWrapper'>
      <div class='conversation-stack'>
        <div class='conversation placeholder'>
          <div class='conversation-header'></div>
          <div class='container'>
            <div class='content'>
              <img src='images/icon_128.png' />
              <h3>{{ welcomeToSignal }}</h3>
              <p>{{ selectAContact }}</p>
            </div>
          </div>
        </div>
      </div>
      <div class='lightbox-container'></div>
    </div>
  </script>
  <script type='text/x-tmpl-mustache' id='scroll-down-button-view'>
    <button class='text module-scroll-down__button {{ buttonClass }}' alt='{{ moreBelow }}'>
      <div class='module-scroll-down__icon'></div>
    </button>
  </script>
  <script type='text/x-tmpl-mustache' id='last-seen-indicator-view'>
    <div class='module-last-seen-indicator__bar'/>
    <div class='module-last-seen-indicator__text'>
      {{ unreadMessages }}
    </div>
  </script>
  <script type='text/x-tmpl-mustache' id='expired_alert'>
    <a target='_blank' href='https://signal.org/download/'>
      <button class='upgrade'>{{ upgrade }}</button>
    </a>
    {{ expiredWarning }}
  </script>
  <script type='text/x-tmpl-mustache' id='banner'>
    <div class='body'>
      <span class='icon warning'></span>
      {{ message }}
      <span class='icon dismiss'></span>
    </div>
  </script>
  <script type='text/x-tmpl-mustache' id='toast'>
    {{ toastMessage }}
  </script>
  <script type='text/x-tmpl-mustache' id='hint'>
    <p> {{ content }}</p>
  </script>
  <script type='text/x-tmpl-mustache' id='conversation'>
    <div class='conversation-header'></div>
    <div class='main panel'>
      <div class='discussion-container'>
          <div class='bar-container hide'>
            <div class='bar active progress-bar-striped progress-bar'></div>
          </div>
      </div>

      <div class='bottom-bar' id='footer'>
          <div class='emoji-panel-container'></div>
          <div class='compose'>
            <form class='send clearfix'>
              <div class='attachment-previews'></div>
              <div class='flex'>
                <button class='emoji'></button>
                <textarea class='send-message' placeholder='{{ send-message }}' rows='1' dir='auto'></textarea>
                <div class='capture-audio'>
                    <button class='microphone'></button>
                </div>
                <div class='android-length-warning'>
                    {{ android-length-warning }}
                </div>
                <div class='choose-file'>
                    <button class='paperclip thumbnail'></button>
                    <input type='file' class='file-input'>
                </div>
              </div>
            </form>
          </div>
      </div>
    </div>
  </script>
  <script type='text/x-tmpl-mustache' id='recorder'>
      <button class='finish'><span class='icon'></span></button>
      <span class='time'>0:00</span>
      <button class='close'><span class='icon'></span></button>
  </script>
  <script type='text/x-tmpl-mustache' id='confirmation-dialog'>
    <div class="content">
      <div class='message'>{{ message }}</div>
      <div class='buttons'>
        {{ #showCancel }}
          <button class='cancel' tabindex='2'>{{ cancel }}</button>
        {{ /showCancel }}
        <button class='ok' tabindex='1'>{{ ok }}</button>
      </div>
    </div>
  </script>
  <script type='text/x-tmpl-mustache' id='attachment-preview'>
        <div class='image-container'>
          <img src='{{ source }}' class='preview' />
          <div class='outer'>
            <div class='play icon'></div>
          </div>
        </div>
        <a class='x close' alt='remove attachment' href='#'></a>
  </script>
  <script type='text/x-tmpl-mustache' id='file-view'>
    <div class='icon {{ mediaType }}'></div>
    <div class='text'>
      <div class='fileName' title='{{ altText }}'>
        {{ fileName }}
      </div>
      <div class='fileSize'>{{ fileSize }}</div>
    </div>
  </script>
  <script type='text/x-tmpl-mustache' id='new-group-update'>
      <div class='conversation-header'>
        <button class='back'></button>
        <button class='send check'></button>
        <span class='conversation-title'>Update group</span>
      </div>
      {{> group_info_input }}
      <div class='container'>
        <div class='scrollable'></div>
      </div>
  </script>
  <script type='text/x-tmpl-mustache' id='identicon-svg'>
      <svg xmlns='http://www.w3.org/2000/svg' width='100' height='100'>
         <circle cx='50' cy='50' r='40' fill='{{ color }}' />
          <text text-anchor='middle' fill='white' font-family='sans-serif' font-size='24px' x='50' y='50' baseline-shift='-8px'>
              {{ content }}
          </text>
      </svg>
  </script>
  <script type='text/x-tmpl-mustache' id='avatar'>
    <span aria-hidden class='avatar
      {{ ^avatar.url }}
        {{ avatar.color }}
      {{ /avatar.url }}
      '
      {{ #avatar.url }}
        style='background-image: url("{{ avatar.url }}");'
      {{ /avatar.url }}
    >
        {{ avatar.content }}
    </span>
  </script>
  <script type='text/x-tmpl-mustache' id='contact_pill'>
    <span>{{ name }}</span><span class='remove'>x</span>
  </script>
  <script type='text/x-tmpl-mustache' id='contact_name_and_number'>
    <h3 class='name' dir='auto'>
      {{ title }}
      {{ #profileName }}
        <span class='profileName'>{{ profileName }} </span>
      {{ /profileName }}
    </h3>
    <div class='number'>{{ #isVerified }}<span class='verified-icon'></span> {{ verified }} &middot;{{ /isVerified }} {{ number }}</div>
  </script>
  <script type='text/x-tmpl-mustache' id='contact'>
      {{> avatar }}
      <div class='contact-details {{ class }}'> {{> contact_name_and_number }} </div>
  </script>
  <script type='text/x-tmpl-mustache' id='new-contact'>
      {{> avatar }}
      <div class='contact-details'>
          {{> contact_name_and_number }}
      </div>
  </script>
  <script type='text/x-tmpl-mustache' id='conversation-preview'>
      {{> avatar }}
      <div class='contact-details'>
          <span class='last-timestamp' data-timestamp='{{ last_message_timestamp }}' dir='auto' > </span>
          <h3 class='name' dir='auto'></h3>
          {{ #unreadCount }}
            <span class='unread-count'>{{ unreadCount }}</span>
          {{ /unreadCount }}
          {{ #last_message }}
            <p class='last-message' dir='auto'></p>
          {{ /last_message }}
      </div>
  </script>
  <script type='text/x-tmpl-mustache' id='phone-number'>
      <div class='phone-input-form'>
          <div class='number-container'>
              <input type='tel' class='number' placeholder="Phone Number" />
          </div>
      </div>
  </script>
  <script type='text/x-tmpl-mustache' id='file-size-modal'>
      {{ file-size-warning }}
      ({{ limit }}{{ units }})
  </script>
  <script type='text/x-tmpl-mustache' id='attachment-type-modal'>
      Sorry, your attachment has a type, {{type}}, that is not currently supported.
  </script>
  <script type='text/x-tmpl-mustache' id='group-member-list'>
    <div class='container'>
      {{ #summary }} <div class='summary'>{{ summary }}</div>{{ /summary }}
    </div>
  </script>
  <script type='text/x-tmpl-mustache' id='key-verification'>
    <div class='container'>
      {{ ^hasTheirKey }}
        <div class='placeholder'>{{ theirKeyUnknown }}</div>
      {{ /hasTheirKey }}
      {{ #hasTheirKey }}
        <label> {{ yourSafetyNumberWith }} </label>
        <!--<div class='qr'></div>-->
        <div class='key'>
          {{ #chunks }} <span>{{ . }}</span> {{ /chunks }}
        </div>
      {{ /hasTheirKey }}
      {{ verifyHelp }}
      <p> {{> link_to_support }} </p>
      <div class='summary'>
        {{ #isVerified }}
          <span class='icon verified'></span>
        {{ /isVerified }}
        {{ ^isVerified }}
          <span class='icon shield'></span>
        {{ /isVerified }}
        {{ verifiedStatus }}
      </div>
      <div class='verify'>
        <button class='verify grey'>
          {{ verifyButton }}
        </button>
      </div>
    </div>
  </script>
  <!-- index -->
  <script type='text/x-tmpl-mustache' id='group_info_input'>
      <div class='group-info-input'>
        <div class='group-avatar'>
          <div class='choose-file attachment-previews thumbnail'>
            {{> avatar }}
            </div>
          <input type='file' name='avatar' class='file-input'>
        </div>
        <input type='text' name='name' class='name' placeholder='Group Name' value='{{ name }}'>
      </div>
  </script>
  <script type='text/x-tmpl-mustache' id='new-conversation'>
      <div class='conversation-header'>
        <button class='back'></button>
        <button class='create check hide'></button>
        <span class='conversation-title'>New Message</span>
      </div>
      {{> group_info_input }}
      <div class='container'>
        <div class='scrollable'>
        </div>
      </div>
  </script>
  <script type='text/x-tmpl-mustache' id='recipients-input'>
      <div class='recipients-container'>
        <span class='recipients'></span>
        <input type='text' class='search' placeholder='{{ placeholder }}' dir='auto' />
      </div>
      <div class='results'>
        <div class='new-contact contact hide'></div>
        <div class='contacts'></div>
      </div>
  </script>
  <script type='text/x-tmpl-mustache' id='error-icon'>
    <span class='error-icon'>
    </span>
    {{ #message }}
      <span class='error-message'>{{message}}</span>
    {{ /message }}
  </script>
  <script type='text/x-tmpl-mustache' id='link_to_support'>
    <a href='http://support.signal.org/hc/articles/213134107' target='_blank'>
      {{ learnMore }}
    </a>
  </script>
  <script type='text/x-tmpl-mustache' id='clear-data'>
    {{#isStep1}}
    <div class='step'>
      <div class='inner'>
        <div class='step-body'>
          <span class='banner-icon alert-outline-red'></span>
          <div class='header'>{{ header }}</div>
          <div class='body-text-wide'>{{ body }}</div>
        </div>
        <div class='nav'>
          <div>
            <a class='button neutral cancel'>{{ cancelButton }}</a>
            <a class='button destructive delete-all-data'>{{ deleteButton }}</a>
          </div>
        </div>
      </div>
    </div>
    {{/isStep1}}
    {{#isStep2}}
    <div id='step3' class='step'>
      <div class='inner'>
        <div class='step-body'>
          <span class='banner-icon delete'></span>
          <div class='header'>{{ deleting }}</div>
        </div>
        <div class='progress'>
          <div class='bar-container'>
            <div class='bar progress-bar progress-bar-striped active'></div>
          </div>
        </div>
      </div>
    </div>
    {{/isStep2}}
  </script>

  <script type='text/x-tmpl-mustache' id='networkStatus'>
    <div class='network-status-message'>
      <h3>{{ message }}</h3>
      <span>{{ instructions }}</span>
    </div>
    {{ #reconnectDurationAsSeconds }}
    <div class="network-status-message">
      {{ attemptingReconnectionMessage }}
    </div>
    {{/reconnectDurationAsSeconds }}
    {{ #action }}
      <div class="action">
        <button class='small blue {{ buttonClass }}'>{{ action }}</button>
      </div>
    {{/action }}
  </script>

  <script type='text/x-tmpl-mustache' id='import-flow-template'>
    {{#isStep2}}
    <div id='step2' class='step'>
      <div class='inner'>
        <div class='step-body'>
          <span class='banner-icon folder-outline'></span>
          <div class='header'>{{ chooseHeader }}</div>
          <div class='body-text'>{{ choose }}</div>
        </div>
        <div class='nav'>
          <div>
            <a class='button choose'>{{ chooseButton }}</a>
          </div>
        </div>
      </div>
    </div>
    {{/isStep2}}
    {{#isStep3}}
    <div id='step3' class='step'>
      <div class='inner'>
        <div class='step-body'>
          <span class='banner-icon import'></span>
          <div class='header'>{{ importingHeader }}</div>
        </div>
        <div class='progress'>
          <div class='bar-container'>
            <div class='bar progress-bar progress-bar-striped active'></div>
          </div>
        </div>
      </div>
    </div>
    {{/isStep3}}
    {{#isStep4}}
    <div id='step4' class='step'>
      <div class='inner'>
        <div class='step-body'>
          <span class='banner-icon check-circle-outline'></span>
          <div class='header'>{{ completeHeader }}</div>
        </div>
        <div class='nav'>
          {{#restartButton}}
          <div>
            <a class='button restart'>{{ restartButton }}</a>
          </div>
          {{/restartButton}}
          {{#registerButton}}
          <div>
            <a class='button register'>{{ registerButton }}</a>
          </div>
          {{/registerButton}}
        </div>
      </div>
    </div>
    {{/isStep4}}

    {{#isError}}
    <div id='error' class='step'>
      <div class='inner error-dialog clearfix'>
        <div class='step-body'>
          <span class='banner-icon alert-outline'></span>
          <div class='header'>{{ errorHeader }}</div>
          <div class='body-text-wide'>
            {{ errorMessageFirst }}
            <p>{{ errorMessageSecond }}</p>
          </div>
        </div>
        <div class='nav'>
          <div>
            <a class='button choose'>{{ chooseButton }}</a>
          </div>
        </div>
      </div>
    </div>
    {{/isError}}
  </script>

  <script type='text/x-tmpl-mustache' id='link-flow-template'>
    {{#isStep3}}
    <div id='step3' class='step'>
      <div class='inner'>
        <div class='step-body'>
          <div class='header'>{{ linkYourPhone }}</div>
          <div id="qr">
            <div class='container'>
              <span class='dot'></span>
              <span class='dot'></span>
              <span class='dot'></span>
            </div>
          </div>
        </div>
        <div class='nav'>
          <div class='instructions'>
            <div class='android'>
              <div class='label'>
                <span class='os-icon android'></span>
              </div>
              <div class='body'>
                <div>→ {{ signalSettings }}</div>
                <div>→ {{ linkedDevices }}</div>
                <div>→ {{ androidFinalStep }}</div>
              </div>
            </div>
            <div class='apple'>
              <div class='label'>
                <span class='os-icon apple'></span>
              </div>
              <div class='body'>
                <div>→ {{ signalSettings }}</div>
                <div>→ {{ linkedDevices }}</div>
                <div>→ {{ appleFinalStep }}</div>
              </div>
            </div>
          </div>
        </div>
      </div>
    </div>
    {{/isStep3}}
    {{#isStep4}}
    <form id='link-phone'>
      <div id='step4' class='step'>
        <div class='inner'>
          <div class='step-body'>
            <span class='banner-icon lead-pencil'></span>
            <div class='header'>{{ chooseName }}</div>
            <div>
              <input type='text' class='device-name' spellcheck='false' maxlength='50' />
            </div>
          </div>

            <div class='nav'>
              <div>
                <a class='button finish'>{{ finishLinkingPhoneButton }}</a>
              </div>
            </div>
        </div>
      </div>
    </form>
    {{/isStep4}}
    {{#isStep5}}
    <div id='step5' class='step'>
      <div class='inner'>
        <div class='step-body'>
          <span class='banner-icon sync'></span>
          <div class='header'>{{ syncing }}</div>
        </div>
        <div class='progress'>
          <div class='bar-container'>
            <div class='bar progress-bar progress-bar-striped active'></div>
          </div>
        </div>
      </div>
    </div>
    {{/isStep5}}

    {{#isError}}
    <div id='error' class='step'>
      <div class='inner'>
        <div class='step-body'>
          <span class='banner-icon alert-outline'></span>
          <div class='header'>{{ errorHeader }}</div>
          <div class='body'>{{ errorMessage }}</div>
        </div>
        <div class='nav'>
          <a class='button try-again'>{{ errorButton }}</a>
        </div>
      </div>
    </div>
    {{/isError}}
  </script>

  <script type='text/x-tmpl-mustache' id='standalone'>
    <div class='step'>
      <div class='inner'>
        <div class='step-body'>
          <div class='header'>Create your Loki Messenger Account</div>
        </div>
        <div class='nav'>
          <a class='button' id='register' data-loading-text='Please wait...'>Register</a>
        </div>
      </div>
    </div>
  </script>

  <script type='text/javascript' src='js/components.js'></script>
  <script type='text/javascript' src='js/reliable_trigger.js'></script>
  <script type='text/javascript' src='js/database.js'></script>
  <script type='text/javascript' src='js/storage.js'></script>
  <script type='text/javascript' src='js/signal_protocol_store.js'></script>
  <script type='text/javascript' src='js/libtextsecure.js'></script>
  <script type='text/javascript' src='js/libloki.js'></script>

  <script type='text/javascript' src='js/focus_listener.js'></script>
  <script type='text/javascript' src='js/notifications.js'></script>
  <script type='text/javascript' src='js/delivery_receipts.js'></script>
  <script type='text/javascript' src='js/read_receipts.js'></script>
  <script type='text/javascript' src='js/read_syncs.js'></script>
  <script type='text/javascript' src='js/libphonenumber-util.js'></script>
  <script type='text/javascript' src='js/models/messages.js'></script>
  <script type='text/javascript' src='js/models/conversations.js'></script>
  <script type='text/javascript' src='js/models/blockedNumbers.js'></script>
  <script type='text/javascript' src='js/expiring_messages.js'></script>

  <script type='text/javascript' src='js/chromium.js'></script>
  <script type='text/javascript' src='js/registration.js'></script>
  <script type='text/javascript' src='js/expire.js'></script>
  <script type='text/javascript' src='js/conversation_controller.js'></script>

  <script type='text/javascript' src='js/views/react_wrapper_view.js'></script>
  <script type='text/javascript' src='js/views/whisper_view.js'></script>
  <script type='text/javascript' src='js/views/last_seen_indicator_view.js'></script>
  <script type='text/javascript' src='js/views/scroll_down_button_view.js'></script>
  <script type='text/javascript' src='js/views/toast_view.js'></script>
  <script type='text/javascript' src='js/views/attachment_preview_view.js'></script>
  <script type='text/javascript' src='js/views/file_input_view.js'></script>
  <script type='text/javascript' src='js/views/list_view.js'></script>
  <script type='text/javascript' src='js/views/conversation_list_item_view.js'></script>
  <script type='text/javascript' src='js/views/conversation_list_view.js'></script>
  <script type='text/javascript' src='js/views/contact_list_view.js'></script>
  <script type='text/javascript' src='js/views/new_group_update_view.js'></script>
  <script type='text/javascript' src='js/views/attachment_view.js'></script>
  <script type='text/javascript' src='js/views/timestamp_view.js'></script>
  <script type='text/javascript' src='js/views/message_view.js'></script>
  <script type='text/javascript' src='js/views/key_verification_view.js'></script>
  <script type='text/javascript' src='js/views/message_list_view.js'></script>
  <script type='text/javascript' src='js/views/group_member_list_view.js'></script>
  <script type='text/javascript' src='js/views/recorder_view.js'></script>
  <script type='text/javascript' src='js/views/conversation_view.js'></script>
  <script type='text/javascript' src='js/views/conversation_search_view.js'></script>
  <script type='text/javascript' src='js/views/hint_view.js'></script>
  <script type='text/javascript' src='js/views/inbox_view.js'></script>
  <script type='text/javascript' src='js/views/network_status_view.js'></script>
  <script type='text/javascript' src='js/views/confirmation_dialog_view.js'></script>
  <script type='text/javascript' src='js/views/identicon_svg_view.js'></script>
  <script type='text/javascript' src='js/views/install_view.js'></script>
  <script type='text/javascript' src='js/views/banner_view.js'></script>
  <script type="text/javascript" src="js/views/phone-input-view.js"></script>
  <script type='text/javascript' src='js/views/standalone_registration_view.js'></script>
  <script type='text/javascript' src='js/views/app_view.js'></script>
  <script type='text/javascript' src='js/views/import_view.js'></script>
  <script type='text/javascript' src='js/views/clear_data_view.js'></script>

  <script type='text/javascript' src='js/wall_clock_listener.js'></script>
  <script type='text/javascript' src='js/rotate_signed_prekey_listener.js'></script>
  <script type='text/javascript' src='js/keychange_listener.js'></script>
</head>
<body>
  <div class='app-loading-screen'>
    <div class='content'>
      <img src='images/icon_128.png'>
      <div class='container'>
        <span class='dot'></span>
        <span class='dot'></span>
        <span class='dot'></span>
      </div>
      <div class='message'></div>
    </div>
  </div>

  <script type='text/javascript' src='js/background.js'></script>
</body>
</html><|MERGE_RESOLUTION|>--- conflicted
+++ resolved
@@ -51,13 +51,7 @@
   <script type='text/x-tmpl-mustache' id='two-column'>
     <div class='gutter'>
       <div class='network-status-container'></div>
-<<<<<<< HEAD
-      <div class='title-bar active'>
-        <div class='logo'>Loki Messenger</div>
-      </div>
-=======
       <div class='main-header-placeholder'></div>
->>>>>>> 47c81e1b
       <div class='tool-bar clearfix'>
         <input type='search' class='search' placeholder='{{ searchForPeopleOrGroups }}' dir='auto'>
         <span class='search-icon'></span>
