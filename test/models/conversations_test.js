/* global storage, textsecure, Whisper */

'use strict';

describe('ConversationCollection', () => {
  textsecure.messaging = new textsecure.MessageSender('');

  before(clearDatabase);
  after(clearDatabase);

  it('should be ordered newest to oldest', () => {
    const conversations = new Whisper.ConversationCollection();
    // Timestamps
    const today = new Date();
    const tomorrow = new Date();
    tomorrow.setDate(today.getDate() + 1);

    // Add convos
    conversations.add({ timestamp: today });
    conversations.add({ timestamp: tomorrow });

    const { models } = conversations;
    const firstTimestamp = models[0].get('timestamp').getTime();
    const secondTimestamp = models[1].get('timestamp').getTime();

    // Compare timestamps
    assert(firstTimestamp > secondTimestamp);
  });
});

describe('Conversation', () => {
  const attributes = { type: 'private', id: '+18085555555' };
  before(async () => {
    const convo = new Whisper.ConversationCollection().add(attributes);
    await window.Signal.Data.saveConversation(convo.attributes, {
      Conversation: Whisper.Conversation,
    });

<<<<<<< HEAD
  describe('Conversation', function() {
    var attributes = { type: 'private', id: '771d11d01e56d9bfc3d74115c33225a632321b509ac17a13fdeac71165d09b94ab' };
    before(async () => {
      var convo = new Whisper.ConversationCollection().add(attributes);
      await window.Signal.Data.saveConversation(convo.attributes, {
        Conversation: Whisper.Conversation,
      });

      var message = convo.messageCollection.add({
        body: 'hello world',
        conversationId: convo.id,
        type: 'outgoing',
        sent_at: Date.now(),
        received_at: Date.now(),
      });
      await window.Signal.Data.saveMessage(message.attributes, {
        Message: Whisper.Message,
      });
    });
    after(clearDatabase);

    it('sorts its contacts in an intl-friendly way', function() {
      var convo = new Whisper.Conversation({ id: '771d11d01e56d9bfc3d74115c33225a632321b509ac17a13fdeac71165d09b94ab' });
      convo.contactCollection.add(
        new Whisper.Conversation({
          name: 'C',
        })
      );
      convo.contactCollection.add(
        new Whisper.Conversation({
          name: 'B',
        })
      );
      convo.contactCollection.add(
        new Whisper.Conversation({
          name: 'Á',
        })
      );

      assert.strictEqual(convo.contactCollection.at('0').get('name'), 'Á');
      assert.strictEqual(convo.contactCollection.at('1').get('name'), 'B');
      assert.strictEqual(convo.contactCollection.at('2').get('name'), 'C');
=======
    const message = convo.messageCollection.add({
      body: 'hello world',
      conversationId: convo.id,
      type: 'outgoing',
      sent_at: Date.now(),
      received_at: Date.now(),
    });
    await window.Signal.Data.saveMessage(message.attributes, {
      Message: Whisper.Message,
>>>>>>> 59d048ca
    });
  });
  after(clearDatabase);

  it('sorts its contacts in an intl-friendly way', () => {
    const convo = new Whisper.Conversation({ id: '+18085555555' });
    convo.contactCollection.add(
      new Whisper.Conversation({
        name: 'C',
      })
    );
    convo.contactCollection.add(
      new Whisper.Conversation({
        name: 'B',
      })
    );
    convo.contactCollection.add(
      new Whisper.Conversation({
        name: 'Á',
      })
    );

    assert.strictEqual(convo.contactCollection.at('0').get('name'), 'Á');
    assert.strictEqual(convo.contactCollection.at('1').get('name'), 'B');
    assert.strictEqual(convo.contactCollection.at('2').get('name'), 'C');
  });

<<<<<<< HEAD
    it('contains its own messages', async function() {
      var convo = new Whisper.ConversationCollection().add({
        id: '771d11d01e56d9bfc3d74115c33225a632321b509ac17a13fdeac71165d09b94ab',
      });
      await convo.fetchMessages();
      assert.notEqual(convo.messageCollection.length, 0);
=======
  it('contains its own messages', async () => {
    const convo = new Whisper.ConversationCollection().add({
      id: '+18085555555',
>>>>>>> 59d048ca
    });
    await convo.fetchMessages();
    assert.notEqual(convo.messageCollection.length, 0);
  });

<<<<<<< HEAD
    it('contains only its own messages', async function() {
      var convo = new Whisper.ConversationCollection().add({
        id: '6eb56f06737d0966239e70d431d4dfd9e57c1e7dddacaf61907fcbc14295e424fd',
      });
      await convo.fetchMessages();
      assert.strictEqual(convo.messageCollection.length, 0);
=======
  it('contains only its own messages', async () => {
    const convo = new Whisper.ConversationCollection().add({
      id: '+18085556666',
>>>>>>> 59d048ca
    });
    await convo.fetchMessages();
    assert.strictEqual(convo.messageCollection.length, 0);
  });

  it('adds conversation to message collection upon leaving group', async () => {
    const convo = new Whisper.ConversationCollection().add({
      type: 'group',
      id: 'a random string',
    });
    await convo.leaveGroup();
    assert.notEqual(convo.messageCollection.length, 0);
  });

<<<<<<< HEAD
    it('has a title', function() {
      var convos = new Whisper.ConversationCollection();
      var convo = convos.add(attributes);
      assert.equal(convo.getTitle(), '771d11d01e56d9bfc3d74115c33225a632321b509ac17a13fdeac71165d09b94ab');

      convo = convos.add({ type: '' });
      assert.equal(convo.getTitle(), 'Unknown group');
=======
  it('has a title', () => {
    const convos = new Whisper.ConversationCollection();
    let convo = convos.add(attributes);
    assert.equal(convo.getTitle(), '+1 808-555-5555');
>>>>>>> 59d048ca

    convo = convos.add({ type: '' });
    assert.equal(convo.getTitle(), 'Unknown group');

<<<<<<< HEAD
    it('returns the number', function() {
      var convos = new Whisper.ConversationCollection();
      var convo = convos.add(attributes);
      assert.equal(convo.getNumber(), '771d11d01e56d9bfc3d74115c33225a632321b509ac17a13fdeac71165d09b94ab');
=======
    convo = convos.add({ name: 'name' });
    assert.equal(convo.getTitle(), 'name');
  });
>>>>>>> 59d048ca

  it('returns the number', () => {
    const convos = new Whisper.ConversationCollection();
    let convo = convos.add(attributes);
    assert.equal(convo.getNumber(), '+1 808-555-5555');

<<<<<<< HEAD
    it('has an avatar', function() {
      var convo = new Whisper.ConversationCollection().add(attributes);
      var avatar = convo.getAvatar();
      assert.property(avatar, 'content');
      assert.property(avatar, 'color');
    });

    describe('when set to private', function() {
      it('correctly validates hex numbers', function() {
        const regularId = new Whisper.Conversation({ type: 'private', id: '771d11d01e56d9bfc3d74115c33225a632321b509ac17a13fdeac71165d09b94ab' });
        const invalidId = new Whisper.Conversation({ type: 'private', id: 'j71d11d01e56d9bfc3d74115c33225a632321b509ac17a13fdeac71165d09b94ab' });
        assert.ok(regularId.isValid());
        assert.notOk(invalidId.isValid());
      });

      it('correctly validates length', function() {
        const regularId = new Whisper.Conversation({ type: 'private', id: '771d11d01e56d9bfc3d74115c33225a632321b509ac17a13fdeac71165d09b94ab' });
        const shortId = new Whisper.Conversation({ type: 'private', id: '771d11d' });
        const longId = new Whisper.Conversation({ type: 'private', id: '771d11d01e56d9bfc3d74115c33225a632321b509ac17a13fdeac71165d09b94abaa' });
        assert.ok(regularId.isValid());
        assert.notOk(shortId.isValid());
        assert.notOk(longId.isValid());
      });
    });
=======
    convo = convos.add({ type: '' });
    assert.equal(convo.getNumber(), '');
>>>>>>> 59d048ca
  });

  it('has an avatar', () => {
    const convo = new Whisper.ConversationCollection().add(attributes);
    const avatar = convo.getAvatar();
    assert.property(avatar, 'content');
    assert.property(avatar, 'color');
  });

<<<<<<< HEAD
    beforeEach(async function() {
      convo = new Whisper.ConversationCollection().add({
        id: '771d11d01e56d9bfc3d74115c33225a632321b509ac17a13fdeac71165d09b94ab',
=======
  describe('phone number parsing', () => {
    after(() => {
      storage.remove('regionCode');
    });
    function checkAttributes(number) {
      const convo = new Whisper.ConversationCollection().add({
>>>>>>> 59d048ca
        type: 'private',
      });
      convo.set('id', number);
      convo.validate(convo.attributes);
      assert.strictEqual(convo.get('id'), '+14155555555', number);
    }
    it('processes the phone number when validating', () => {
      ['+14155555555'].forEach(checkAttributes);
    });
    it('defaults to the local regionCode', () => {
      storage.put('regionCode', 'US');
      ['14155555555', '4155555555'].forEach(checkAttributes);
    });
    it('works with common phone number formats', () => {
      storage.put('regionCode', 'US');
      [
        '415 555 5555',
        '415-555-5555',
        '(415) 555 5555',
        '(415) 555-5555',
        '1 415 555 5555',
        '1 415-555-5555',
        '1 (415) 555 5555',
        '1 (415) 555-5555',
        '+1 415 555 5555',
        '+1 415-555-5555',
        '+1 (415) 555 5555',
        '+1 (415) 555-5555',
      ].forEach(checkAttributes);
    });
  });
});

describe('Conversation search', () => {
  let convo;

<<<<<<< HEAD
          assert.isDefined(
            collection.get(convo.id),
            'no result for "' + query + '"'
          );
        })
      );
    }
    it('matches by partial keys', function() {
      return testSearch([
        '1',
        '771',
        '1e',
        '56d9bfc3d74115c3322',
        '6d9bfc3d74115c33225a632321b509ac17a13fdeac71165d',
        '771d11d01e56d9bfc3d74115c33225a632321b509ac17a13fdeac71165d09b94ab'
      ]);
    });
    // TODO: Re-enable once we have nickanme functionality
    // it('matches by name', function() {
    //   return testSearch(['John', 'Doe', 'john', 'doe', 'John Doe', 'john doe']);
    // });
    it('does not match +', async function() {
      var collection = new Whisper.ConversationCollection();
      await collection.search('+');
      assert.isUndefined(collection.get(convo.id), 'got result for "+"');
=======
  beforeEach(async () => {
    convo = new Whisper.ConversationCollection().add({
      id: '+14155555555',
      type: 'private',
      name: 'John Doe',
    });
    await window.Signal.Data.saveConversation(convo.attributes, {
      Conversation: Whisper.Conversation,
>>>>>>> 59d048ca
    });
  });

  afterEach(clearDatabase);

  async function testSearch(queries) {
    await Promise.all(
      queries.map(async query => {
        const collection = new Whisper.ConversationCollection();
        await collection.search(query);

        assert.isDefined(collection.get(convo.id), `no result for "${query}"`);
      })
    );
  }
  it('matches by partial phone number', () => {
    return testSearch([
      '1',
      '4',
      '+1',
      '415',
      '4155',
      '4155555555',
      '14155555555',
      '+14155555555',
    ]);
  });
  it('matches by name', () => {
    return testSearch(['John', 'Doe', 'john', 'doe', 'John Doe', 'john doe']);
  });
  it('does not match +', async () => {
    const collection = new Whisper.ConversationCollection();
    await collection.search('+');
    assert.isUndefined(collection.get(convo.id), 'got result for "+"');
  });
});<|MERGE_RESOLUTION|>--- conflicted
+++ resolved
@@ -29,57 +29,13 @@
 });
 
 describe('Conversation', () => {
-  const attributes = { type: 'private', id: '+18085555555' };
+  const attributes = { type: 'private', id: '771d11d01e56d9bfc3d74115c33225a632321b509ac17a13fdeac71165d09b94ab' };
   before(async () => {
     const convo = new Whisper.ConversationCollection().add(attributes);
     await window.Signal.Data.saveConversation(convo.attributes, {
       Conversation: Whisper.Conversation,
     });
 
-<<<<<<< HEAD
-  describe('Conversation', function() {
-    var attributes = { type: 'private', id: '771d11d01e56d9bfc3d74115c33225a632321b509ac17a13fdeac71165d09b94ab' };
-    before(async () => {
-      var convo = new Whisper.ConversationCollection().add(attributes);
-      await window.Signal.Data.saveConversation(convo.attributes, {
-        Conversation: Whisper.Conversation,
-      });
-
-      var message = convo.messageCollection.add({
-        body: 'hello world',
-        conversationId: convo.id,
-        type: 'outgoing',
-        sent_at: Date.now(),
-        received_at: Date.now(),
-      });
-      await window.Signal.Data.saveMessage(message.attributes, {
-        Message: Whisper.Message,
-      });
-    });
-    after(clearDatabase);
-
-    it('sorts its contacts in an intl-friendly way', function() {
-      var convo = new Whisper.Conversation({ id: '771d11d01e56d9bfc3d74115c33225a632321b509ac17a13fdeac71165d09b94ab' });
-      convo.contactCollection.add(
-        new Whisper.Conversation({
-          name: 'C',
-        })
-      );
-      convo.contactCollection.add(
-        new Whisper.Conversation({
-          name: 'B',
-        })
-      );
-      convo.contactCollection.add(
-        new Whisper.Conversation({
-          name: 'Á',
-        })
-      );
-
-      assert.strictEqual(convo.contactCollection.at('0').get('name'), 'Á');
-      assert.strictEqual(convo.contactCollection.at('1').get('name'), 'B');
-      assert.strictEqual(convo.contactCollection.at('2').get('name'), 'C');
-=======
     const message = convo.messageCollection.add({
       body: 'hello world',
       conversationId: convo.id,
@@ -89,13 +45,12 @@
     });
     await window.Signal.Data.saveMessage(message.attributes, {
       Message: Whisper.Message,
->>>>>>> 59d048ca
     });
   });
   after(clearDatabase);
 
   it('sorts its contacts in an intl-friendly way', () => {
-    const convo = new Whisper.Conversation({ id: '+18085555555' });
+    const convo = new Whisper.Conversation({ id: '771d11d01e56d9bfc3d74115c33225a632321b509ac17a13fdeac71165d09b94ab' });
     convo.contactCollection.add(
       new Whisper.Conversation({
         name: 'C',
@@ -117,35 +72,17 @@
     assert.strictEqual(convo.contactCollection.at('2').get('name'), 'C');
   });
 
-<<<<<<< HEAD
-    it('contains its own messages', async function() {
-      var convo = new Whisper.ConversationCollection().add({
-        id: '771d11d01e56d9bfc3d74115c33225a632321b509ac17a13fdeac71165d09b94ab',
-      });
-      await convo.fetchMessages();
-      assert.notEqual(convo.messageCollection.length, 0);
-=======
-  it('contains its own messages', async () => {
-    const convo = new Whisper.ConversationCollection().add({
-      id: '+18085555555',
->>>>>>> 59d048ca
+  it('contains its own messages', async function() {
+    var convo = new Whisper.ConversationCollection().add({
+      id: '771d11d01e56d9bfc3d74115c33225a632321b509ac17a13fdeac71165d09b94ab',
     });
     await convo.fetchMessages();
     assert.notEqual(convo.messageCollection.length, 0);
   });
 
-<<<<<<< HEAD
-    it('contains only its own messages', async function() {
-      var convo = new Whisper.ConversationCollection().add({
-        id: '6eb56f06737d0966239e70d431d4dfd9e57c1e7dddacaf61907fcbc14295e424fd',
-      });
-      await convo.fetchMessages();
-      assert.strictEqual(convo.messageCollection.length, 0);
-=======
   it('contains only its own messages', async () => {
     const convo = new Whisper.ConversationCollection().add({
-      id: '+18085556666',
->>>>>>> 59d048ca
+      id: '6eb56f06737d0966239e70d431d4dfd9e57c1e7dddacaf61907fcbc14295e424fd',
     });
     await convo.fetchMessages();
     assert.strictEqual(convo.messageCollection.length, 0);
@@ -160,69 +97,25 @@
     assert.notEqual(convo.messageCollection.length, 0);
   });
 
-<<<<<<< HEAD
-    it('has a title', function() {
-      var convos = new Whisper.ConversationCollection();
-      var convo = convos.add(attributes);
-      assert.equal(convo.getTitle(), '771d11d01e56d9bfc3d74115c33225a632321b509ac17a13fdeac71165d09b94ab');
-
-      convo = convos.add({ type: '' });
-      assert.equal(convo.getTitle(), 'Unknown group');
-=======
   it('has a title', () => {
     const convos = new Whisper.ConversationCollection();
     let convo = convos.add(attributes);
-    assert.equal(convo.getTitle(), '+1 808-555-5555');
->>>>>>> 59d048ca
+    assert.equal(convo.getTitle(), '771d11d01e56d9bfc3d74115c33225a632321b509ac17a13fdeac71165d09b94ab');
 
     convo = convos.add({ type: '' });
     assert.equal(convo.getTitle(), 'Unknown group');
 
-<<<<<<< HEAD
-    it('returns the number', function() {
-      var convos = new Whisper.ConversationCollection();
-      var convo = convos.add(attributes);
-      assert.equal(convo.getNumber(), '771d11d01e56d9bfc3d74115c33225a632321b509ac17a13fdeac71165d09b94ab');
-=======
     convo = convos.add({ name: 'name' });
     assert.equal(convo.getTitle(), 'name');
   });
->>>>>>> 59d048ca
 
   it('returns the number', () => {
     const convos = new Whisper.ConversationCollection();
     let convo = convos.add(attributes);
-    assert.equal(convo.getNumber(), '+1 808-555-5555');
+    assert.equal(convo.getNumber(), '771d11d01e56d9bfc3d74115c33225a632321b509ac17a13fdeac71165d09b94ab');
 
-<<<<<<< HEAD
-    it('has an avatar', function() {
-      var convo = new Whisper.ConversationCollection().add(attributes);
-      var avatar = convo.getAvatar();
-      assert.property(avatar, 'content');
-      assert.property(avatar, 'color');
-    });
-
-    describe('when set to private', function() {
-      it('correctly validates hex numbers', function() {
-        const regularId = new Whisper.Conversation({ type: 'private', id: '771d11d01e56d9bfc3d74115c33225a632321b509ac17a13fdeac71165d09b94ab' });
-        const invalidId = new Whisper.Conversation({ type: 'private', id: 'j71d11d01e56d9bfc3d74115c33225a632321b509ac17a13fdeac71165d09b94ab' });
-        assert.ok(regularId.isValid());
-        assert.notOk(invalidId.isValid());
-      });
-
-      it('correctly validates length', function() {
-        const regularId = new Whisper.Conversation({ type: 'private', id: '771d11d01e56d9bfc3d74115c33225a632321b509ac17a13fdeac71165d09b94ab' });
-        const shortId = new Whisper.Conversation({ type: 'private', id: '771d11d' });
-        const longId = new Whisper.Conversation({ type: 'private', id: '771d11d01e56d9bfc3d74115c33225a632321b509ac17a13fdeac71165d09b94abaa' });
-        assert.ok(regularId.isValid());
-        assert.notOk(shortId.isValid());
-        assert.notOk(longId.isValid());
-      });
-    });
-=======
     convo = convos.add({ type: '' });
     assert.equal(convo.getNumber(), '');
->>>>>>> 59d048ca
   });
 
   it('has an avatar', () => {
@@ -232,59 +125,47 @@
     assert.property(avatar, 'color');
   });
 
-<<<<<<< HEAD
-    beforeEach(async function() {
+  describe('when set to private', function() {
+    it('correctly validates hex numbers', function() {
+      const regularId = new Whisper.Conversation({ type: 'private', id: '771d11d01e56d9bfc3d74115c33225a632321b509ac17a13fdeac71165d09b94ab' });
+      const invalidId = new Whisper.Conversation({ type: 'private', id: 'j71d11d01e56d9bfc3d74115c33225a632321b509ac17a13fdeac71165d09b94ab' });
+      assert.ok(regularId.isValid());
+      assert.notOk(invalidId.isValid());
+    });
+
+    it('correctly validates length', function() {
+      const regularId = new Whisper.Conversation({ type: 'private', id: '771d11d01e56d9bfc3d74115c33225a632321b509ac17a13fdeac71165d09b94ab' });
+      const shortId = new Whisper.Conversation({ type: 'private', id: '771d11d' });
+      const longId = new Whisper.Conversation({ type: 'private', id: '771d11d01e56d9bfc3d74115c33225a632321b509ac17a13fdeac71165d09b94abaa' });
+      assert.ok(regularId.isValid());
+      assert.notOk(shortId.isValid());
+      assert.notOk(longId.isValid());
+    });
+  });
+
+  describe('Conversation search', () => {
+    let convo;
+
+    beforeEach(async () => {
       convo = new Whisper.ConversationCollection().add({
         id: '771d11d01e56d9bfc3d74115c33225a632321b509ac17a13fdeac71165d09b94ab',
-=======
-  describe('phone number parsing', () => {
-    after(() => {
-      storage.remove('regionCode');
+        type: 'private',
+        name: 'John Doe',
+      });
+      await window.Signal.Data.saveConversation(convo.attributes, {
+        Conversation: Whisper.Conversation,
+      });
     });
-    function checkAttributes(number) {
-      const convo = new Whisper.ConversationCollection().add({
->>>>>>> 59d048ca
-        type: 'private',
-      });
-      convo.set('id', number);
-      convo.validate(convo.attributes);
-      assert.strictEqual(convo.get('id'), '+14155555555', number);
-    }
-    it('processes the phone number when validating', () => {
-      ['+14155555555'].forEach(checkAttributes);
-    });
-    it('defaults to the local regionCode', () => {
-      storage.put('regionCode', 'US');
-      ['14155555555', '4155555555'].forEach(checkAttributes);
-    });
-    it('works with common phone number formats', () => {
-      storage.put('regionCode', 'US');
-      [
-        '415 555 5555',
-        '415-555-5555',
-        '(415) 555 5555',
-        '(415) 555-5555',
-        '1 415 555 5555',
-        '1 415-555-5555',
-        '1 (415) 555 5555',
-        '1 (415) 555-5555',
-        '+1 415 555 5555',
-        '+1 415-555-5555',
-        '+1 (415) 555 5555',
-        '+1 (415) 555-5555',
-      ].forEach(checkAttributes);
-    });
-  });
-});
 
-describe('Conversation search', () => {
-  let convo;
+    afterEach(clearDatabase);
 
-<<<<<<< HEAD
-          assert.isDefined(
-            collection.get(convo.id),
-            'no result for "' + query + '"'
-          );
+    async function testSearch(queries) {
+      await Promise.all(
+        queries.map(async query => {
+          const collection = new Whisper.ConversationCollection();
+          await collection.search(query);
+
+          assert.isDefined(collection.get(convo.id), `no result for "${query}"`);
         })
       );
     }
@@ -299,56 +180,13 @@
       ]);
     });
     // TODO: Re-enable once we have nickanme functionality
-    // it('matches by name', function() {
+    // it('matches by name', () => {
     //   return testSearch(['John', 'Doe', 'john', 'doe', 'John Doe', 'john doe']);
     // });
-    it('does not match +', async function() {
-      var collection = new Whisper.ConversationCollection();
+    it('does not match +', async () => {
+      const collection = new Whisper.ConversationCollection();
       await collection.search('+');
       assert.isUndefined(collection.get(convo.id), 'got result for "+"');
-=======
-  beforeEach(async () => {
-    convo = new Whisper.ConversationCollection().add({
-      id: '+14155555555',
-      type: 'private',
-      name: 'John Doe',
-    });
-    await window.Signal.Data.saveConversation(convo.attributes, {
-      Conversation: Whisper.Conversation,
->>>>>>> 59d048ca
     });
   });
-
-  afterEach(clearDatabase);
-
-  async function testSearch(queries) {
-    await Promise.all(
-      queries.map(async query => {
-        const collection = new Whisper.ConversationCollection();
-        await collection.search(query);
-
-        assert.isDefined(collection.get(convo.id), `no result for "${query}"`);
-      })
-    );
-  }
-  it('matches by partial phone number', () => {
-    return testSearch([
-      '1',
-      '4',
-      '+1',
-      '415',
-      '4155',
-      '4155555555',
-      '14155555555',
-      '+14155555555',
-    ]);
-  });
-  it('matches by name', () => {
-    return testSearch(['John', 'Doe', 'john', 'doe', 'John Doe', 'john doe']);
-  });
-  it('does not match +', async () => {
-    const collection = new Whisper.ConversationCollection();
-    await collection.search('+');
-    assert.isUndefined(collection.get(convo.id), 'got result for "+"');
-  });
-});+})();