--- conflicted
+++ resolved
@@ -19,11 +19,7 @@
 
   <script type='text/x-tmpl-mustache' id='app-loading-screen'>
     <div class='content'>
-<<<<<<< HEAD
-      <img src='/images/loki/loki_icon_128.png'>
-=======
-      <img src='images/icon_250.png' height='150'>
->>>>>>> b3ac1373
+      <img src='/images/loki/loki_icon_128.png' height='150'>
       <div class='container'>
         <span class='dot'></span>
         <span class='dot'></span>
@@ -35,11 +31,7 @@
 
   <script type='text/x-tmpl-mustache' id='conversation-loading-screen'>
     <div class='content'>
-<<<<<<< HEAD
       <img src='/images/loki/loki_icon_128.png'>
-=======
-      <img src='images/icon_128.png'>
->>>>>>> b3ac1373
       <div class='container'>
         <span class='dot'></span>
         <span class='dot'></span>
@@ -56,19 +48,12 @@
     <div class='conversation-stack'>
       <div class='conversation placeholder'>
         <div class='conversation-header'></div>
-<<<<<<< HEAD
-        <div class='content'>
-          <img src='/images/loki/loki_icon_128.png' />
-          <h3>{{ welcomeToSignal }}</h3>
-          <p>{{ selectAContact }}</p>
-=======
         <div class='container'>
           <div class='content'>
-            <img src='images/icon_128.png' />
+            <img src='/images/loki/loki_icon_128.png' />
             <h3>{{ welcomeToSignal }}</h3>
             <p>{{ selectAContact }}</p>
           </div>
->>>>>>> b3ac1373
         </div>
       </div>
     </div>
@@ -151,7 +136,6 @@
       <span class='time'>0:00</span>
       <button class='close'><span class='icon'></span></button>
   </script>
-<<<<<<< HEAD
   <script type='text/x-tmpl-mustache' id='nickname-dialog'>
     <div class='content'>
       <div class='message'>{{ message }}</div>
@@ -163,9 +147,6 @@
       </div>
     </div>
   </script>
-=======
-
->>>>>>> b3ac1373
   <script type='text/x-tmpl-mustache' id='confirmation-dialog'>
     <div class="content">
       <div class='message'>{{ message }}</div>
@@ -292,7 +273,6 @@
       </div>
     {{/action }}
   </script>
-<<<<<<< HEAD
   <script type='text/x-tmpl-mustache' id='main-header-placeholder'>
     <div class='main-header-title-wrapper'>
       <div class='main-header-content-toggle'/>
@@ -303,12 +283,6 @@
       {{ /items }}
     </div>
   </script>
-  <script type='text/x-tmpl-mustache' id='file-view'>
-    <div class='icon'></div>
-    <div class='text'>
-      <div class='fileName' alt='{{ fileName }}' title='{{ altText }}'>{{ fileName }}</div>
-      <div class='fileSize'>{{ fileSize }}</div>
-=======
 
   <script type='text/x-tmpl-mustache' id='import-flow-template'>
     {{#isStep2}}
@@ -505,7 +479,6 @@
           <a class='button' id='verifyCode' data-loading-text='Please wait...'>Register</a>
         </div>
       </div>
->>>>>>> b3ac1373
     </div>
   </script>
 
@@ -545,11 +518,7 @@
   <script type='text/javascript' src='../js/views/file_input_view.js' data-cover></script>
   <script type='text/javascript' src='../js/views/list_view.js' data-cover></script>
   <script type='text/javascript' src='../js/views/contact_list_view.js' data-cover></script>
-<<<<<<< HEAD
   <script type='text/javascript' src='../js/views/main_header_view.js'></script>
-  <script type='text/javascript' src='../js/views/attachment_view.js' data-cover></script>
-=======
->>>>>>> b3ac1373
   <script type='text/javascript' src='../js/views/timestamp_view.js' data-cover></script>
   <script type='text/javascript' src='../js/views/message_view.js' data-cover></script>
   <script type='text/javascript' src='../js/views/key_verification_view.js' data-cover></script>
