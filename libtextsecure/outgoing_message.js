/* global
  textsecure,
  libsignal,
  window,
  ConversationController,
  libloki,
  StringView,
  dcodeIO,
  log,
  btoa,
  _
*/

/* eslint-disable more/no-then */

function OutgoingMessage(
  server,
  timestamp,
  numbers,
  message,
  silent,
  callback,
  options = {}
) {
  if (message instanceof textsecure.protobuf.DataMessage) {
    const content = new textsecure.protobuf.Content();
    content.dataMessage = message;
    // eslint-disable-next-line no-param-reassign
    message = content;
  }
  this.server = server;
  this.timestamp = timestamp;
  this.numbers = numbers;
  this.message = message; // ContentMessage proto
  this.callback = callback;
  this.silent = silent;

  this.lokiserver = window.LokiAPI.connect();

  this.numbersCompleted = 0;
  this.errors = [];
  this.successfulNumbers = [];
  this.fallBackEncryption = false;
  this.failoverNumbers = [];
  this.unidentifiedDeliveries = [];

  const { numberInfo, senderCertificate } = options;
  this.numberInfo = numberInfo;
  this.senderCertificate = senderCertificate;
}

OutgoingMessage.prototype = {
  constructor: OutgoingMessage,
  numberCompleted() {
    this.numbersCompleted += 1;
    if (this.numbersCompleted >= this.numbers.length) {
      this.callback({
        successfulNumbers: this.successfulNumbers,
        failoverNumbers: this.failoverNumbers,
        errors: this.errors,
        unidentifiedDeliveries: this.unidentifiedDeliveries,
      });
    }
  },
  registerError(number, reason, error) {
    if (!error || (error.name === 'HTTPError' && error.code !== 404)) {
      // eslint-disable-next-line no-param-reassign
      error = new textsecure.OutgoingMessageError(
        number,
        this.message.toArrayBuffer(),
        this.timestamp,
        error
      );
    }

    // eslint-disable-next-line no-param-reassign
    error.number = number;
    // eslint-disable-next-line no-param-reassign
    error.reason = reason;
    this.errors[this.errors.length] = error;
    this.numberCompleted();
  },
  reloadDevicesAndSend(number, recurse) {
    return () =>
      textsecure.storage.protocol.getDeviceIds(number).then(deviceIds => {
        if (deviceIds.length === 0) {
          // eslint-disable-next-line no-param-reassign
          deviceIds = [1];
          // return this.registerError(
          //   number,
          //   'Got empty device list when loading device keys',
          //   null
          // );
        }
        return this.doSendMessage(number, deviceIds, recurse);
      });
  },

  getKeysForNumber(number, updateDevices) {
    const handleResult = response =>
      Promise.all(
        response.devices.map(device => {
          // eslint-disable-next-line no-param-reassign
          device.identityKey = response.identityKey;
          if (
            updateDevices === undefined ||
            updateDevices.indexOf(device.deviceId) > -1
          ) {
            const address = new libsignal.SignalProtocolAddress(
              number,
              device.deviceId
            );
            const builder = new libsignal.SessionBuilder(
              textsecure.storage.protocol,
              address
            );
            if (device.registrationId === 0) {
              window.log.info('device registrationId 0!');
            }
            return builder.processPreKey(device).catch(error => {
              if (error.message === 'Identity key changed') {
                // eslint-disable-next-line no-param-reassign
                error.timestamp = this.timestamp;
                // eslint-disable-next-line no-param-reassign
                error.originalMessage = this.message.toArrayBuffer();
                // eslint-disable-next-line no-param-reassign
                error.identityKey = device.identityKey;
              }
              throw error;
            });
          }

          return true;
        })
      );
    // TODO: check if still applicable
    if (updateDevices === undefined) {
      return this.server.getKeysForNumber(number, '*').then(handleResult);
    }
    let promise = Promise.resolve(true);
    updateDevices.forEach(device => {
      promise = promise.then(() =>
        Promise.all([
          textsecure.storage.protocol.loadContactPreKey(number),
          textsecure.storage.protocol.loadContactSignedPreKey(number),
        ])
          .then(keys => {
            const [preKey, signedPreKey] = keys;
            if (preKey === undefined || signedPreKey === undefined) {
              return false;
            }
            const identityKey = StringView.hexToArrayBuffer(number);
            return handleResult({
              identityKey,
              devices: [
                { deviceId: device, preKey, signedPreKey, registrationId: 0 },
              ],
            });
          })
          .catch(e => {
            if (e.name === 'HTTPError' && e.code === 404) {
              if (device !== 1) {
                return this.removeDeviceIdsForNumber(number, [device]);
              }
              throw new textsecure.UnregisteredUserError(number, e);
            } else {
              throw e;
            }
          })
      );
    });

    return promise;
  },

  // Default ttl to 24 hours if no value provided
  async transmitMessage(number, data, timestamp, ttl = 24 * 60 * 60) {
    const pubKey = number;
    try {
      const result = await this.lokiserver.sendMessage(pubKey, data, ttl);
      return result;
    } catch (e) {
      if (e.name === 'HTTPError' && (e.code !== 409 && e.code !== 410)) {
        // 409 and 410 should bubble and be handled by doSendMessage
        // 404 should throw UnregisteredUserError
        // all other network errors can be retried later.
        if (e.code === 404) {
          throw new textsecure.UnregisteredUserError(number, e);
        }
        throw new textsecure.SendMessageNetworkError(number, '', e, timestamp);
      }
      throw e;
    }
  },

  getPaddedMessageLength(messageLength) {
    const messageLengthWithTerminator = messageLength + 1;
    let messagePartCount = Math.floor(messageLengthWithTerminator / 160);

    if (messageLengthWithTerminator % 160 !== 0) {
      messagePartCount += 1;
    }

    return messagePartCount * 160;
  },

  getPlaintext() {
    if (!this.plaintext) {
      const messageBuffer = this.message.toArrayBuffer();
      this.plaintext = new Uint8Array(messageBuffer.byteLength);
      // TODO: figure out why we needed padding in the first place
      // this.plaintext = new Uint8Array(
      //   this.getPaddedMessageLength(messageBuffer.byteLength + 1) - 1
      // );
      this.plaintext.set(new Uint8Array(messageBuffer));
      // this.plaintext[messageBuffer.byteLength] = 0x80;
    }
    return this.plaintext;
  },
  async wrapInWebsocketMessage(outgoingObject) {
    const messageEnvelope = new textsecure.protobuf.Envelope({
      type: outgoingObject.type,
      source: outgoingObject.ourKey,
      sourceDevice: outgoingObject.sourceDevice,
      timestamp: this.timestamp,
      content: outgoingObject.content,
    });
    const requestMessage = new textsecure.protobuf.WebSocketRequestMessage({
      id: new Uint8Array(libsignal.crypto.getRandomBytes(1))[0], // random ID for now
      verb: 'PUT',
      path: '/api/v1/message',
      body: messageEnvelope.encode().toArrayBuffer(),
    });
    const websocketMessage = new textsecure.protobuf.WebSocketMessage({
      type: textsecure.protobuf.WebSocketMessage.Type.REQUEST,
      request: requestMessage,
    });
    const bytes = new Uint8Array(websocketMessage.encode().toArrayBuffer());
    log.info(bytes.toString()); // print bytes for debugging purposes: can be injected in mock socket server
    return bytes;
  },
  doSendMessage(number, deviceIds, recurse) {
    const ciphers = {};
    const plaintext = this.getPlaintext();

    /* Disabled because i'm not sure how senderCertificate works :thinking:
    const { numberInfo, senderCertificate } = this;
    const info = numberInfo && numberInfo[number] ? numberInfo[number] : {};
    const { accessKey } = info || {};

    if (accessKey && !senderCertificate) {
      return Promise.reject(
        new Error(
          'OutgoingMessage.doSendMessage: accessKey was provided, but senderCertificate was not'
        )
      );
    }

    const sealedSender = Boolean(accessKey && senderCertificate);

    // We don't send to ourselves if unless sealedSender is enabled
    const ourNumber = textsecure.storage.user.getNumber();
    const ourDeviceId = textsecure.storage.user.getDeviceId();
    if (number === ourNumber && !sealedSender) {
      // eslint-disable-next-line no-param-reassign
      deviceIds = _.reject(
        deviceIds,
        deviceId =>
          // because we store our own device ID as a string at least sometimes
          deviceId === ourDeviceId || deviceId === parseInt(ourDeviceId, 10)
      );
    }
    */

    return Promise.all(
      deviceIds.map(async deviceId => {
        const address = new libsignal.SignalProtocolAddress(number, deviceId);
<<<<<<< HEAD

        const ourKey = textsecure.storage.user.getNumber();
=======
        const ourNumber = textsecure.storage.user.getNumber();
>>>>>>> 5c93acff
        const options = {};

        // No limit on message keys if we're communicating with our other devices
        if (ourKey === number) {
          options.messageKeysLimit = false;
        }

        let sessionCipher;
        if (this.fallBackEncryption) {
          sessionCipher = new libloki.FallBackSessionCipher(address);
        } else {
          sessionCipher = new libsignal.SessionCipher(
            textsecure.storage.protocol,
            address,
            options
          );
        }
        ciphers[address.getDeviceId()] = sessionCipher;
        return sessionCipher
          .encrypt(plaintext)
          .then(ciphertext => {
            if (!this.fallBackEncryption)
              // eslint-disable-next-line no-param-reassign
              ciphertext.body = new Uint8Array(
                dcodeIO.ByteBuffer.wrap(
                  ciphertext.body,
                  'binary'
                ).toArrayBuffer()
              );
            return ciphertext;
          })
          .then(ciphertext => ({
            type: ciphertext.type,
            ourKey,
            sourceDevice: 1,
            destinationRegistrationId: ciphertext.registrationId,
            content: ciphertext.body,
          }));
      })
    )
      .then(async outgoingObjects => {
        // TODO: handle multiple devices/messages per transmit
        const outgoingObject = outgoingObjects[0];
        const socketMessage = await this.wrapInWebsocketMessage(outgoingObject);
        let ttl;
        // TODO: Allow user to set ttl manually
        if (
          outgoingObject.type ===
          textsecure.protobuf.Envelope.Type.FRIEND_REQUEST
        ) {
          ttl = 4 * 24 * 60 * 60; // 4 days for friend request message
        } else {
          ttl = 24 * 60 * 60; // 1 day default for any other message
        }
        await this.transmitMessage(number, socketMessage, this.timestamp, ttl);
        this.successfulNumbers[this.successfulNumbers.length] = number;
        this.numberCompleted();
      })
      .catch(error => {
        // TODO(loki): handle http errors properly
        // - retry later if 400
        // - ignore if 409 (conflict) means the hash already exists
        throw error;
        if (
          error instanceof Error &&
          error.name === 'HTTPError' &&
          (error.code === 410 || error.code === 409)
        ) {
          if (!recurse)
            return this.registerError(
              number,
              'Hit retry limit attempting to reload device list',
              error
            );

          let p;
          if (error.code === 409) {
            p = this.removeDeviceIdsForNumber(
              number,
              error.response.extraDevices
            );
          } else {
            p = Promise.all(
              error.response.staleDevices.map(deviceId =>
                ciphers[deviceId].closeOpenSessionForDevice(
                  new libsignal.SignalProtocolAddress(number, deviceId)
                )
              )
            );
          }

          return p.then(() => {
            const resetDevices =
              error.code === 410
                ? error.response.staleDevices
                : error.response.missingDevices;
            return this.getKeysForNumber(number, resetDevices).then(
              // We continue to retry as long as the error code was 409; the assumption is
              //   that we'll request new device info and the next request will succeed.
              this.reloadDevicesAndSend(number, error.code === 409)
            );
          });
        } else if (error.message === 'Identity key changed') {
          // eslint-disable-next-line no-param-reassign
          error.timestamp = this.timestamp;
          // eslint-disable-next-line no-param-reassign
          error.originalMessage = this.message.toArrayBuffer();
          window.log.error(
            'Got "key changed" error from encrypt - no identityKey for application layer',
            number,
            deviceIds
          );
          throw error;
        } else {
          this.registerError(number, 'Failed to create or send message', error);
        }

        return null;
      });
  },

  getStaleDeviceIdsForNumber(number) {
    return textsecure.storage.protocol.getDeviceIds(number).then(deviceIds => {
      if (deviceIds.length === 0) {
        return [1];
      }
      const updateDevices = [];
      return Promise.all(
        deviceIds.map(deviceId => {
          const address = new libsignal.SignalProtocolAddress(number, deviceId);
          const sessionCipher = new libsignal.SessionCipher(
            textsecure.storage.protocol,
            address
          );
          return sessionCipher.hasOpenSession().then(hasSession => {
            if (!hasSession) {
              updateDevices.push(deviceId);
            }
          });
        })
      ).then(() => updateDevices);
    });
  },

  removeDeviceIdsForNumber(number, deviceIdsToRemove) {
    let promise = Promise.resolve();
    // eslint-disable-next-line no-restricted-syntax, guard-for-in
    for (const j in deviceIdsToRemove) {
      promise = promise.then(() => {
        const encodedNumber = `${number}.${deviceIdsToRemove[j]}`;
        return textsecure.storage.protocol.removeSession(encodedNumber);
      });
    }
    return promise;
  },

  sendToNumber(number) {
    let conversation;
    try {
      conversation = ConversationController.get(number);
    } catch (e) {
      // do nothing
    }

    return this.getStaleDeviceIdsForNumber(number).then(updateDevices =>
      this.getKeysForNumber(number, updateDevices)
        .then(async keysFound => {
          let attachPrekeys = false;
          if (!keysFound) {
            log.info('Fallback encryption enabled');
            this.fallBackEncryption = true;
            attachPrekeys = true;
          } else if (conversation) {
            try {
              attachPrekeys = !conversation.isKeyExchangeCompleted();
            } catch (e) {
              // do nothing
            }
          }

          if (this.fallBackEncryption && conversation) {
            conversation.onFriendRequestSent();
          }

          if (attachPrekeys) {
            log.info('attaching prekeys to outgoing message');
            this.message.preKeyBundleMessage = await libloki.getPreKeyBundleForNumber(
              number
            );
          }
        })
        .then(this.reloadDevicesAndSend(number, true))
        .catch(error => {
          if (this.fallBackEncryption && conversation) {
            conversation.onFriendRequestTimedOut();
          }
          if (error.message === 'Identity key changed') {
            // eslint-disable-next-line no-param-reassign
            error = new textsecure.OutgoingIdentityKeyError(
              number,
              error.originalMessage,
              error.timestamp,
              error.identityKey
            );
            this.registerError(number, 'Identity key changed', error);
          } else {
            this.registerError(
              number,
              `Failed to retrieve new device keys for number ${number}`,
              error
            );
          }
        })
    );
  },
};

window.textsecure = window.textsecure || {};
window.textsecure.OutgoingMessage = OutgoingMessage;<|MERGE_RESOLUTION|>--- conflicted
+++ resolved
@@ -275,12 +275,7 @@
     return Promise.all(
       deviceIds.map(async deviceId => {
         const address = new libsignal.SignalProtocolAddress(number, deviceId);
-<<<<<<< HEAD
-
         const ourKey = textsecure.storage.user.getNumber();
-=======
-        const ourNumber = textsecure.storage.user.getNumber();
->>>>>>> 5c93acff
         const options = {};
 
         // No limit on message keys if we're communicating with our other devices
