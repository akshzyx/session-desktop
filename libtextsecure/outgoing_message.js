/* global
  textsecure,
  libsignal,
  window,
  ConversationController,
  libloki,
  StringView,
  lokiMessageAPI,
  i18n,
*/

/* eslint-disable more/no-then */
/* eslint-disable no-unreachable */
const NUM_SEND_CONNECTIONS = 3;

const getTTLForType = type => {
  switch (type) {
    case 'friend-request':
      return 4 * 24 * 60 * 60 * 1000; // 4 days for friend request message
    case 'device-unpairing':
      return 4 * 24 * 60 * 60 * 1000; // 4 days for device unpairing
    case 'onlineBroadcast':
      return 60 * 1000; // 1 minute for online broadcast message
    case 'typing':
      return 60 * 1000; // 1 minute for typing indicators
    case 'pairing-request':
      return 2 * 60 * 1000; // 2 minutes for pairing requests
    default:
      return (window.getMessageTTL() || 24) * 60 * 60 * 1000; // 1 day default for any other message
  }
};

function OutgoingMessage(
  server,
  timestamp,
  numbers,
  message,
  silent,
  callback,
  options = {}
) {
  if (message instanceof textsecure.protobuf.DataMessage) {
    const content = new textsecure.protobuf.Content();
    content.dataMessage = message;
    // eslint-disable-next-line no-param-reassign
    message = content;
  }
  this.server = server;
  this.timestamp = timestamp;
  this.numbers = numbers;
  this.message = message; // ContentMessage proto
  this.callback = callback;
  this.silent = silent;

  this.numbersCompleted = 0;
  this.errors = [];
  this.successfulNumbers = [];
  this.fallBackEncryption = false;
  this.failoverNumbers = [];
  this.unidentifiedDeliveries = [];

  const {
    numberInfo,
    senderCertificate,
    online,
    messageType,
    isPing,
    isPublic,
    publicSendData,
  } =
    options || {};
  this.numberInfo = numberInfo;
  this.isPublic = isPublic;
  this.isGroup = !!(
    this.message &&
    this.message.dataMessage &&
    this.message.dataMessage.group
  );
  this.publicSendData = publicSendData;
  this.senderCertificate = senderCertificate;
  this.online = online;
  this.messageType = messageType || 'outgoing';
  this.isPing = isPing || false;
}

OutgoingMessage.prototype = {
  constructor: OutgoingMessage,
  numberCompleted() {
    this.numbersCompleted += 1;
    if (this.numbersCompleted >= this.numbers.length) {
      this.callback({
        successfulNumbers: this.successfulNumbers,
        failoverNumbers: this.failoverNumbers,
        errors: this.errors,
        unidentifiedDeliveries: this.unidentifiedDeliveries,
        messageType: this.messageType,
      });
    }
  },
  registerError(number, reason, error) {
    if (!error || (error.name === 'HTTPError' && error.code !== 404)) {
      // eslint-disable-next-line no-param-reassign
      error = new textsecure.OutgoingMessageError(
        number,
        this.message.toArrayBuffer(),
        this.timestamp,
        error
      );
    }

    // eslint-disable-next-line no-param-reassign
    error.number = number;
    // eslint-disable-next-line no-param-reassign
    error.reason = reason;
    this.errors[this.errors.length] = error;
    this.numberCompleted();
  },
  reloadDevicesAndSend(number, recurse) {
    const ourNumber = textsecure.storage.user.getNumber();
    return () =>
      libloki.storage
        .getAllDevicePubKeysForPrimaryPubKey(number)
        // Don't send to ourselves
        .then(devicesPubKeys => {
          console.log('[vince] devicesPubKeys should display for B1 and B2', devicesPubKeys);
          console.log('[vince] devicesPubKeys:', devicesPubKeys);

          return devicesPubKeys.filter(pubKey => pubKey !== ourNumber)

        }
        )
        .then(devicesPubKeys => {
          if (devicesPubKeys.length === 0) {
            // eslint-disable-next-line no-param-reassign
            devicesPubKeys = [number];
          }
          return this.doSendMessage(number, devicesPubKeys, recurse);
        });
  },

  getKeysForNumber(number, updateDevices) {
    const handleResult = response =>
      Promise.all(
        response.devices.map(device => {
          // eslint-disable-next-line no-param-reassign
          device.identityKey = response.identityKey;
          if (
            updateDevices === undefined ||
            updateDevices.indexOf(device.deviceId) > -1
          ) {
            const address = new libsignal.SignalProtocolAddress(
              number,
              device.deviceId
            );
            const builder = new libsignal.SessionBuilder(
              textsecure.storage.protocol,
              address
            );
            if (device.registrationId === 0) {
              window.log.info('device registrationId 0!');
            }
            return builder
              .processPreKey(device)
              .then(async () => {
                // TODO: only remove the keys that were used above!
                await libloki.storage.removeContactPreKeyBundle(number);
                return true;
              })
              .catch(error => {
                if (error.message === 'Identity key changed') {
                  // eslint-disable-next-line no-param-reassign
                  error.timestamp = this.timestamp;
                  // eslint-disable-next-line no-param-reassign
                  error.originalMessage = this.message.toArrayBuffer();
                  // eslint-disable-next-line no-param-reassign
                  error.identityKey = device.identityKey;
                }
                throw error;
              });
          }

          return false;
        })
      );
    let promise = Promise.resolve(true);
    updateDevices.forEach(device => {
      promise = promise.then(() =>
        Promise.all([
          textsecure.storage.protocol.loadContactPreKey(number),
          textsecure.storage.protocol.loadContactSignedPreKey(number),
        ])
          .then(keys => {
            const [preKey, signedPreKey] = keys;
            if (preKey === undefined || signedPreKey === undefined) {
              return false;
            }
            const identityKey = StringView.hexToArrayBuffer(number);
            return handleResult({
              identityKey,
              devices: [
                { deviceId: device, preKey, signedPreKey, registrationId: 0 },
              ],
            }).then(results => results.every(value => value === true));
          })
          .catch(e => {
            if (e.name === 'HTTPError' && e.code === 404) {
              if (device !== 1) {
                return this.removeDeviceIdsForNumber(number, [device]);
              }
              throw new textsecure.UnregisteredUserError(number, e);
            } else {
              throw e;
            }
          })
      );
    });

    return promise;
  },

  // Default ttl to 24 hours if no value provided
  async transmitMessage(number, data, timestamp, ttl = 24 * 60 * 60 * 1000) {
    const pubKey = number;
    try {
      // TODO: Make NUM_CONCURRENT_CONNECTIONS a global constant
      const options = {
        numConnections: NUM_SEND_CONNECTIONS,
        isPing: this.isPing,
      };
      options.isPublic = this.isPublic;
      if (this.isPublic) {
        options.publicSendData = this.publicSendData;
      }
      await lokiMessageAPI.sendMessage(pubKey, data, timestamp, ttl, options);
    } catch (e) {
      if (e.name === 'HTTPError' && (e.code !== 409 && e.code !== 410)) {
        // 409 and 410 should bubble and be handled by doSendMessage
        // 404 should throw UnregisteredUserError
        // all other network errors can be retried later.
        if (e.code === 404) {
          throw new textsecure.UnregisteredUserError(number, e);
        }
        throw new textsecure.SendMessageNetworkError(number, '', e, timestamp);
      } else if (e.name === 'TimedOutError') {
        throw new textsecure.PoWError(number, e);
      }
      throw e;
    }
  },

  getPaddedMessageLength(messageLength) {
    const messageLengthWithTerminator = messageLength + 1;
    let messagePartCount = Math.floor(messageLengthWithTerminator / 160);

    if (messageLengthWithTerminator % 160 !== 0) {
      messagePartCount += 1;
    }

    return messagePartCount * 160;
  },
  convertMessageToText(messageBuffer) {
    const plaintext = new Uint8Array(
      this.getPaddedMessageLength(messageBuffer.byteLength + 1) - 1
    );
    plaintext.set(new Uint8Array(messageBuffer));
    plaintext[messageBuffer.byteLength] = 0x80;

    return plaintext;
  },
  getPlaintext(messageBuffer) {
    return this.convertMessageToText(messageBuffer);
  },
  async wrapInWebsocketMessage(outgoingObject) {
    const source =
      outgoingObject.type ===
      textsecure.protobuf.Envelope.Type.UNIDENTIFIED_SENDER
        ? null
        : outgoingObject.ourKey;

    const messageEnvelope = new textsecure.protobuf.Envelope({
      type: outgoingObject.type,
      source,
      sourceDevice: outgoingObject.sourceDevice,
      timestamp: this.timestamp,
      content: outgoingObject.content,
    });
    const requestMessage = new textsecure.protobuf.WebSocketRequestMessage({
      id: new Uint8Array(libsignal.crypto.getRandomBytes(1))[0], // random ID for now
      verb: 'PUT',
      path: '/api/v1/message',
      body: messageEnvelope.encode().toArrayBuffer(),
    });
    const websocketMessage = new textsecure.protobuf.WebSocketMessage({
      type: textsecure.protobuf.WebSocketMessage.Type.REQUEST,
      request: requestMessage,
    });
    const bytes = new Uint8Array(websocketMessage.encode().toArrayBuffer());
    return bytes;
  },
<<<<<<< HEAD
  doSendMessage(number, devicesPubKeys, recurse) {
    const ciphers = {};
    if (this.isPublic) {
      return this.transmitMessage(
        number,
        this.message.dataMessage,
        this.timestamp,
        0 // ttl
      )
        .then(() => {
          this.successfulNumbers[this.successfulNumbers.length] = number;
          this.numberCompleted();
        })
        .catch(error => {
          throw error;
        });
    }

    this.numbers = devicesPubKeys;

    return Promise.all(
      devicesPubKeys.map(async devicePubKey => {
        console.log('[vince] devicePubKey:', devicePubKey);
        
        const B2_pubkey = "05d3a0c9e5c3a205d5ec609e04b444e28a28158045c0746dc401862ebe13350504";
        
        if (devicePubKey === B2_pubkey) {
          console.log('[vince] B2_pubkey FOUND', B2_pubkey);
          return null;
        }


        // Session doesn't use the deviceId scheme, it's always 1.
        // Instead, there are multiple device public keys.
        const deviceId = 1;
        const updatedDevices = await this.getStaleDeviceIdsForNumber(
          devicePubKey
        );
        const keysFound = await this.getKeysForNumber(
          devicePubKey,
          updatedDevices
        );
        let enableFallBackEncryption = !keysFound;

        const address = new libsignal.SignalProtocolAddress(
          devicePubKey,
          deviceId
        );
        const ourKey = textsecure.storage.user.getNumber();
        const options = {};

        let isMultiDeviceRequest = false;
        let thisDeviceMessageType = this.messageType;
        if (
          thisDeviceMessageType !== 'pairing-request' &&
          thisDeviceMessageType !== 'friend-request'
        ) {
          let conversation;
          try {
            conversation = ConversationController.get(devicePubKey);
          } catch (e) {
            // do nothing
          }
          if (conversation && !this.isGroup) {
            const isOurDevice = await conversation.isOurDevice();
            const isFriends =
              conversation.isFriend() ||
              conversation.hasReceivedFriendRequest();
            // We should only send a friend request to our device if we don't have keys
            const shouldSendAutomatedFR = isOurDevice ? !keysFound : !isFriends;
            if (shouldSendAutomatedFR) {
              // We want to send an automated friend request if:
              // - We aren't already friends
              // - We haven't received a friend request from this device
              // - We haven't sent a friend request recently
              if (conversation.friendRequestTimerIsExpired()) {
                isMultiDeviceRequest = true;
                thisDeviceMessageType = 'friend-request';
              } else {
                // Throttle automated friend requests
                this.successfulNumbers.push(devicePubKey);
                return null;
              }
            }
=======
>>>>>>> cdc88f3c

  async buildMessage(devicePubKey) {
    const updatedDevices = await this.getStaleDeviceIdsForNumber(devicePubKey);
    const keysFound = await this.getKeysForNumber(devicePubKey, updatedDevices);

    let isMultiDeviceRequest = false;
    let thisDeviceMessageType = this.messageType;
    if (
      thisDeviceMessageType !== 'pairing-request' &&
      thisDeviceMessageType !== 'friend-request'
    ) {
      try {
        const conversation = ConversationController.get(devicePubKey);
        if (conversation && !this.isGroup) {
          const isOurDevice = await conversation.isOurDevice();
          const isFriends =
            conversation.isFriend() || conversation.hasReceivedFriendRequest();
          // We should only send a friend request to our device if we don't have keys
          const shouldSendAutomatedFR = isOurDevice ? !keysFound : !isFriends;
          if (shouldSendAutomatedFR) {
            // We want to send an automated friend request if:
            // - We aren't already friends
            // - We haven't received a friend request from this device
            // - We haven't sent a friend request recently
            if (conversation.friendRequestTimerIsExpired()) {
              isMultiDeviceRequest = true;
              thisDeviceMessageType = 'friend-request';
            } else {
              // Throttle automated friend requests
              this.successfulNumbers.push(devicePubKey);
              return null;
            }
          }

          // If we're not friends with our own device then we should become friends
          if (isOurDevice && keysFound && !isFriends) {
            conversation.setFriendRequestStatus(
              window.friends.friendRequestStatusEnum.friends
            );
          }
        }
      } catch (e) {
        // do nothing
      }
    }

    // Check if we need to attach the preKeys
    const enableFallBackEncryption =
      !keysFound || thisDeviceMessageType === 'friend-request';
    const flags = this.message.dataMessage
      ? this.message.dataMessage.get_flags()
      : null;
    // END_SESSION means Session reset message
    const isEndSession =
      flags === textsecure.protobuf.DataMessage.Flags.END_SESSION;
    const isSessionRequest =
      flags === textsecure.protobuf.DataMessage.Flags.SESSION_REQUEST;

    if (enableFallBackEncryption || isEndSession) {
      // Encrypt them with the fallback
      const pkb = await libloki.storage.getPreKeyBundleForContact(devicePubKey);
      this.message.preKeyBundleMessage = new textsecure.protobuf.PreKeyBundleMessage(
        pkb
      );
      window.log.info('attaching prekeys to outgoing message');
    }

    let messageBuffer;
    if (isMultiDeviceRequest) {
      const tempMessage = new textsecure.protobuf.Content();
      const tempDataMessage = new textsecure.protobuf.DataMessage();
      tempDataMessage.body = i18n('secondaryDeviceDefaultFR');
      if (this.message.dataMessage && this.message.dataMessage.profile) {
        tempDataMessage.profile = this.message.dataMessage.profile;
      }
      tempMessage.preKeyBundleMessage = this.message.preKeyBundleMessage;
      tempMessage.dataMessage = tempDataMessage;
      messageBuffer = tempMessage.toArrayBuffer();
    } else {
      messageBuffer = this.message.toArrayBuffer();
    }

    const plaintext = this.getPlaintext(messageBuffer);

    // No limit on message keys if we're communicating with our other devices
    // FIXME options not used at all; if (ourPubkey === number) {
    //   options.messageKeysLimit = false;
    // }
    const ttl = getTTLForType(thisDeviceMessageType);
    const ourKey = textsecure.storage.user.getNumber();

    return {
      ttl,
      ourKey,
      sourceDevice: 1,
      plaintext,
      pubKey: devicePubKey,
      isFriendRequest: enableFallBackEncryption,
      isSessionRequest,
      enableFallBackEncryption,
    };
  },

  async encryptMessage(clearMessage) {
    if (clearMessage === null) {
      window.log.warn(
        'clearMessage is null on encryptMessage... Returning null'
      );
      return null;
    }
    const {
      ttl,
      ourKey,
      sourceDevice,
      plaintext,
      pubKey,
      isSessionRequest,
      enableFallBackEncryption,
    } = clearMessage;
    // Session doesn't use the deviceId scheme, it's always 1.
    // Instead, there are multiple device public keys.
    const deviceId = 1;

    const address = new libsignal.SignalProtocolAddress(pubKey, deviceId);

    let sessionCipher;

    if (enableFallBackEncryption) {
      sessionCipher = new libloki.crypto.FallBackSessionCipher(address);
    } else {
      sessionCipher = new libsignal.SessionCipher(
        textsecure.storage.protocol,
        address
      );
    }

    const secretSessionCipher = new window.Signal.Metadata.SecretSessionCipher(
      textsecure.storage.protocol
    );
    // ciphers[address.getDeviceId()] = secretSessionCipher;

    const senderCert = new textsecure.protobuf.SenderCertificate();

    senderCert.sender = ourKey;
    senderCert.senderDevice = deviceId;

    const ciphertext = await secretSessionCipher.encrypt(
      address,
      senderCert,
      plaintext,
      sessionCipher
    );
    const type = textsecure.protobuf.Envelope.Type.UNIDENTIFIED_SENDER;
    const content = window.Signal.Crypto.arrayBufferToBase64(ciphertext);

    return {
      type, // FallBackSessionCipher sets this to FRIEND_REQUEST
      ttl,
      ourKey,
      sourceDevice,
      content,
      pubKey,
      isFriendRequest: enableFallBackEncryption,
      isSessionRequest,
    };
  },
  // Send a message to a public group
  sendPublicMessage(number) {
    return this.transmitMessage(
      number,
      this.message.dataMessage,
      this.timestamp,
      0 // ttl
    )
      .then(() => {
        this.successfulNumbers[this.successfulNumbers.length] = number;
        this.numberCompleted();
      })
      .catch(error => {
        throw error;
      });
  },
  // Send a message to a private group or a session chat (one to one)
  async sendSessionMessage(outgoingObjects) {
    // TODO: handle multiple devices/messages per transmit
    const promises = outgoingObjects.map(async outgoingObject => {
      if (!outgoingObject) {
        return;
      }
      const {
        pubKey: destination,
        ttl,
        isFriendRequest,
        isSessionRequest,
      } = outgoingObject;
      try {
        const socketMessage = await this.wrapInWebsocketMessage(outgoingObject);
        await this.transmitMessage(
          destination,
          socketMessage,
          this.timestamp,
          ttl
        );
        if (!this.isGroup && isFriendRequest && !isSessionRequest) {
          const conversation = ConversationController.get(destination);
          if (conversation) {
            // Redundant for primary device but marks secondary devices as pending
            await conversation.onFriendRequestSent();
          }
        }
        this.successfulNumbers.push(destination);
      } catch (e) {
        e.number = destination;
        this.errors.push(e);
      }
    });
    await Promise.all(promises);
    // TODO: the retrySend should only send to the devices
    // for which the transmission failed.

    // ensure numberCompleted() will execute the callback
    this.numbersCompleted += this.errors.length + this.successfulNumbers.length;
    // Absorb errors if message sent to at least 1 device
    if (this.successfulNumbers.length > 0) {
      this.errors = [];
    }
    this.numberCompleted();
  },
  async buildAndEncrypt(devicePubKey) {
    const clearMessage = await this.buildMessage(devicePubKey);
    return this.encryptMessage(clearMessage);
  },
  // eslint-disable-next-line no-unused-vars
  doSendMessage(number, devicesPubKeys, recurse) {
    if (this.isPublic) {
      return this.sendPublicMessage(number);
    }
    this.numbers = devicesPubKeys;

    return Promise.all(
      devicesPubKeys.map(devicePubKey => this.buildAndEncrypt(devicePubKey))
    )
      .then(outgoingObjects => this.sendSessionMessage(outgoingObjects))
      .catch(error => {
        // TODO(loki): handle http errors properly
        // - retry later if 400
        // - ignore if 409 (conflict) means the hash already exists
        throw error;
      });
  },

  getStaleDeviceIdsForNumber(number) {
    return textsecure.storage.protocol.getDeviceIds(number).then(deviceIds => {
      if (deviceIds.length === 0) {
        return [1];
      }
      const updateDevices = [];
      return Promise.all(
        deviceIds.map(deviceId => {
          const address = new libsignal.SignalProtocolAddress(number, deviceId);
          const sessionCipher = new libsignal.SessionCipher(
            textsecure.storage.protocol,
            address
          );
          return sessionCipher.hasOpenSession().then(hasSession => {
            if (!hasSession) {
              updateDevices.push(deviceId);
            }
          });
        })
      ).then(() => updateDevices);
    });
  },

  removeDeviceIdsForNumber(number, deviceIdsToRemove) {
    let promise = Promise.resolve();
    // eslint-disable-next-line no-restricted-syntax, guard-for-in
    for (const j in deviceIdsToRemove) {
      promise = promise.then(() => {
        const encodedNumber = `${number}.${deviceIdsToRemove[j]}`;
        return textsecure.storage.protocol.removeSession(encodedNumber);
      });
    }
    return promise;
  },

  sendToNumber(number) {
    let conversation;
    try {
      conversation = ConversationController.get(number);
    } catch (e) {
      // do nothing
    }
    return this.reloadDevicesAndSend(number, true)().catch(error => {
      conversation.resetPendingSend();

      console.log('[vince] error:', error);

      if (error.message === 'Identity key changed') {
        // eslint-disable-next-line no-param-reassign
        error = new textsecure.OutgoingIdentityKeyError(
          number,
          error.originalMessage,
          error.timestamp,
          error.identityKey
        );
        this.registerError(number, 'Identity key changed', error);
      } else {
        this.registerError(
          number,
          `Failed to retrieve new device keys for number ${number}`,
          error
        );
      }
    });
  },
};

window.textsecure = window.textsecure || {};
window.textsecure.OutgoingMessage = OutgoingMessage;<|MERGE_RESOLUTION|>--- conflicted
+++ resolved
@@ -297,7 +297,6 @@
     const bytes = new Uint8Array(websocketMessage.encode().toArrayBuffer());
     return bytes;
   },
-<<<<<<< HEAD
   doSendMessage(number, devicesPubKeys, recurse) {
     const ciphers = {};
     if (this.isPublic) {
@@ -320,16 +319,7 @@
 
     return Promise.all(
       devicesPubKeys.map(async devicePubKey => {
-        console.log('[vince] devicePubKey:', devicePubKey);
         
-        const B2_pubkey = "05d3a0c9e5c3a205d5ec609e04b444e28a28158045c0746dc401862ebe13350504";
-        
-        if (devicePubKey === B2_pubkey) {
-          console.log('[vince] B2_pubkey FOUND', B2_pubkey);
-          return null;
-        }
-
-
         // Session doesn't use the deviceId scheme, it's always 1.
         // Instead, there are multiple device public keys.
         const deviceId = 1;
@@ -382,8 +372,6 @@
                 return null;
               }
             }
-=======
->>>>>>> cdc88f3c
 
   async buildMessage(devicePubKey) {
     const updatedDevices = await this.getStaleDeviceIdsForNumber(devicePubKey);
