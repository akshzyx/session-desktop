--- conflicted
+++ resolved
@@ -167,13 +167,9 @@
     isMediumGroup,
     publicSendData,
     debugMessageType,
-<<<<<<< HEAD
-  } = options || {};
-=======
     autoSession,
   } =
     options || {};
->>>>>>> 46275995
   this.numberInfo = numberInfo;
   this.isPublic = isPublic;
   this.isMediumGroup = !!isMediumGroup;
