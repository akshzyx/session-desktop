--- conflicted
+++ resolved
@@ -1059,421 +1059,6 @@
     }
     return this.handlePairingRequest(envelope, pairingAuthorisation);
   },
-<<<<<<< HEAD
-
-  async updateProfile(conversation, profile, profileKey) {
-    // Retain old values unless changed:
-    const newProfile = conversation.get('profile') || {};
-
-    newProfile.displayName = profile.displayName;
-
-    // TODO: may need to allow users to reset their avatars to null
-    if (profile.avatar) {
-      const prevPointer = conversation.get('avatarPointer');
-      const needsUpdate =
-        !prevPointer || !_.isEqual(prevPointer, profile.avatar);
-
-      if (needsUpdate) {
-        conversation.set('avatarPointer', profile.avatar);
-        conversation.set('profileKey', profileKey);
-
-        const downloaded = await this.downloadAttachment({
-          url: profile.avatar,
-          isRaw: true,
-        });
-
-        // null => use jazzicon
-        let path = null;
-        if (profileKey) {
-          // Convert profileKey to ArrayBuffer, if needed
-          const encoding = typeof profileKey === 'string' ? 'base64' : null;
-          try {
-            const profileKeyArrayBuffer = dcodeIO.ByteBuffer.wrap(
-              profileKey,
-              encoding
-            ).toArrayBuffer();
-            const decryptedData = await textsecure.crypto.decryptProfile(
-              downloaded.data,
-              profileKeyArrayBuffer
-            );
-            const upgraded = await Signal.Migrations.processNewAttachment({
-              ...downloaded,
-              data: decryptedData,
-            });
-            ({ path } = upgraded);
-          } catch (e) {
-            window.log.error(`Could not decrypt profile image: ${e}`);
-          }
-        }
-        newProfile.avatar = path;
-      }
-    } else {
-      newProfile.avatar = null;
-    }
-
-    await conversation.setLokiProfile(newProfile);
-  },
-  async unpairingRequestIsLegit(source, ourPubKey) {
-    const isSecondary = textsecure.storage.get('isSecondaryDevice');
-    if (!isSecondary) {
-      return false;
-    }
-    const primaryPubKey = window.storage.get('primaryDevicePubKey');
-    // TODO: allow unpairing from any paired device?
-    if (source !== primaryPubKey) {
-      return false;
-    }
-
-    const primaryMapping = await lokiFileServerAPI.getUserDeviceMapping(
-      primaryPubKey
-    );
-
-    // If we don't have a mapping on the primary then we have been unlinked
-    if (!primaryMapping) {
-      return true;
-    }
-
-    // We expect the primary device to have updated its mapping
-    // before sending the unpairing request
-    const found = primaryMapping.authorisations.find(
-      authorisation => authorisation.secondaryDevicePubKey === ourPubKey
-    );
-
-    // our pubkey should NOT be in the primary device mapping
-    return !found;
-  },
-
-  async clearAppAndRestart() {
-    // remove our device mapping annotations from file server
-    await lokiFileServerAPI.clearOurDeviceMappingAnnotations();
-    // Delete the account and restart
-    try {
-      await window.Signal.Logs.deleteAll();
-      await window.Signal.Data.removeAll();
-      await window.Signal.Data.close();
-      await window.Signal.Data.removeDB();
-      await window.Signal.Data.removeOtherData();
-      // TODO generate an empty db with a flag
-      // to display a message about the unpairing
-      // after the app restarts
-    } catch (error) {
-      window.log.error(
-        'Something went wrong deleting all data:',
-        error && error.stack ? error.stack : error
-      );
-    }
-    window.restart();
-  },
-
-  async handleUnpairRequest(envelope, ourPubKey) {
-    // TODO: move high-level pairing logic to libloki.multidevice.xx
-
-    const legit = await this.unpairingRequestIsLegit(
-      envelope.source,
-      ourPubKey
-    );
-    this.removeFromCache(envelope);
-    if (legit) {
-      await this.clearAppAndRestart();
-    }
-  },
-
-  async handleMediumGroupUpdate(envelope, groupUpdate) {
-    const { type, groupId } = groupUpdate;
-
-    const ourIdentity = await textsecure.storage.user.getNumber();
-    const senderIdentity = envelope.source;
-
-    if (
-      type === textsecure.protobuf.MediumGroupUpdate.Type.SENDER_KEY_REQUEST
-    ) {
-      log.debug('[sender key] sender key request from:', senderIdentity);
-
-      const proto = new textsecure.protobuf.DataMessage();
-
-      // We reuse the same message type for sender keys
-      const update = new textsecure.protobuf.MediumGroupUpdate();
-
-      const { chainKey, keyIdx } = await window.SenderKeyAPI.getSenderKeys(
-        groupId,
-        ourIdentity
-      );
-
-      update.type = textsecure.protobuf.MediumGroupUpdate.Type.SENDER_KEY;
-      update.groupId = groupId;
-      update.senderKey = new textsecure.protobuf.SenderKey({
-        chainKey: StringView.arrayBufferToHex(chainKey),
-        keyIdx,
-      });
-
-      proto.mediumGroupUpdate = update;
-
-      textsecure.messaging.updateMediumGroup([senderIdentity], proto);
-
-      this.removeFromCache(envelope);
-    } else if (type === textsecure.protobuf.MediumGroupUpdate.Type.SENDER_KEY) {
-      const { senderKey } = groupUpdate;
-
-      log.debug('[sender key] got a new sender key from:', senderIdentity);
-
-      await window.SenderKeyAPI.saveSenderKeys(
-        groupId,
-        senderIdentity,
-        senderKey.chainKey,
-        senderKey.keyIdx
-      );
-
-      this.removeFromCache(envelope);
-    } else if (type === textsecure.protobuf.MediumGroupUpdate.Type.NEW_GROUP) {
-      const maybeConvo = await window.ConversationController.get(groupId);
-      const groupExists = !!maybeConvo;
-
-      const {
-        members: membersBinary,
-        groupSecretKey,
-        groupName,
-        senderKey,
-        admins,
-      } = groupUpdate;
-
-      const members = membersBinary.map(pk =>
-        StringView.arrayBufferToHex(pk.toArrayBuffer())
-      );
-
-      const convo = groupExists
-        ? maybeConvo
-        : await window.ConversationController.getOrCreateAndWait(
-            groupId,
-            'group'
-          );
-
-      {
-        // Add group update message
-        const now = Date.now();
-        const message = convo.messageCollection.add({
-          conversationId: convo.id,
-          type: 'incoming',
-          sent_at: now,
-          received_at: now,
-          group_update: {
-            name: groupName,
-            members,
-          },
-        });
-
-        const messageId = await window.Signal.Data.saveMessage(
-          message.attributes,
-          {
-            Message: Whisper.Message,
-          }
-        );
-        message.set({ id: messageId });
-      }
-
-      if (groupExists) {
-        // ***** Updating the group *****
-        log.info('Received a group update for medium group:', groupId);
-
-        // Check that the sender is admin (make sure it words with multidevice)
-        const isAdmin = convo.get('groupAdmins').includes(senderIdentity);
-
-        if (!isAdmin) {
-          log.warn('Rejected attempt to update a group by non-admin');
-          this.removeFromCache(envelope);
-          return;
-        }
-
-        convo.set('name', groupName);
-        convo.set('members', members);
-
-        // TODO: check that we are still in the group (when we enable deleting members)
-        convo.saveChangesToDB();
-
-        // Update other fields. Add a corresponding "update" message to the conversation
-      } else {
-        // ***** Creating a new group *****
-        log.info('Received a new medium group:', groupId);
-
-        // TODO: Check that we are even a part of this group?
-
-        convo.set('is_medium_group', true);
-        convo.set('active_at', Date.now());
-        convo.set('name', groupName);
-        convo.set('groupAdmins', admins);
-
-        const secretKeyHex = StringView.arrayBufferToHex(
-          groupSecretKey.toArrayBuffer()
-        );
-
-        await window.Signal.Data.createOrUpdateIdentityKey({
-          id: groupId,
-          secretKey: secretKeyHex,
-        });
-
-        // Save sender's key
-        await window.SenderKeyAPI.saveSenderKeys(
-          groupId,
-          envelope.source,
-          senderKey.chainKey,
-          senderKey.keyIdx
-        );
-
-        const ownSenderKey = await window.SenderKeyAPI.createSenderKeyForGroup(
-          groupId,
-          ourIdentity
-        );
-
-        {
-          // Send own key to every member
-          const otherMembers = _.without(members, ourIdentity);
-
-          const proto = new textsecure.protobuf.DataMessage();
-
-          // We reuse the same message type for sender keys
-          const update = new textsecure.protobuf.MediumGroupUpdate();
-          update.type = textsecure.protobuf.MediumGroupUpdate.Type.SENDER_KEY;
-          update.groupId = groupId;
-          update.senderKey = new textsecure.protobuf.SenderKey({
-            chainKey: ownSenderKey,
-            keyIdx: 0,
-          });
-
-          proto.mediumGroupUpdate = update;
-
-          textsecure.messaging.updateMediumGroup(otherMembers, proto);
-        }
-
-        // Subscribe to this group
-        this.pollForAdditionalId(groupId);
-      }
-
-      this.removeFromCache(envelope);
-    }
-  },
-  async handleDataMessage(envelope, msg) {
-    window.log.info('data message from', this.getEnvelopeId(envelope));
-
-    if (msg.mediumGroupUpdate) {
-      this.handleMediumGroupUpdate(envelope, msg.mediumGroupUpdate);
-      // TODO: investigate the meaning of this return value
-      return true;
-    }
-
-    // eslint-disable-next-line no-bitwise
-    if (msg.flags & textsecure.protobuf.DataMessage.Flags.END_SESSION) {
-      await this.handleEndSession(envelope.source);
-    }
-    const message = await this.processDecrypted(envelope, msg);
-    const ourPubKey = textsecure.storage.user.getNumber();
-    const senderPubKey = envelope.source;
-    const isMe = senderPubKey === ourPubKey;
-    const conversation = window.ConversationController.get(senderPubKey);
-
-    const { UNPAIRING_REQUEST } = textsecure.protobuf.DataMessage.Flags;
-    const { SESSION_REQUEST } = textsecure.protobuf.Envelope.Type;
-
-    // eslint-disable-next-line no-bitwise
-    const isUnpairingRequest = Boolean(message.flags & UNPAIRING_REQUEST);
-
-    if (isUnpairingRequest) {
-      return this.handleUnpairRequest(envelope, ourPubKey);
-    }
-
-    // Check if we need to update any profile names
-    if (!isMe && conversation && message.profile) {
-      await this.updateProfile(
-        conversation,
-        message.profile,
-        message.profileKey
-      );
-    }
-    if (this.isMessageEmpty(message)) {
-      window.log.warn(
-        `Message ${this.getEnvelopeId(envelope)} ignored; it was empty`
-      );
-      return this.removeFromCache(envelope);
-    }
-
-    const source = envelope.senderIdentity || senderPubKey;
-
-    const isOwnDevice = async pubkey => {
-      const primaryDevice = window.storage.get('primaryDevicePubKey');
-      const secondaryDevices = await window.libloki.storage.getPairedDevicesFor(
-        primaryDevice
-      );
-
-      const allDevices = [primaryDevice, ...secondaryDevices];
-      return allDevices.includes(pubkey);
-    };
-
-    const ownDevice = await isOwnDevice(source);
-
-    let ev;
-    if (conversation.isMediumGroup() && ownDevice) {
-      // Data messages for medium groups don't arrive as sync messages. Instead,
-      // linked devices poll for group messages independently, thus they need
-      // to recognise some of those messages at their own.
-      ev = new Event('sent');
-    } else {
-      ev = new Event('message');
-    }
-
-    if (envelope.senderIdentity) {
-      message.group = {
-        id: envelope.source,
-      };
-    }
-
-    ev.confirm = this.removeFromCache.bind(this, envelope);
-    ev.data = {
-      isSessionRequest: envelope.type === SESSION_REQUEST,
-      source,
-      sourceDevice: envelope.sourceDevice,
-      timestamp: envelope.timestamp.toNumber(),
-      receivedAt: envelope.receivedAt,
-      unidentifiedDeliveryReceived: envelope.unidentifiedDeliveryReceived,
-      message,
-    };
-    return this.dispatchAndWait(ev);
-  },
-  isMessageEmpty({
-    body,
-    attachments,
-    group,
-    flags,
-    quote,
-    contact,
-    preview,
-    groupInvitation,
-    mediumGroupUpdate,
-  }) {
-    return (
-      !flags &&
-      _.isEmpty(body) &&
-      _.isEmpty(attachments) &&
-      _.isEmpty(group) &&
-      _.isEmpty(quote) &&
-      _.isEmpty(contact) &&
-      _.isEmpty(preview) &&
-      _.isEmpty(groupInvitation) &&
-      _.isEmpty(mediumGroupUpdate)
-    );
-  },
-  handleLegacyMessage(envelope) {
-    return this.decrypt(envelope, envelope.legacyMessage).then(plaintext => {
-      if (!plaintext) {
-        window.log.warn('handleLegacyMessage: plaintext was falsey');
-        return null;
-      }
-      return this.innerHandleLegacyMessage(envelope, plaintext);
-    });
-  },
-  innerHandleLegacyMessage(envelope, plaintext) {
-    const message = textsecure.protobuf.DataMessage.decode(plaintext);
-    return this.handleDataMessage(envelope, message);
-  },
-=======
->>>>>>> c19d81ad
   async handleContentMessage(envelope) {
     const plaintext = await this.decrypt(envelope, envelope.content);
 
