/* global _, textsecure, WebAPI, libsignal, OutgoingMessage, window */

/* eslint-disable more/no-then, no-bitwise */

function stringToArrayBuffer(str) {
  if (typeof str !== 'string') {
    throw new Error('Passed non-string to stringToArrayBuffer');
  }
  const res = new ArrayBuffer(str.length);
  const uint = new Uint8Array(res);
  for (let i = 0; i < str.length; i += 1) {
    uint[i] = str.charCodeAt(i);
  }
  return res;
}

function Message(options) {
  this.body = options.body;
  this.attachments = options.attachments || [];
  this.quote = options.quote;
  this.preview = options.preview;
  this.group = options.group;
  this.flags = options.flags;
  this.recipients = options.recipients;
  this.timestamp = options.timestamp;
  this.needsSync = options.needsSync;
  this.expireTimer = options.expireTimer;
  this.profileKey = options.profileKey;
  this.profile = options.profile;

  if (!(this.recipients instanceof Array) || this.recipients.length < 1) {
    throw new Error('Invalid recipient list');
  }

  if (!this.group && this.recipients.length > 1) {
    throw new Error('Invalid recipient list for non-group');
  }

  if (typeof this.timestamp !== 'number') {
    throw new Error('Invalid timestamp');
  }

  if (this.expireTimer !== undefined && this.expireTimer !== null) {
    if (typeof this.expireTimer !== 'number' || !(this.expireTimer >= 0)) {
      throw new Error('Invalid expireTimer');
    }
  }

  if (this.attachments) {
    if (!(this.attachments instanceof Array)) {
      throw new Error('Invalid message attachments');
    }
  }
  if (this.flags !== undefined) {
    if (typeof this.flags !== 'number') {
      throw new Error('Invalid message flags');
    }
  }
  if (this.isEndSession()) {
    if (
      this.body !== null ||
      this.group !== null ||
      this.attachments.length !== 0
    ) {
      throw new Error('Invalid end session message');
    }
  } else {
    if (
      typeof this.timestamp !== 'number' ||
      (this.body && typeof this.body !== 'string')
    ) {
      throw new Error('Invalid message body');
    }
    if (this.group) {
      if (
        typeof this.group.id !== 'string' ||
        typeof this.group.type !== 'number'
      ) {
        throw new Error('Invalid group context');
      }
    }
  }
}

Message.prototype = {
  constructor: Message,
  isEndSession() {
    return this.flags & textsecure.protobuf.DataMessage.Flags.END_SESSION;
  },
  toProto() {
    if (this.dataMessage instanceof textsecure.protobuf.DataMessage) {
      return this.dataMessage;
    }
    const proto = new textsecure.protobuf.DataMessage();
    if (this.body) {
      proto.body = this.body;
    }
    proto.attachments = this.attachmentPointers;
    if (this.flags) {
      proto.flags = this.flags;
    }
    if (this.group) {
      proto.group = new textsecure.protobuf.GroupContext();
      proto.group.id = stringToArrayBuffer(this.group.id);
      proto.group.type = this.group.type;
    }
    if (Array.isArray(this.preview)) {
      proto.preview = this.preview.map(preview => {
        const item = new textsecure.protobuf.DataMessage.Preview();
        item.title = preview.title;
        item.url = preview.url;
        item.image = preview.image || null;
        return item;
      });
    }
    if (this.quote) {
      const { QuotedAttachment } = textsecure.protobuf.DataMessage.Quote;
      const { Quote } = textsecure.protobuf.DataMessage;

      proto.quote = new Quote();
      const { quote } = proto;

      quote.id = this.quote.id;
      quote.author = this.quote.author;
      quote.text = this.quote.text;
      quote.attachments = (this.quote.attachments || []).map(attachment => {
        const quotedAttachment = new QuotedAttachment();

        quotedAttachment.contentType = attachment.contentType;
        quotedAttachment.fileName = attachment.fileName;
        if (attachment.attachmentPointer) {
          quotedAttachment.thumbnail = attachment.attachmentPointer;
        }

        return quotedAttachment;
      });
    }
    if (this.expireTimer) {
      proto.expireTimer = this.expireTimer;
    }

    if (this.profileKey) {
      proto.profileKey = this.profileKey;
    }

    if (this.profile && this.profile.name) {
      const contact = new textsecure.protobuf.DataMessage.Contact();
      contact.name = this.profile.name;
      proto.profile = contact;
    }

    this.dataMessage = proto;
    return proto;
  },
  toArrayBuffer() {
    return this.toProto().toArrayBuffer();
  },
};

function MessageSender(username, password) {
  this.server = WebAPI.connect({ username, password });
  this.pendingMessages = {};
}

MessageSender.prototype = {
  constructor: MessageSender,

  //  makeAttachmentPointer :: Attachment -> Promise AttachmentPointerProto
  makeAttachmentPointer(attachment) {
    if (typeof attachment !== 'object' || attachment == null) {
      return Promise.resolve(undefined);
    }

    if (
      !(attachment.data instanceof ArrayBuffer) &&
      !ArrayBuffer.isView(attachment.data)
    ) {
      return Promise.reject(
        new TypeError(
          `\`attachment.data\` must be an \`ArrayBuffer\` or \`ArrayBufferView\`; got: ${typeof attachment.data}`
        )
      );
    }

    const proto = new textsecure.protobuf.AttachmentPointer();
    proto.key = libsignal.crypto.getRandomBytes(64);

    const iv = libsignal.crypto.getRandomBytes(16);
    return textsecure.crypto
      .encryptAttachment(attachment.data, proto.key, iv)
      .then(result =>
        this.server.putAttachment(result.ciphertext).then(id => {
          proto.id = id;
          proto.contentType = attachment.contentType;
          proto.digest = result.digest;

          if (attachment.size) {
            proto.size = attachment.size;
          }
          if (attachment.fileName) {
            proto.fileName = attachment.fileName;
          }
          if (attachment.flags) {
            proto.flags = attachment.flags;
          }
          if (attachment.width) {
            proto.width = attachment.width;
          }
          if (attachment.height) {
            proto.height = attachment.height;
          }
          if (attachment.caption) {
            proto.caption = attachment.caption;
          }

          return proto;
        })
      );
  },

  queueJobForNumber(number, runJob) {
    const taskWithTimeout = textsecure.createTaskWithTimeout(
      runJob,
      `queueJobForNumber ${number}`
    );

    const runPrevious = this.pendingMessages[number] || Promise.resolve();
    this.pendingMessages[number] = runPrevious.then(
      taskWithTimeout,
      taskWithTimeout
    );

    const runCurrent = this.pendingMessages[number];
    runCurrent.then(() => {
      if (this.pendingMessages[number] === runCurrent) {
        delete this.pendingMessages[number];
      }
    });
  },

  uploadAttachments(message) {
    return Promise.all(
      message.attachments.map(this.makeAttachmentPointer.bind(this))
    )
      .then(attachmentPointers => {
        // eslint-disable-next-line no-param-reassign
        message.attachmentPointers = attachmentPointers;
      })
      .catch(error => {
        if (error instanceof Error && error.name === 'HTTPError') {
          throw new textsecure.MessageError(message, error);
        } else {
          throw error;
        }
      });
  },

  async uploadLinkPreviews(message) {
    try {
      const preview = await Promise.all(
        (message.preview || []).map(async item => ({
          ...item,
          image: await this.makeAttachmentPointer(item.image),
        }))
      );
      // eslint-disable-next-line no-param-reassign
      message.preview = preview;
    } catch (error) {
      if (error instanceof Error && error.name === 'HTTPError') {
        throw new textsecure.MessageError(message, error);
      } else {
        throw error;
      }
    }
  },

  uploadThumbnails(message) {
    const makePointer = this.makeAttachmentPointer.bind(this);
    const { quote } = message;

    if (!quote || !quote.attachments || quote.attachments.length === 0) {
      return Promise.resolve();
    }

    return Promise.all(
      quote.attachments.map(attachment => {
        const { thumbnail } = attachment;
        if (!thumbnail) {
          return null;
        }

        return makePointer(thumbnail).then(pointer => {
          // eslint-disable-next-line no-param-reassign
          attachment.attachmentPointer = pointer;
        });
      })
    ).catch(error => {
      if (error instanceof Error && error.name === 'HTTPError') {
        throw new textsecure.MessageError(message, error);
      } else {
        throw error;
      }
    });
  },

  sendMessage(attrs, options) {
    const message = new Message(attrs);
    const silent = false;

    // Remove this when we add support for attachments
    message.attachments = [];
    message.attachmentPointers = [];
    message.preview = [];
    if (message.quote) {
      message.quote.attachments = [];
    }

    return Promise.all([
      this.uploadAttachments(message),
      this.uploadThumbnails(message),
      this.uploadLinkPreviews(message),
    ]).then(
      () =>
        new Promise((resolve, reject) => {
          this.sendMessageProto(
            message.timestamp,
            message.recipients,
            message.toProto(),
            res => {
              res.dataMessage = message.toArrayBuffer();
              if (res.errors.length > 0) {
                reject(res);
              } else {
                resolve(res);
              }
            },
            silent,
            options
          );
        })
    );
  },
  sendMessageProto(
    timestamp,
    numbers,
    message,
    callback,
    silent,
    options = {}
  ) {
    const rejections = textsecure.storage.get('signedKeyRotationRejected', 0);
    if (rejections > 5) {
      throw new textsecure.SignedPreKeyRotationError(
        numbers,
        message.toArrayBuffer(),
        timestamp
      );
    }

    const outgoing = new OutgoingMessage(
      this.server,
      timestamp,
      numbers,
      message,
      silent,
      callback,
      options
    );

    numbers.forEach(number => {
      this.queueJobForNumber(number, () => outgoing.sendToNumber(number));
    });
  },

  sendMessageProtoAndWait(timestamp, numbers, message, silent, options = {}) {
    return new Promise((resolve, reject) => {
      const callback = result => {
        if (result && result.errors && result.errors.length > 0) {
          return reject(result);
        }

        return resolve(result);
      };

      this.sendMessageProto(
        timestamp,
        numbers,
        message,
        callback,
        silent,
        options
      );
    });
  },

  sendIndividualProto(number, proto, timestamp, silent, options = {}) {
    return new Promise((resolve, reject) => {
      const callback = res => {
        if (res && res.errors && res.errors.length > 0) {
          reject(res);
        } else {
          resolve(res);
        }
      };
      this.sendMessageProto(
        timestamp,
        [number],
        proto,
        callback,
        silent,
        options
      );
    });
  },

  createSyncMessage() {
    const syncMessage = new textsecure.protobuf.SyncMessage();

    // Generate a random int from 1 and 512
    const buffer = libsignal.crypto.getRandomBytes(1);
    const paddingLength = (new Uint8Array(buffer)[0] & 0x1ff) + 1;

    // Generate a random padding buffer of the chosen size
    syncMessage.padding = libsignal.crypto.getRandomBytes(paddingLength);

    return syncMessage;
  },

  sendSyncMessage(
    encodedDataMessage,
    timestamp,
    destination,
    expirationStartTimestamp,
    sentTo = [],
    unidentifiedDeliveries = [],
    options
  ) {
    const myNumber = textsecure.storage.user.getNumber();
    const myDevice = textsecure.storage.user.getDeviceId();
    if (myDevice === 1 || myDevice === '1') {
      return Promise.resolve();
    }

    const dataMessage = textsecure.protobuf.DataMessage.decode(
      encodedDataMessage
    );
    const sentMessage = new textsecure.protobuf.SyncMessage.Sent();
    sentMessage.timestamp = timestamp;
    sentMessage.message = dataMessage;
    if (destination) {
      sentMessage.destination = destination;
    }
    if (expirationStartTimestamp) {
      sentMessage.expirationStartTimestamp = expirationStartTimestamp;
    }

    const unidentifiedLookup = unidentifiedDeliveries.reduce(
      (accumulator, item) => {
        // eslint-disable-next-line no-param-reassign
        accumulator[item] = true;
        return accumulator;
      },
      Object.create(null)
    );

    // Though this field has 'unidenified' in the name, it should have entries for each
    //   number we sent to.
    if (sentTo && sentTo.length) {
      sentMessage.unidentifiedStatus = sentTo.map(number => {
        const status = new textsecure.protobuf.SyncMessage.Sent.UnidentifiedDeliveryStatus();
        status.destination = number;
        status.unidentified = Boolean(unidentifiedLookup[number]);
        return status;
      });
    }

    const syncMessage = this.createSyncMessage();
    syncMessage.sent = sentMessage;
    const contentMessage = new textsecure.protobuf.Content();
    contentMessage.syncMessage = syncMessage;

    const silent = true;
    return this.sendIndividualProto(
      myNumber,
      contentMessage,
      Date.now(),
      silent,
      options
    );
  },

  async getProfile(number, { accessKey } = {}) {
    if (accessKey) {
      return this.server.getProfileUnauth(number, { accessKey });
    }

    return this.server.getProfile(number);
  },

  getAvatar(path) {
    return this.server.getAvatar(path);
  },

  sendRequestConfigurationSyncMessage(options) {
    const myNumber = textsecure.storage.user.getNumber();
    const myDevice = textsecure.storage.user.getDeviceId();
    if (myDevice !== 1 && myDevice !== '1') {
      const request = new textsecure.protobuf.SyncMessage.Request();
      request.type = textsecure.protobuf.SyncMessage.Request.Type.CONFIGURATION;
      const syncMessage = this.createSyncMessage();
      syncMessage.request = request;
      const contentMessage = new textsecure.protobuf.Content();
      contentMessage.syncMessage = syncMessage;

      const silent = true;
      return this.sendIndividualProto(
        myNumber,
        contentMessage,
        Date.now(),
        silent,
        options
      );
    }

    return Promise.resolve();
  },

  sendRequestGroupSyncMessage(options) {
    const myNumber = textsecure.storage.user.getNumber();
    const myDevice = textsecure.storage.user.getDeviceId();
    if (myDevice !== 1 && myDevice !== '1') {
      const request = new textsecure.protobuf.SyncMessage.Request();
      request.type = textsecure.protobuf.SyncMessage.Request.Type.GROUPS;
      const syncMessage = this.createSyncMessage();
      syncMessage.request = request;
      const contentMessage = new textsecure.protobuf.Content();
      contentMessage.syncMessage = syncMessage;

      const silent = true;
      return this.sendIndividualProto(
        myNumber,
        contentMessage,
        Date.now(),
        silent,
        options
      );
    }

    return Promise.resolve();
  },

  sendRequestContactSyncMessage(options) {
    const myNumber = textsecure.storage.user.getNumber();
    const myDevice = textsecure.storage.user.getDeviceId();
    if (myDevice !== 1 && myDevice !== '1') {
      const request = new textsecure.protobuf.SyncMessage.Request();
      request.type = textsecure.protobuf.SyncMessage.Request.Type.CONTACTS;
      const syncMessage = this.createSyncMessage();
      syncMessage.request = request;
      const contentMessage = new textsecure.protobuf.Content();
      contentMessage.syncMessage = syncMessage;

      const silent = true;
      return this.sendIndividualProto(
        myNumber,
        contentMessage,
        Date.now(),
        silent,
        options
      );
    }

    return Promise.resolve();
  },

  async sendTypingMessage(options = {}, sendOptions = {}) {
    const ACTION_ENUM = textsecure.protobuf.TypingMessage.Action;
    const { recipientId, groupId, groupNumbers, isTyping, timestamp } = options;

    // We don't want to send typing messages to our other devices, but we will
    //   in the group case.
    const myNumber = textsecure.storage.user.getNumber();
    if (recipientId && myNumber === recipientId) {
      return null;
    }

    if (!recipientId && !groupId) {
      throw new Error('Need to provide either recipientId or groupId!');
    }

    const recipients = groupId
      ? _.without(groupNumbers, myNumber)
      : [recipientId];
    const groupIdBuffer = groupId
      ? window.Signal.Crypto.fromEncodedBinaryToArrayBuffer(groupId)
      : null;

    const action = isTyping ? ACTION_ENUM.STARTED : ACTION_ENUM.STOPPED;
    const finalTimestamp = timestamp || Date.now();

    const typingMessage = new textsecure.protobuf.TypingMessage();
    typingMessage.groupId = groupIdBuffer;
    typingMessage.action = action;
    typingMessage.timestamp = finalTimestamp;

    const contentMessage = new textsecure.protobuf.Content();
    contentMessage.typingMessage = typingMessage;

    const silent = true;
    const online = true;

    return this.sendMessageProtoAndWait(
      finalTimestamp,
      recipients,
      contentMessage,
      silent,
      {
        ...sendOptions,
        online,
      }
    );
  },

  sendDeliveryReceipt(recipientId, timestamp, options) {
    const myNumber = textsecure.storage.user.getNumber();
    const myDevice = textsecure.storage.user.getDeviceId();
    if (myNumber === recipientId && (myDevice === 1 || myDevice === '1')) {
      return Promise.resolve();
    }

    const receiptMessage = new textsecure.protobuf.ReceiptMessage();
    receiptMessage.type = textsecure.protobuf.ReceiptMessage.Type.DELIVERY;
    receiptMessage.timestamp = [timestamp];

    const contentMessage = new textsecure.protobuf.Content();
    contentMessage.receiptMessage = receiptMessage;

    const silent = true;
    return this.sendIndividualProto(
      recipientId,
      contentMessage,
      Date.now(),
      silent,
      options
    );
  },

  sendReadReceipts(sender, timestamps, options) {
    const receiptMessage = new textsecure.protobuf.ReceiptMessage();
    receiptMessage.type = textsecure.protobuf.ReceiptMessage.Type.READ;
    receiptMessage.timestamp = timestamps;

    const contentMessage = new textsecure.protobuf.Content();
    contentMessage.receiptMessage = receiptMessage;

    const silent = true;
    return this.sendIndividualProto(
      sender,
      contentMessage,
      Date.now(),
      silent,
      options
    );
  },
  syncReadMessages(reads, options) {
    const myNumber = textsecure.storage.user.getNumber();
    const myDevice = textsecure.storage.user.getDeviceId();
    if (myDevice !== 1 && myDevice !== '1') {
      const syncMessage = this.createSyncMessage();
      syncMessage.read = [];
      for (let i = 0; i < reads.length; i += 1) {
        const read = new textsecure.protobuf.SyncMessage.Read();
        read.timestamp = reads[i].timestamp;
        read.sender = reads[i].sender;
        syncMessage.read.push(read);
      }
      const contentMessage = new textsecure.protobuf.Content();
      contentMessage.syncMessage = syncMessage;

      const silent = true;
      return this.sendIndividualProto(
        myNumber,
        contentMessage,
        Date.now(),
        silent,
        options
      );
    }

    return Promise.resolve();
  },
  syncVerification(destination, state, identityKey, options) {
    const myNumber = textsecure.storage.user.getNumber();
    const myDevice = textsecure.storage.user.getDeviceId();
    const now = Date.now();

    if (myDevice === 1 || myDevice === '1') {
      return Promise.resolve();
    }

    // First send a null message to mask the sync message.
    const nullMessage = new textsecure.protobuf.NullMessage();

    // Generate a random int from 1 and 512
    const buffer = libsignal.crypto.getRandomBytes(1);
    const paddingLength = (new Uint8Array(buffer)[0] & 0x1ff) + 1;

    // Generate a random padding buffer of the chosen size
    nullMessage.padding = libsignal.crypto.getRandomBytes(paddingLength);

    const contentMessage = new textsecure.protobuf.Content();
    contentMessage.nullMessage = nullMessage;

    // We want the NullMessage to look like a normal outgoing message; not silent
    const silent = false;
    const promise = this.sendIndividualProto(
      destination,
      contentMessage,
      now,
      silent,
      options
    );

    return promise.then(() => {
      const verified = new textsecure.protobuf.Verified();
      verified.state = state;
      verified.destination = destination;
      verified.identityKey = identityKey;
      verified.nullMessage = nullMessage.padding;

      const syncMessage = this.createSyncMessage();
      syncMessage.verified = verified;

      const secondMessage = new textsecure.protobuf.Content();
      secondMessage.syncMessage = syncMessage;

      const innerSilent = true;
      return this.sendIndividualProto(
        myNumber,
        secondMessage,
        now,
        innerSilent,
        options
      );
    });
  },

  sendGroupProto(providedNumbers, proto, timestamp = Date.now(), options = {}) {
    const me = textsecure.storage.user.getNumber();
    const numbers = providedNumbers.filter(number => number !== me);
    if (numbers.length === 0) {
      return Promise.reject(new Error('No other members in the group'));
    }

    return new Promise((resolve, reject) => {
      const silent = true;
      const callback = res => {
        res.dataMessage = proto.toArrayBuffer();
        if (res.errors.length > 0) {
          reject(res);
        } else {
          resolve(res);
        }
      };

      this.sendMessageProto(
        timestamp,
        numbers,
        proto,
        callback,
        silent,
        options
      );
    });
  },

  async getMessageProto(
    number,
    body,
    attachments,
    quote,
    preview,
    timestamp,
    expireTimer,
    profileKey
  ) {
    const attributes = {
      recipients: [number],
      body,
      timestamp,
      attachments,
      quote,
      preview,
      expireTimer,
      profileKey,
    };

    const message = new Message(attributes);
    await Promise.all([
      this.uploadAttachments(message),
      this.uploadThumbnails(message),
      this.uploadLinkPreviews(message),
    ]);

    return message.toArrayBuffer();
  },

  sendMessageToNumber(
    number,
    messageText,
    attachments,
    quote,
    preview,
    timestamp,
    expireTimer,
    profileKey,
    options
  ) {
    const profile = textsecure.storage.impl.getLocalProfile();
    return this.sendMessage(
      {
        recipients: [number],
        body: messageText,
        timestamp,
        attachments,
        quote,
        preview,
        needsSync: true,
        expireTimer,
        profileKey,
        profile,
      },
      options
    );
  },

  resetSession(number, timestamp, options) {
    window.log.info('resetting secure session');
    const silent = false;
    const proto = new textsecure.protobuf.DataMessage();
    proto.body = 'TERMINATE';
    proto.flags = textsecure.protobuf.DataMessage.Flags.END_SESSION;

    const logError = prefix => error => {
      window.log.error(prefix, error && error.stack ? error.stack : error);
      throw error;
    };
    // The actual deletion of the session now happens later
    // as we need to ensure the other contact has successfully
    // switch to a new session first.
    return this.sendIndividualProto(
      number,
      proto,
      timestamp,
      silent,
      options
    ).catch(logError('resetSession/sendToContact error:'));
    /*
    const deleteAllSessions = targetNumber =>
      textsecure.storage.protocol.getDeviceIds(targetNumber).then(deviceIds =>
        Promise.all(
          deviceIds.map(deviceId => {
            const address = new libsignal.SignalProtocolAddress(
              targetNumber,
              deviceId
            );
            window.log.info('deleting sessions for', address.toString());
            const sessionCipher = new libsignal.SessionCipher(
              textsecure.storage.protocol,
              address
            );
            return sessionCipher.deleteAllSessionsForDevice();
          })
        )
      );

    const sendToContactPromise = deleteAllSessions(number)
      .catch(logError('resetSession/deleteAllSessions1 error:'))
      .then(() => {
        window.log.info(
          'finished closing local sessions, now sending to contact'
        );
        return this.sendIndividualProto(
          number,
          proto,
          timestamp,
          silent,
          options
        ).catch(logError('resetSession/sendToContact error:'));
      })
      .then(() =>
        deleteAllSessions(number).catch(
          logError('resetSession/deleteAllSessions2 error:')
        )
      );

    const myNumber = textsecure.storage.user.getNumber();
    // We already sent the reset session to our other devices in the code above!
    if (number === myNumber) {
      return sendToContactPromise;
    }

    const buffer = proto.toArrayBuffer();
    const sendSyncPromise = this.sendSyncMessage(
      buffer,
      timestamp,
      number,
      null,
      [],
      [],
      options
    ).catch(logError('resetSession/sendSync error:'));

<<<<<<< HEAD
    return Promise.all([sendToContact, sendSync]);
    */
=======
    return Promise.all([sendToContactPromise, sendSyncPromise]);
>>>>>>> 18b5b7c0
  },

  sendMessageToGroup(
    groupId,
    groupNumbers,
    messageText,
    attachments,
    quote,
    preview,
    timestamp,
    expireTimer,
    profileKey,
    options
  ) {
    const me = textsecure.storage.user.getNumber();
    const numbers = groupNumbers.filter(number => number !== me);
    if (numbers.length === 0) {
      return Promise.reject(new Error('No other members in the group'));
    }

    return this.sendMessage(
      {
        recipients: numbers,
        body: messageText,
        timestamp,
        attachments,
        quote,
        preview,
        needsSync: true,
        expireTimer,
        profileKey,
        group: {
          id: groupId,
          type: textsecure.protobuf.GroupContext.Type.DELIVER,
        },
      },
      options
    );
  },

  createGroup(targetNumbers, id, name, avatar, options) {
    const proto = new textsecure.protobuf.DataMessage();
    proto.group = new textsecure.protobuf.GroupContext();
    proto.group.id = stringToArrayBuffer(id);

    proto.group.type = textsecure.protobuf.GroupContext.Type.UPDATE;
    proto.group.members = targetNumbers;
    proto.group.name = name;

    return this.makeAttachmentPointer(avatar).then(attachment => {
      proto.group.avatar = attachment;
      return this.sendGroupProto(
        targetNumbers,
        proto,
        Date.now(),
        options
      ).then(() => proto.group.id);
    });
  },

  updateGroup(groupId, name, avatar, targetNumbers, options) {
    const proto = new textsecure.protobuf.DataMessage();
    proto.group = new textsecure.protobuf.GroupContext();

    proto.group.id = stringToArrayBuffer(groupId);
    proto.group.type = textsecure.protobuf.GroupContext.Type.UPDATE;
    proto.group.name = name;
    proto.group.members = targetNumbers;

    return this.makeAttachmentPointer(avatar).then(attachment => {
      proto.group.avatar = attachment;
      return this.sendGroupProto(
        targetNumbers,
        proto,
        Date.now(),
        options
      ).then(() => proto.group.id);
    });
  },

  addNumberToGroup(groupId, newNumbers, options) {
    const proto = new textsecure.protobuf.DataMessage();
    proto.group = new textsecure.protobuf.GroupContext();
    proto.group.id = stringToArrayBuffer(groupId);
    proto.group.type = textsecure.protobuf.GroupContext.Type.UPDATE;
    proto.group.members = newNumbers;
    return this.sendGroupProto(newNumbers, proto, Date.now(), options);
  },

  setGroupName(groupId, name, groupNumbers, options) {
    const proto = new textsecure.protobuf.DataMessage();
    proto.group = new textsecure.protobuf.GroupContext();
    proto.group.id = stringToArrayBuffer(groupId);
    proto.group.type = textsecure.protobuf.GroupContext.Type.UPDATE;
    proto.group.name = name;
    proto.group.members = groupNumbers;

    return this.sendGroupProto(groupNumbers, proto, Date.now(), options);
  },

  setGroupAvatar(groupId, avatar, groupNumbers, options) {
    const proto = new textsecure.protobuf.DataMessage();
    proto.group = new textsecure.protobuf.GroupContext();
    proto.group.id = stringToArrayBuffer(groupId);
    proto.group.type = textsecure.protobuf.GroupContext.Type.UPDATE;
    proto.group.members = groupNumbers;

    return this.makeAttachmentPointer(avatar).then(attachment => {
      proto.group.avatar = attachment;
      return this.sendGroupProto(groupNumbers, proto, Date.now(), options);
    });
  },

  leaveGroup(groupId, groupNumbers, options) {
    const proto = new textsecure.protobuf.DataMessage();
    proto.group = new textsecure.protobuf.GroupContext();
    proto.group.id = stringToArrayBuffer(groupId);
    proto.group.type = textsecure.protobuf.GroupContext.Type.QUIT;
    return this.sendGroupProto(groupNumbers, proto, Date.now(), options);
  },
  sendExpirationTimerUpdateToGroup(
    groupId,
    groupNumbers,
    expireTimer,
    timestamp,
    profileKey,
    options
  ) {
    const me = textsecure.storage.user.getNumber();
    const numbers = groupNumbers.filter(number => number !== me);
    if (numbers.length === 0) {
      return Promise.reject(new Error('No other members in the group'));
    }
    return this.sendMessage(
      {
        recipients: numbers,
        timestamp,
        needsSync: true,
        expireTimer,
        profileKey,
        flags: textsecure.protobuf.DataMessage.Flags.EXPIRATION_TIMER_UPDATE,
        group: {
          id: groupId,
          type: textsecure.protobuf.GroupContext.Type.DELIVER,
        },
      },
      options
    );
  },
  sendExpirationTimerUpdateToNumber(
    number,
    expireTimer,
    timestamp,
    profileKey,
    options
  ) {
    return this.sendMessage(
      {
        recipients: [number],
        timestamp,
        needsSync: true,
        expireTimer,
        profileKey,
        flags: textsecure.protobuf.DataMessage.Flags.EXPIRATION_TIMER_UPDATE,
      },
      options
    );
  },
  makeProxiedRequest(url, options) {
    return this.server.makeProxiedRequest(url, options);
  },
  getProxiedSize(url) {
    return this.server.getProxiedSize(url);
  },
};

window.textsecure = window.textsecure || {};

textsecure.MessageSender = function MessageSenderWrapper(
  url,
  username,
  password,
  cdnUrl
) {
  const sender = new MessageSender(url, username, password, cdnUrl);

  this.sendExpirationTimerUpdateToNumber = sender.sendExpirationTimerUpdateToNumber.bind(
    sender
  );
  this.sendExpirationTimerUpdateToGroup = sender.sendExpirationTimerUpdateToGroup.bind(
    sender
  );
  this.sendRequestGroupSyncMessage = sender.sendRequestGroupSyncMessage.bind(
    sender
  );
  this.sendRequestContactSyncMessage = sender.sendRequestContactSyncMessage.bind(
    sender
  );
  this.sendRequestConfigurationSyncMessage = sender.sendRequestConfigurationSyncMessage.bind(
    sender
  );
  this.sendMessageToNumber = sender.sendMessageToNumber.bind(sender);
  this.sendMessage = sender.sendMessage.bind(sender);
  this.resetSession = sender.resetSession.bind(sender);
  this.sendMessageToGroup = sender.sendMessageToGroup.bind(sender);
  this.sendTypingMessage = sender.sendTypingMessage.bind(sender);
  this.createGroup = sender.createGroup.bind(sender);
  this.updateGroup = sender.updateGroup.bind(sender);
  this.addNumberToGroup = sender.addNumberToGroup.bind(sender);
  this.setGroupName = sender.setGroupName.bind(sender);
  this.setGroupAvatar = sender.setGroupAvatar.bind(sender);
  this.leaveGroup = sender.leaveGroup.bind(sender);
  this.sendSyncMessage = sender.sendSyncMessage.bind(sender);
  this.getProfile = sender.getProfile.bind(sender);
  this.getAvatar = sender.getAvatar.bind(sender);
  this.syncReadMessages = sender.syncReadMessages.bind(sender);
  this.syncVerification = sender.syncVerification.bind(sender);
  this.sendDeliveryReceipt = sender.sendDeliveryReceipt.bind(sender);
  this.sendReadReceipts = sender.sendReadReceipts.bind(sender);
  this.makeProxiedRequest = sender.makeProxiedRequest.bind(sender);
  this.getProxiedSize = sender.getProxiedSize.bind(sender);
  this.getMessageProto = sender.getMessageProto.bind(sender);
};

textsecure.MessageSender.prototype = {
  constructor: textsecure.MessageSender,
};<|MERGE_RESOLUTION|>--- conflicted
+++ resolved
@@ -911,12 +911,8 @@
       options
     ).catch(logError('resetSession/sendSync error:'));
 
-<<<<<<< HEAD
-    return Promise.all([sendToContact, sendSync]);
+    return Promise.all([sendToContact, sendSyncPromise]);
     */
-=======
-    return Promise.all([sendToContactPromise, sendSyncPromise]);
->>>>>>> 18b5b7c0
   },
 
   sendMessageToGroup(
