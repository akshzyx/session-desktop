--- conflicted
+++ resolved
@@ -398,14 +398,6 @@
         timestamp
       );
     }
-<<<<<<< HEAD
-=======
-    const isGroupMessage = !!(
-      message &&
-      message.dataMessage &&
-      message.dataMessage.group
-    );
->>>>>>> b7574246
 
     const ourNumber = textsecure.storage.user.getNumber();
 
@@ -674,11 +666,6 @@
     }
     // Extract required contacts information out of conversations
     const sessionContacts = conversations.filter(
-<<<<<<< HEAD
-      c => c.isPrivate() && !c.isSecondaryDevice() && c.isFriend()
-    );
-    if (sessionContacts.length === 0) {
-=======
       c =>
         c.isPrivate() &&
         !c.isSecondaryDevice() &&
@@ -688,7 +675,6 @@
     if (sessionContacts.length === 0) {
       window.console.info('No contacts to sync.');
 
->>>>>>> b7574246
       return Promise.resolve();
     }
     // We need to sync across 3 contacts at a time
