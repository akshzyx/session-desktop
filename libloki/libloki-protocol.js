/* global window, libsignal, textsecure */

// eslint-disable-next-line func-names
(function() {
  window.libloki = window.libloki || {};

  const IV_LENGTH = 16;

  FallBackSessionCipher = function (address) {
    this.identityKeyString = address.getName();
    this.pubKey = StringView.hexToArrayBuffer(address.getName());

    this.encrypt = async (plaintext) => {
      const myKeyPair = await textsecure.storage.protocol.getIdentityKeyPair();
      const myPrivateKey = myKeyPair.privKey;
      const symmetricKey = libsignal.Curve.calculateAgreement(this.pubKey, myPrivateKey);
      const iv = libsignal.crypto.getRandomBytes(IV_LENGTH);
      const ciphertext = await libsignal.crypto.encrypt(symmetricKey, plaintext, iv);
      const ivAndCiphertext = new Uint8Array(
        iv.byteLength + ciphertext.byteLength
      );
      ivAndCiphertext.set(new Uint8Array(iv));
      ivAndCiphertext.set(
        new Uint8Array(ciphertext),
        iv.byteLength
      );

      return {
          type           : 6, //friend request
          body           : ivAndCiphertext,
          registrationId : null
      };
    },

    this.decrypt = async (ivAndCiphertext) => {
      const iv = ivAndCiphertext.slice(0, IV_LENGTH);
      const cipherText = ivAndCiphertext.slice(IV_LENGTH);
      const myKeyPair = await textsecure.storage.protocol.getIdentityKeyPair();
      const myPrivateKey = myKeyPair.privKey;
      const symmetricKey = libsignal.Curve.calculateAgreement(this.pubKey, myPrivateKey);
      try {
        return await libsignal.crypto.decrypt(symmetricKey, cipherText, iv);
      } catch(e) {
        throw new FallBackDecryptionError('Could not decrypt message from ' + this.identityKeyString + ' using FallBack encryption.')
      }
    }
  }

  getPreKeyBundleForNumber = async function(pubKey) {
    const myKeyPair = await textsecure.storage.protocol.getIdentityKeyPair();
    const identityKey = myKeyPair.pubKey;

    // Retrieve ids. The ids stored are always the latest generated + 1
    const signedKeyId = textsecure.storage.get('signedKeyId', 1) - 1;
    
    const [signedKey, preKey] = await Promise.all([
      textsecure.storage.protocol.loadSignedPreKey(signedKeyId),
      new Promise(async (resolve, reject) => {
        // retrieve existing prekey if we already generated one for that recipient
        const storedPreKey = await textsecure.storage.protocol.loadPreKeyForContactIdentityKeyString(pubKey);
        if (storedPreKey) {
          resolve({ pubKey: storedPreKey.pubKey, keyId: storedPreKey.keyId });
        } else {
          // generate and store new prekey
          const preKeyId = textsecure.storage.get('maxPreKeyId', 1);
          const preKey = await libsignal.KeyHelper.generatePreKey(preKeyId);
          await textsecure.storage.protocol.storePreKey(preKey.keyId, preKey.keyPair, pubKey);
          textsecure.storage.put('maxPreKeyId', preKeyId + 1);
          resolve({ pubKey: preKey.keyPair.pubKey, keyId: preKeyId });
        }
      })
    ]);

    const preKeyMessage = new textsecure.protobuf.PreKeyBundleMessage({
      identityKey,
	    deviceId: 1,        // TODO: fetch from somewhere
	    preKeyId: preKey.keyId,
	    signedKeyId,
      preKey: preKey.pubKey,
      signedKey: signedKey.pubKey,
      signature: signedKey.signature,
    });

    return preKeyMessage;
  }
  
  window.libloki.FallBackSessionCipher = FallBackSessionCipher;
<<<<<<< HEAD
  window.libloki.getPreKeyBundleForNumber = getPreKeyBundleForNumber;
=======
  window.libloki.FallBackDecryptionError = FallBackDecryptionError;
>>>>>>> 377ee009

})();<|MERGE_RESOLUTION|>--- conflicted
+++ resolved
@@ -85,10 +85,7 @@
   }
   
   window.libloki.FallBackSessionCipher = FallBackSessionCipher;
-<<<<<<< HEAD
   window.libloki.getPreKeyBundleForNumber = getPreKeyBundleForNumber;
-=======
   window.libloki.FallBackDecryptionError = FallBackDecryptionError;
->>>>>>> 377ee009
 
 })();