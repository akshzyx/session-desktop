--- conflicted
+++ resolved
@@ -20,7 +20,7 @@
 
     [app, app2] = await common.startAppsAsFriends();
     // create group and add new friend
-    await common.addFriendToNewClosedGroup(app, app2);
+    await common.addFriendToNewClosedGroup([app, app2], false);
   });
 
   afterEach(async () => {
@@ -30,15 +30,12 @@
   });
 
   it('can send attachment', async () => {
-<<<<<<< HEAD
-=======
     await app.client.element(ConversationPage.globeButtonSection).click();
     await app.client.element(ConversationPage.createClosedGroupButton).click();
 
     // create group and add new friend
-    await common.addFriendToNewClosedGroup([app, app2]);
+    await common.addFriendToNewClosedGroup([app, app2], false);
 
->>>>>>> 9b9cf870
     // send attachment from app1 to closed group
     const fileLocation = path.join(__dirname, 'test_attachment');
     const messageText = 'test_attachment';
