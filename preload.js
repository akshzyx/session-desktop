// eslint:disable: no-require-imports no-var-requires
const { clipboard, ipcRenderer, webFrame } = require('electron/main');
const { Storage } = require('./ts/util/storage');

const { isTestNet, isTestIntegration } = require('./ts/shared/env_vars');

const url = require('url');

const _ = require('lodash');

const config = url.parse(window.location.toString(), true).query;
const configAny = config;

let title = config.name;
if (config.environment !== 'production') {
  title += ` - ${config.environment}`;
}
if (config.appInstance) {
  title += ` - ${config.appInstance}`;
}

window.platform = process.platform;
window.getTitle = () => title;
window.getEnvironment = () => configAny.environment;
window.getAppInstance = () => configAny.appInstance;
window.getVersion = () => configAny.version;
window.getCommitHash = () => configAny.commitHash;
window.getNodeVersion = () => configAny.node_version;

window.sessionFeatureFlags = {
  useOnionRequests: true,
<<<<<<< HEAD
  useTestNet: Boolean(
    process.env.NODE_APP_INSTANCE && process.env.NODE_APP_INSTANCE.includes('testnet')
  ),
  integrationTestEnv: Boolean(
    process.env.NODE_APP_INSTANCE && process.env.NODE_APP_INSTANCE.includes('test-integration')
  ),
  useClosedGroupV2: true, // TODO DO NOT MERGE Remove after QA
=======
  useTestNet: isTestNet(),
  integrationTestEnv: isTestIntegration(),
  useClosedGroupV3: false,
>>>>>>> fe60c69f
  debug: {
    debugLogging: !_.isEmpty(process.env.SESSION_DEBUG),
    debugLibsessionDumps: !_.isEmpty(process.env.SESSION_DEBUG_LIBSESSION_DUMPS),
    debugFileServerRequests: false,
    debugNonSnodeRequests: false,
    debugOnionRequests: false,
  },
};

window.versionInfo = {
  environment: window.getEnvironment(),
  version: window.getVersion(),
  commitHash: window.getCommitHash(),
  appInstance: window.getAppInstance(),
};

const ipc = ipcRenderer;
const localeMessages = ipc.sendSync('locale-data');

window.updateZoomFactor = () => {
  const zoomFactor = window.getSettingValue('zoom-factor-setting') || 100;
  window.setZoomFactor(zoomFactor / 100);
};

window.setZoomFactor = number => {
  webFrame.setZoomFactor(number);
};

// Set the password for the database
window.setPassword = async (passPhrase, oldPhrase) =>
  new Promise((resolve, reject) => {
    ipc.once('set-password-response', (_event, error) => {
      if (error) {
        reject(error);
        return;
      }
      resolve(undefined);
      return;
    });
    ipc.send('set-password', passPhrase, oldPhrase);
  });

window.setStartInTray = async startInTray =>
  new Promise((resolve, reject) => {
    ipc.once('start-in-tray-on-start-response', (_event, error) => {
      if (error) {
        reject(error);
        return;
      }
      resolve();
      return;
    });
    ipc.send('start-in-tray-on-start', startInTray);
  });

window.getStartInTray = async () => {
  return new Promise(resolve => {
    ipc.once('get-start-in-tray-response', (_event, value) => {
      resolve(value);
    });
    ipc.send('get-start-in-tray');
  });
};

window.getOpengroupPruning = async () => {
  return new Promise(resolve => {
    ipc.once('get-opengroup-pruning-response', (_event, value) => {
      resolve(value);
    });
    ipc.send('get-opengroup-pruning');
  });
};

window.setOpengroupPruning = async opengroupPruning =>
  new Promise((resolve, reject) => {
    ipc.once('set-opengroup-pruning-response', (_event, error) => {
      if (error) {
        reject(error);
        return;
      }
      resolve();
      return;
    });
    ipc.send('set-opengroup-pruning', opengroupPruning);
  });

window._ = require('lodash');

// We never do these in our code, so we'll prevent it everywhere
window.open = () => null;
// eslint-disable-next-line no-eval, no-multi-assign
window.eval = global.eval = () => null;

window.drawAttention = () => {
  // window.log.debug('draw attention');
  ipc.send('draw-attention');
};

window.showWindow = () => {
  window.log.info('show window');
  ipc.send('show-window');
};

window.setAutoHideMenuBar = autoHide => {
  ipc.send('set-auto-hide-menu-bar', autoHide);
};
window.setMenuBarVisibility = visibility => {
  ipc.send('set-menu-bar-visibility', visibility);
};

window.restart = () => {
  window.log.info('restart');
  ipc.send('restart');
};

window.closeAbout = () => {
  ipc.send('close-about');
};
window.readyForUpdates = () => {
  ipc.send('ready-for-updates');
};

ipc.on('get-theme-setting', () => {
  const theme = window.Events.getThemeSetting();
  ipc.send('get-success-theme-setting', theme);
});

window.getSettingValue = (settingID, comparisonValue = null) => {
  // Comparison value allows you to pull boolean values from any type.
  // Eg. window.getSettingValue('theme', 'classic-dark')
  // returns 'false' when the value is 'classic-light'.

  // We need to get specific settings from the main process
  if (settingID === 'media-permissions') {
    return window.getMediaPermissions();
  } else if (settingID === 'call-media-permissions') {
    return window.getCallMediaPermissions();
  } else if (settingID === 'auto-update') {
    return window.getAutoUpdateEnabled();
  }

  const settingVal = Storage.get(settingID);
  return comparisonValue ? !!settingVal === comparisonValue : settingVal;
};

window.setSettingValue = async (settingID, value) => {
  // For auto updating we need to pass the value to the main process
  if (settingID === 'auto-update') {
    window.setAutoUpdateEnabled(value);
    return;
  }

  await Storage.put(settingID, value);
};

window.getMediaPermissions = () => ipc.sendSync('get-media-permissions');
window.setMediaPermissions = value => {
  ipc.send('set-media-permissions', !!value);
};

window.getCallMediaPermissions = () => ipc.sendSync('get-call-media-permissions');
window.setCallMediaPermissions = value => {
  ipc.send('set-call-media-permissions', !!value);
};

window.askForMediaAccess = () => {
  ipc.send('media-access');
};

// Auto update setting
window.getAutoUpdateEnabled = () => ipc.sendSync('get-auto-update-setting');
window.setAutoUpdateEnabled = value => {
  ipc.send('set-auto-update-setting', !!value);
};

ipc.on('get-ready-for-shutdown', async () => {
  const { shutdown } = window.Events || {};
  if (!shutdown) {
    window.log.error('preload shutdown handler: shutdown method not found');
    ipc.send('now-ready-for-shutdown');
    return;
  }

  try {
    await shutdown();
    ipc.send('now-ready-for-shutdown');
  } catch (error) {
    ipc.send('now-ready-for-shutdown', error && error.stack ? error.stack : error);
  }
});

// We pull these dependencies in now, from here, because they have Node.js dependencies

require('./ts/util/logging');

if (config.proxyUrl) {
  window.log.info('Using provided proxy url');
}
window.nodeSetImmediate = setImmediate;

const data = require('./ts/data/dataInit');
const { setupi18n } = require('./ts/util/i18n');
data.initData();

const { ConvoHub } = require('./ts/session/conversations/ConversationController');
window.getConversationController = ConvoHub.use;

const { stringify } = require('./ts/types/sqlSharedTypes');
window.stringify = stringify;

const { IncomingMessageCache } = require('./ts/receiver/cache');
window.IncomingMessageCache = IncomingMessageCache;

// Linux seems to periodically let the event loop stop, so this is a global workaround
setInterval(() => {
  window.nodeSetImmediate(() => {});
}, 1000);

window.React = require('react');
window.ReactDOM = require('react-dom');

window.clipboard = clipboard;

window.getSeedNodeList = () =>
  window.sessionFeatureFlags.useTestNet
    ? ['http://seed2.getsession.org:38157']
    : [
        // Note: for each of the seed nodes, the cert pinned is the one provided on the port 4443 and not the 4433, because the 4443 is a 10year one
        'https://seed1.getsession.org:4443/',
        'https://seed2.getsession.org:4443/',
        'https://seed3.getsession.org:4443/',
      ];

const { locale: localFromEnv } = config;
window.i18n = setupi18n(localFromEnv || 'en', localeMessages);

window.addEventListener('contextmenu', e => {
  const editable = e && e.target.closest('textarea, input, [contenteditable="true"]');
  const link = e && e.target.closest('a');
  const selection = Boolean(window && window.getSelection() && window.getSelection().toString());
  if (!editable && !selection && !link) {
    e.preventDefault();
  }
});<|MERGE_RESOLUTION|>--- conflicted
+++ resolved
@@ -29,19 +29,9 @@
 
 window.sessionFeatureFlags = {
   useOnionRequests: true,
-<<<<<<< HEAD
-  useTestNet: Boolean(
-    process.env.NODE_APP_INSTANCE && process.env.NODE_APP_INSTANCE.includes('testnet')
-  ),
-  integrationTestEnv: Boolean(
-    process.env.NODE_APP_INSTANCE && process.env.NODE_APP_INSTANCE.includes('test-integration')
-  ),
-  useClosedGroupV2: true, // TODO DO NOT MERGE Remove after QA
-=======
   useTestNet: isTestNet(),
   integrationTestEnv: isTestIntegration(),
-  useClosedGroupV3: false,
->>>>>>> fe60c69f
+  useClosedGroupV3: true, // TODO DO NOT MERGE Remove after QA
   debug: {
     debugLogging: !_.isEmpty(process.env.SESSION_DEBUG),
     debugLibsessionDumps: !_.isEmpty(process.env.SESSION_DEBUG_LIBSESSION_DUMPS),
