--- conflicted
+++ resolved
@@ -780,102 +780,6 @@
   display: flex;
   flex-direction: column;
 
-<<<<<<< HEAD
-  &-list {
-    overflow-y: auto;
-    overflow-x: hidden;
-  }
-
-  &-header {
-    display: flex;
-    flex-direction: row;
-    justify-content: center;
-    align-items: center;
-    height: $main-view-header-height;
-    background: var(--color-cell-background);
-
-    &-title {
-      line-height: $main-view-header-height;
-      font-weight: bold;
-      font-size: $session-font-lg;
-      text-align: center;
-      flex-grow: 1;
-    }
-
-    .session-button,
-    .session-icon-button {
-      margin-inline-end: $session-margin-lg;
-    }
-  }
-
-  &-item {
-    font-size: $session-font-md;
-    padding: $session-margin-lg;
-    margin-bottom: 20px;
-
-    background: var(--color-cell-background);
-    color: var(--color-text);
-    border-bottom: var(--border-session);
-
-    &.inline {
-      display: flex;
-      align-items: center;
-      justify-content: space-between;
-    }
-
-    &__info {
-      padding-inline-end: $session-margin-lg;
-    }
-
-    &__title {
-      line-height: 1.7;
-      font-size: $session-font-lg;
-      font-weight: bold;
-    }
-
-    &__description {
-      font-family: $session-font-default;
-      font-size: $session-font-sm;
-      font-weight: 400;
-      max-width: 700px;
-      color: var(--color-text-subtle);
-    }
-
-    &__selection {
-      .session-toggle {
-        transition: $session-transition-duration;
-      }
-    }
-  }
-
-  &-view {
-    flex-grow: 1;
-    display: flex;
-    flex-direction: column;
-    justify-content: space-between;
-    overflow: hidden;
-  }
-
-  &__version-info {
-    display: flex;
-    justify-content: space-between;
-
-    padding: $session-margin-sm $session-margin-md;
-    background: none;
-    font-size: $session-font-xs;
-
-    span {
-      opacity: 0.4;
-      transition: $session-transition-duration;
-
-      &:hover {
-        opacity: 1;
-      }
-    }
-  }
-
-=======
->>>>>>> ffc4ca9f
   &__password-lock {
     display: flex;
     align-items: center;
@@ -910,11 +814,7 @@
 }
 
 .messages li {
-<<<<<<< HEAD
-  transition: $session-transition-duration !important;
-=======
   transition: var(--default-duration) !important;
->>>>>>> ffc4ca9f
 }
 
 .session-id-editable {
@@ -985,56 +885,6 @@
       opacity: 1;
     }
   }
-<<<<<<< HEAD
-
-  .onion__node-list-lights {
-    position: relative;
-  }
-  .onion__node__country {
-    margin: $session-margin-sm;
-    min-width: 150px;
-  }
-
-  .onion__growing-icon {
-    flex-grow: 1;
-    display: flex;
-    align-items: center;
-  }
-
-  .onion__vertical-line {
-    background: $onionPathLineColor;
-    position: absolute;
-    height: calc(100% - 2 * 15px);
-    margin: 15px calc(100% / 2 - 1px);
-
-    width: 1px;
-  }
-}
-
-.messages-container {
-  .session-icon-button {
-    display: flex;
-    justify-content: center;
-    align-items: center;
-    height: 40px;
-    width: 40px;
-    border-radius: 50%;
-    opacity: 1;
-    background-color: var(--color-cell-background);
-    box-shadow: var(--color-session-shadow);
-
-    svg path {
-      transition: $session-transition-duration;
-      opacity: 0.6;
-      fill: var(--color-text);
-    }
-
-    &:hover svg path {
-      opacity: 1;
-    }
-  }
-=======
->>>>>>> ffc4ca9f
 }
 
 .group-member-list {
