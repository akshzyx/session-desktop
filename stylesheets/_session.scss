@font-face {
  font-family: 'SpaceMono';
  src: url('../fonts/SpaceMono-Regular.ttf') format('truetype');
}

@font-face {
  font-family: 'SpaceMono';
  src: url('../fonts/SpaceMono-Bold.ttf') format('truetype');
  font-weight: bold;
}

@font-face {
  font-family: 'SpaceMono';
  src: url('../fonts/SpaceMono-Italic.ttf') format('truetype');
  font-style: italic;
}

@font-face {
  font-family: 'SpaceMono';
  src: url('../fonts/SpaceMono-BoldItalic.ttf') format('truetype');
  font-weight: bold;
  font-style: italic;
}
@font-face {
  font-family: 'Wasa';
  src: url('../fonts/Wasa-Bold.otf') format('opentype');
  font-weight: bold;
}

// Session Colors
$session-font-family: 'Wasa';

$session-color-green: #00f782;
$session-color-green-alt-1: #00f480;
$session-color-green-alt-2: #00fd73;
$session-color-green-alt-3: #00f782;

$session-shade-1: #0c0c0c;
$session-shade-2: #161616;
$session-shade-3: #191818;
$session-shade-4: #1b1b1b;
$session-shade-5: #222325;
$session-shade-6: #232323;
$session-shade-7: #2e2e2e;
$session-shade-8: #2f2f2f;
$session-shade-9: #313131;
$session-shade-10: #3e3e3e;
$session-shade-11: #3f3f3f;
$session-shade-12: #3f4146;
$session-shade-13: #474646;
$session-shade-14: #535865;
$session-shade-15: #5b6c72;
$session-shade-16: #979797;
$session-shade-17: #d8d8d8;

$session-opaque-dark-1: rgba(0, 0, 0, 0.25);
$session-opaque-dark-2: rgba(0, 0, 0, 0.37);
$session-opaque-dark-3: rgba(0, 0, 0, 0.5);

$session-color-white: #fff;
$session-color-dark-grey: #353535;
$session-color-black: #000;
$session-color-danger: #ff4538;
$session-color-primary: $session-shade-13;
$session-color-secondary: $session-shade-16;
<<<<<<< HEAD

$session-color-info: $session-shade-11;
$session-color-success: #35d388;
$session-color-error: #edd422;
$session-color-warning: #e54e45;
=======
$session-color-warning: $session-shade-17;
$session-color-light-grey: #a0a0a0;
>>>>>>> 99bc379d

$session-shadow-opacity: 0.15;
$session-overlay-opacity: 0.3;

$session-margin-sm: 10px;
$session-margin-md: 15px;
$session-margin-lg: 20px;

@mixin session-color-subtle($color) {
  color: rgba($color, 0.6);
}

$session-transition-duration: 0.25s;

$session-icon-size-sm: 15px;
$session-icon-size-md: 20px;
$session-icon-size-lg: 30px;

$session-conversation-header-height: 60px;

@mixin fontWasaBold {
  font-weight: 700;
  font-family: $session-font-family;
}

a,
div,
span,
label {
  user-select: none;
}

$session-gradient-green: linear-gradient(
  270deg,
  rgba($session-color-green-alt-1, 1),
  rgba($session-color-green-alt-1, 0.6)
);
$session-gradient-black: linear-gradient(
  90deg,
  rgba($session-shade-3, 1),
  rgba($session-shade-4, 0.6)
);

$session-dark-shadow: 0 0 8px 0 rgba(0, 0, 0, 0.37);

$session_message-container-border-radius: 5px;

.shadowed {
  opacity: $session-shadow-opacity;
}
.overlayed {
  opacity: $session-overlay-opacity;
  pointer-events: none;
}
.overlay {
  display: block !important;
  z-index: 1;
}

.button-group > div {
  margin-left: 5px;
  margin-right: 5px;
}

.session-button {
  @mixin transparent-background($textAndBorderColor) {
    background-color: Transparent;
    background-repeat: no-repeat;
    overflow: hidden;
    outline: none;
    color: $textAndBorderColor;
    border: 2px solid $textAndBorderColor;
  }

  width: auto;
  display: flex;
  justify-content: center;
  font-weight: 700;
  user-select: none;
  cursor: pointer;
  transition: $session-transition-duration;

  &.default,
  &.square,
  &.brand {
    color: $session-color-white;

    &.green {
      border: 2px solid $session-color-green;
      background-color: $session-color-green;
      &:hover {
        @include transparent-background($session-color-green);
      }
    }
    &.white {
      background-color: $session-color-white;
    }
    &.primary {
      background-color: $session-color-primary;
    }
    &.secondary {
      background-color: $session-color-secondary;
    }
    &.danger {
      background-color: $session-color-danger;
    }
    &.warning {
      background-color: $session-color-warning;
    }
  }

  &.brand-outline,
  &.default-outline,
  &.square-outline {
    &.green {
      @include transparent-background($session-color-green);

      &:hover {
        @include transparent-background($session-color-white);
      }
    }
    &.white {
      @include transparent-background($session-color-white);
      &:hover {
        @include transparent-background($session-color-green);
      }
    }
    &.primary {
      @include transparent-background($session-color-primary);
    }
    &.secondary {
      @include transparent-background($session-color-secondary);
    }
    &.danger {
      @include transparent-background($session-color-danger);
    }
    &.warning {
      @include transparent-background($session-color-warning);
    }
  }

  &.brand {
    min-width: 165px;
    height: 45px;
    line-height: 45px;
    padding: 0;
    font-size: 15px;
    font-family: $session-font-family;
    border-radius: 500px;
  }

  &.default,
  &.square,
  &.default-outline,
  &.square-outline {
    border-radius: 2px;
    height: 33px;
    padding: 0px 18px;
    line-height: 33px;
    font-size: 13px;
  }

  &.square,
  &.square-outline {
    border-radius: 0px;
  }
}

@mixin set-icon-margin($size) {
  margin: $size / 3;
}
.session-icon {
  &.padded-left {
    @include set-icon-margin($session-icon-size-md);
  }
}
.session-icon-button {
  opacity: 0.4;
  cursor: pointer;
  display: inline-block;
  transition: opacity $session-transition-duration;
  &:hover {
    opacity: 1;
  }

  &.small.padded {
    @include set-icon-margin($session-icon-size-sm);
  }

  &.medium.padded {
    @include set-icon-margin($session-icon-size-md);
  }

  &.large.padded {
    @include set-icon-margin($session-icon-size-lg);
  }
}

.session-icon {
  fill: $session-color-white;
}

/* CONVERSATION AND MESSAGES */

@mixin standard-icon-button() {
  color: $session-color-white;
  opacity: 0.9;

  &:hover {
    opacity: 1;
  }
}

.module-conversation-header__title-flex,
.module-conversation-header__title {
  width: 100%;

  .module-contact-name {
    width: 100%;
  }

  .module-contact-name__profile-number {
    text-align: center;
  }
}

.module-message__author__profile-name {
  font-style: normal;
}

.module-message__author-avatar {
  flex-direction: column;
  display: inline-flex;
  margin-right: 20px;
  padding-top: 5px;
}

.odule-message__container {
  border-radius: $session_message-container-border-radius;

  label {
    user-select: none;
  }

  .module-message__attachment-container,
  .module-image--curved-bottom-right,
  .module-image--curved-bottom-left {
    border-top-left-radius: 0px;
    border-top-right-radius: 0px;
    border-bottom-left-radius: $session_message-container-border-radius;
    border-bottom-right-radius: $session_message-container-border-radius;
  }

  .conversation-header .session-icon-button {
    @include standard-icon-button();
  }

  .module-conversation-header,
  .message-selection-overlay {
    height: $session-conversation-header-height;
  }

  .message-selection-overlay {
    position: absolute;
    left: 15px;
    right: 15px;
    display: none;

    .close-button {
      float: left;
      margin-top: 17px;
      margin-left: 7px;
    }
  }
  .message-selection-overlay div[role='button'] {
    display: inline-block;
  }

  .message-selection-overlay .button-group {
    float: right;
    margin-top: 13.5px;
  }
}

.hidden {
  visibility: hidden;
}

<<<<<<< HEAD
.message-selection-overlay .button-group {
  float: right;
  margin-top: 13.5px;
}

#session-toast-container {
  position: fixed;
  right: $session-margin-lg;
  bottom: $session-margin-lg;

  z-index: 100;
}

.session-toast {
  position: relative;
  padding: $session-margin-md $session-margin-md;
  background-color: rgba($session-shade-6, 0.8);
  margin-bottom: $session-margin-md;
  display: flex;
  flex-direction: row;
  justify-content: flex-start;

  &:nth-child(n + 6) {
    display: none;
  }

  .toast-icon,
  .toast-info {
    display: flex;
    flex-direction: column;
    justify-content: center;
  }

  .toast-icon {
    padding-right: $session-icon-size-md;
  }
  .toast-info {
    margin-right: $session-icon-size-sm + $session-icon-size-sm;
    width: 350px;

    &-container {
      display: block;
    }
  }

  .title,
  .description {
    text-overflow: ellipsis;
  }

  .title {
    font-size: 15px;
    line-height: 13px;
    margin-bottom: $session-margin-sm;
    color: $session-color-white;
  }

  .description {
    font-size: 12px;
    @include session-color-subtle($session-color-white);
  }

  .toast-close {
    @include session-color-subtle($session-color-white);
    position: absolute;
    top: $session-margin-md;
    right: $session-margin-md;

    &:hover {
      color: $session-color-white;
    }
  }

  @mixin set-toast-theme($color) {
    border-left: 4px solid $color;
  }
  &.info {
    @include set-toast-theme($session-color-info);
  }
  &.success {
    @include set-toast-theme($session-color-success);
  }
  &.warning {
    @include set-toast-theme($session-color-warning);
  }
  &.error {
    @include set-toast-theme($session-color-error);
=======
.input-with-label-container {
  height: 46.5px;
  width: 280px;
  color: $session-color-white;
  padding: 2px 0 2px 0;
  transition: opacity $session-transition-duration;
  opacity: 1;
  position: relative;

  label {
    line-height: 14px;
    opacity: 0;
    color: #737373;
    font-size: 10px;
    line-height: 11px;
    position: absolute;
    top: 0px;
  }

  &.filled {
    opacity: 1;
  }

  input {
    border: none;
    outline: 0;
    height: 14px;
    width: 280px;
    background: transparent;
    color: $session-color-white;
    font-size: 12px;
    line-height: 14px;
    position: absolute;
    top: 50%;
    transform: translateY(-50%);
  }

  hr {
    border: 1px solid $session-color-white;
    width: 100%;
    position: absolute;
    bottom: 0px;
  }

  button {
    position: absolute;
    top: 50%;
    transform: translateY(-50%);
    right: 0px;
>>>>>>> 99bc379d
  }
}<|MERGE_RESOLUTION|>--- conflicted
+++ resolved
@@ -63,16 +63,13 @@
 $session-color-danger: #ff4538;
 $session-color-primary: $session-shade-13;
 $session-color-secondary: $session-shade-16;
-<<<<<<< HEAD
 
 $session-color-info: $session-shade-11;
 $session-color-success: #35d388;
 $session-color-error: #edd422;
-$session-color-warning: #e54e45;
-=======
 $session-color-warning: $session-shade-17;
+
 $session-color-light-grey: #a0a0a0;
->>>>>>> 99bc379d
 
 $session-shadow-opacity: 0.15;
 $session-overlay-opacity: 0.3;
@@ -361,95 +358,6 @@
   visibility: hidden;
 }
 
-<<<<<<< HEAD
-.message-selection-overlay .button-group {
-  float: right;
-  margin-top: 13.5px;
-}
-
-#session-toast-container {
-  position: fixed;
-  right: $session-margin-lg;
-  bottom: $session-margin-lg;
-
-  z-index: 100;
-}
-
-.session-toast {
-  position: relative;
-  padding: $session-margin-md $session-margin-md;
-  background-color: rgba($session-shade-6, 0.8);
-  margin-bottom: $session-margin-md;
-  display: flex;
-  flex-direction: row;
-  justify-content: flex-start;
-
-  &:nth-child(n + 6) {
-    display: none;
-  }
-
-  .toast-icon,
-  .toast-info {
-    display: flex;
-    flex-direction: column;
-    justify-content: center;
-  }
-
-  .toast-icon {
-    padding-right: $session-icon-size-md;
-  }
-  .toast-info {
-    margin-right: $session-icon-size-sm + $session-icon-size-sm;
-    width: 350px;
-
-    &-container {
-      display: block;
-    }
-  }
-
-  .title,
-  .description {
-    text-overflow: ellipsis;
-  }
-
-  .title {
-    font-size: 15px;
-    line-height: 13px;
-    margin-bottom: $session-margin-sm;
-    color: $session-color-white;
-  }
-
-  .description {
-    font-size: 12px;
-    @include session-color-subtle($session-color-white);
-  }
-
-  .toast-close {
-    @include session-color-subtle($session-color-white);
-    position: absolute;
-    top: $session-margin-md;
-    right: $session-margin-md;
-
-    &:hover {
-      color: $session-color-white;
-    }
-  }
-
-  @mixin set-toast-theme($color) {
-    border-left: 4px solid $color;
-  }
-  &.info {
-    @include set-toast-theme($session-color-info);
-  }
-  &.success {
-    @include set-toast-theme($session-color-success);
-  }
-  &.warning {
-    @include set-toast-theme($session-color-warning);
-  }
-  &.error {
-    @include set-toast-theme($session-color-error);
-=======
 .input-with-label-container {
   height: 46.5px;
   width: 280px;
@@ -499,6 +407,90 @@
     top: 50%;
     transform: translateY(-50%);
     right: 0px;
->>>>>>> 99bc379d
+  }
+}
+
+#session-toast-container {
+  position: fixed;
+  right: $session-margin-lg;
+  bottom: $session-margin-lg;
+
+  z-index: 100;
+}
+
+.session-toast {
+  position: relative;
+  padding: $session-margin-md $session-margin-md;
+  background-color: rgba($session-shade-6, 0.8);
+  margin-bottom: $session-margin-md;
+  display: flex;
+  flex-direction: row;
+  justify-content: flex-start;
+
+  &:nth-child(n + 6) {
+    display: none;
+  }
+
+  .toast-icon,
+  .toast-info {
+    display: flex;
+    flex-direction: column;
+    justify-content: center;
+  }
+
+  .toast-icon {
+    padding-right: $session-icon-size-md;
+  }
+  .toast-info {
+    margin-right: $session-icon-size-sm + $session-icon-size-sm;
+    width: 350px;
+
+    &-container {
+      display: block;
+    }
+  }
+
+  .title,
+  .description {
+    text-overflow: ellipsis;
+  }
+
+  .title {
+    font-size: 15px;
+    line-height: 13px;
+    margin-bottom: $session-margin-sm;
+    color: $session-color-white;
+  }
+
+  .description {
+    font-size: 12px;
+    @include session-color-subtle($session-color-white);
+  }
+
+  .toast-close {
+    @include session-color-subtle($session-color-white);
+    position: absolute;
+    top: $session-margin-md;
+    right: $session-margin-md;
+
+    &:hover {
+      color: $session-color-white;
+    }
+  }
+
+  @mixin set-toast-theme($color) {
+    border-left: 4px solid $color;
+  }
+  &.info {
+    @include set-toast-theme($session-color-info);
+  }
+  &.success {
+    @include set-toast-theme($session-color-success);
+  }
+  &.warning {
+    @include set-toast-theme($session-color-warning);
+  }
+  &.error {
+    @include set-toast-theme($session-color-error);
   }
 }