--- conflicted
+++ resolved
@@ -1,146 +1,4 @@
 .dark-theme {
-  // _conversation
-<<<<<<< HEAD
-
-  .conversation {
-    background-color: $color-gray-95;
-  }
-
-  .discussion-container {
-    background-color: $color-gray-95;
-  }
-
-  .bottom-bar {
-    form.send {
-      &.video-attachment {
-        .outer {
-          .play.icon {
-            @include color-svg('../images/play.svg', white);
-          }
-        }
-      }
-    }
-
-    .send-message {
-      outline: 0;
-
-      &[disabled='disabled'] {
-        cursor: not-allowed;
-      }
-    }
-  }
-
-  .toast {
-    background-color: $color-gray-45;
-    color: $color-white;
-    box-shadow: 0 4px 16px 0 rgba(0, 0, 0, 0.12),
-      0 0 0 0.5px rgba(0, 0, 0, 0.08);
-  }
-
-  .confirmation-dialog {
-    .content {
-      background: $color-black;
-      color: $color-dark-05;
-
-      .buttons {
-        button {
-          background-color: $color-dark-85;
-          border-radius: $border-radius;
-          border: 1px solid $color-dark-60;
-          color: $color-dark-05;
-
-          &:hover {
-            background-color: $color-dark-70;
-            border-color: $color-dark-55;
-          }
-        }
-      }
-    }
-  }
-
-  .loki-dialog {
-    .content {
-      background: $color-black;
-      color: $color-dark-05;
-    }
-
-    button {
-      background-color: $color-dark-85;
-      border-radius: $border-radius;
-      color: $color-dark-05;
-
-      &:hover {
-        background-color: $color-dark-70;
-        border-color: $color-dark-55;
-      }
-    }
-
-    input {
-      color: $color-dark-05;
-      background-color: $color-dark-70;
-      border-color: $color-dark-55;
-    }
-  }
-
-  .nickname-dialog {
-    .message {
-      color: $color-light-35;
-    }
-  }
-
-  .conversation-loading-screen {
-    background-color: $color-gray-95;
-  }
-
-  .module-last-seen-indicator__bar {
-    background-color: #353535;
-  }
-
-  .module-last-seen-indicator__text {
-    color: $color-dark-30;
-  }
-
-  .module-scroll-down__button {
-    background-color: $color-light-35;
-    box-shadow: 0px 3px 5px 0px rgba(0, 0, 0, 0.2);
-
-    &:hover {
-      background-color: $color-light-45;
-    }
-  }
-
-  .module-scroll-down__button--new-messages {
-    background-color: $color-signal-blue;
-
-    &:hover {
-      background-color: #1472bd;
-    }
-  }
-
-  .module-scroll-down__icon {
-    @include color-svg('../images/down.svg', $color-white);
-  }
-
-=======
-  .key-verification {
-    .key {
-      color: $color-dark-05;
-      background: $color-dark-85;
-      border: solid 1px $color-dark-60;
-      border-radius: $border-radius;
-    }
-
-    .icon {
-      &.verified {
-        @include color-svg('../images/verified-check.svg', $color-dark-05);
-      }
-      &.shield {
-        @include color-svg('../images/shield.svg', $color-dark-05);
-      }
-    }
-  }
-
->>>>>>> dfff6c21
   // _debugLog
 
   .debug-log {
@@ -484,20 +342,6 @@
   .module-message__link-preview__location {
     color: $color-gray-25;
   }
-<<<<<<< HEAD
-  .module-conversation__user,
-  .module-message__author {
-    color: $color-white;
-  }
-
-  .module-message__text {
-    color: #ffffff;
-    a {
-      color: #ffffff;
-    }
-  }
-=======
->>>>>>> dfff6c21
 
   .module-message__metadata__date--with-image-no-caption {
     color: $color-white-08;
@@ -1025,108 +869,6 @@
     color: $color-gray-05;
   }
 
-<<<<<<< HEAD
-  // Module: Left Pane
-
-  .module-left-pane {
-    background-color: $color-dark-85;
-    border-right: 1px solid $color-gray-75;
-  }
-
-  .module-left-pane__archive-header {
-    border-bottom: 1px solid $color-gray-75;
-  }
-
-  .module-left-pane__to-inbox-button {
-    background-color: $color-gray-25;
-  }
-
-  .module-left-pane__archive-header-text {
-    color: $color-gray-05;
-  }
-
-  .module-left-pane__archive-helper-text {
-    color: $color-gray-25;
-    background-color: $color-gray-75;
-  }
-
-  .module-left-pane__archived-button {
-    color: $color-gray-25;
-    &:hover {
-      background-color: $color-gray-75;
-    }
-  }
-
-  .module-left-pane__archived-button__archived-count {
-    color: $color-gray-25;
-    background-color: $color-gray-75;
-  }
-
-  // Module: Start New Conversation
-
-  .module-start-new-conversation {
-    &:hover {
-      background-color: $color-dark-70;
-    }
-  }
-
-  .module-start-new-conversation__number {
-    color: $color-gray-05;
-  }
-
-  .module-start-new-conversation__text {
-    color: $color-gray-45;
-  }
-
-  // Third-party module: react-contextmenu
-
-  .react-contextmenu {
-    background-color: $color-dark-85;
-    border: 1px solid $color-light-60;
-  }
-
-  .react-contextmenu-item {
-    color: $color-dark-05;
-  }
-
-  .react-contextmenu-item--checked:before {
-    color: $color-dark-05;
-  }
-
-  .react-contextmenu-item.react-contextmenu-submenu
-    > .react-contextmenu-item:after {
-    content: '⯈';
-    color: $color-dark-05;
-  }
-
-  .react-contextmenu-item.react-contextmenu-item--active,
-  .react-contextmenu-item.react-contextmenu-item--selected {
-    color: $color-white;
-    background-color: $color-light-35;
-  }
-
-  .react-contextmenu-item.react-contextmenu-item--active.react-contextmenu-item--checked:before,
-  .react-contextmenu-item.react-contextmenu-item--selected.react-contextmenu-item--checked:before {
-    color: $color-white;
-  }
-
-  .react-contextmenu-item.react-contextmenu-submenu
-    > .react-contextmenu-item.react-contextmenu-item--active:after,
-  .react-contextmenu-item.react-contextmenu-submenu
-    > .react-contextmenu-item.react-contextmenu-item--selected:after {
-    color: $color-white;
-  }
-
-  // _options
-
-  // _progress
-
-  // Not sure we need to change anything there - it's blue
-
-  // _recorder
-
-=======
->>>>>>> dfff6c21
   .capture-audio {
     .microphone {
       &:before {
