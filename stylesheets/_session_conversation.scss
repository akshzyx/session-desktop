@keyframes toShadow {
  from {
    opacity: 1;
  }

  to {
    opacity: 0.25;
  }
}

@keyframes fromShadow {
  from {
    opacity: 0.25;
  }

  to {
    opacity: 1;
  }
}

@keyframes pulseLight {
  0% {
    box-shadow: 0px 0px 0px 0px var(--color-destructive-alt);
  }

  50% {
    box-shadow: 0px 0px 12px 0px rgba(var(--color-destructive-alt-rgb), 1);
  }

  100% {
    box-shadow: 0px 0px 0px 0px rgba(var(--color-destructive-alt-rgb), 1);
  }
}

.conversation-item__options-pane {
  position: absolute;
  height: 100%;
  right: 0vw;

  transition: transform 0.3s ease-in-out;
  transform: translateX(100%);
  will-change: transform;
  width: 25vw;
  z-index: 5;

  &.show {
    transform: none;
    transition: transform 0.3s ease-in-out;
    z-index: 2;
  }
}

.conversation-header {
  &--items-wrapper {
    display: flex;
    flex-grow: 1;
    align-items: center;
    justify-content: center;
    width: 100%;
  }

  .message-selection-overlay {
    position: absolute;
    display: flex;
    left: 0px;
    right: 0px;
    padding: 0px var(--margins-md);
    align-items: center;
    justify-content: space-between;
    height: var(--main-view-header-height);
    background: var(--color-cell-background);

    .close-button {
      float: left;
    }

    .session-button.default.danger {
      display: flex;
    }
  }

  .message-selection-overlay div[role='button'] {
    display: inline-block;
  }

  .message-selection-overlay .button-group {
    display: flex;
  }
}

.session-conversation {
  flex-grow: 1;
  display: flex;
  flex-direction: column;
  max-width: calc(100vw - 380px);

  .selection-mode {
    .messages-container > *:not(.message-selected) {
      animation: toShadow var(--default-duration);
      opacity: 0.4;
    }
  }
}

.conversation-content {
  display: flex;
  flex-grow: 1;
  flex-direction: column;
  position: relative;
  outline: none;

  .conversation-messages {
    display: flex;
    flex-direction: column;
    flex-grow: 1;
    width: 100%;
    height: 0;
    background-color: inherit;
    outline: none;
    position: relative;

    border-left: var(--border-session);
    border-top: var(--border-session);
  }

  .conversation-info-panel {
    position: absolute;
    justify-content: flex-start;
    flex-direction: column;
    align-items: center;
    height: 100%;
    width: 100%;
    z-index: 5; // to be sure to hide the borders of images in messages
    background-color: inherit;
    display: none;
    padding: 20px;

    &.show {
      display: flex;
      background: var(--color-inbox-background);
    }
  }
}

.messages-container {
  display: flex;
  flex-grow: 1;
  flex-direction: column-reverse;
  position: relative;
  overflow-x: hidden;
  min-width: 370px;
  scrollbar-width: 4px;
  padding: var(--margins-sm) var(--margins-lg) var(--margins-lg);
}

.composition-container {
  display: flex;
  justify-content: center;
  align-items: center;
  padding: 0px var(--margins-md);
  min-height: min-content;
  background: var(--color-cell-background);
  border-top: var(--border-session);
  z-index: 1;

  .session-icon-button {
    margin-right: var(--margins-sm);

    display: flex;
    justify-content: center;
    align-items: center;
    opacity: 0.7;

    &:hover {
      opacity: 1;
      filter: brightness(0.9);
      transition: var(--default-duration);
    }

    .send {
      padding: var(--margins-xs);
      border-radius: 50%;
      height: 30px;
      width: 30px;
    }
  }

  .send-message-input {
    cursor: text;
    display: flex;
    align-items: center;
    flex-grow: 1;
    min-height: $composition-container-height;
    padding: var(--margins-xs) 0;
    z-index: 1;
    background-color: inherit;

    ul {
      max-height: 70vh;
      overflow: auto;
    }

    textarea {
      font-family: $session-font-default;
      min-height: calc($composition-container-height / 3);
      max-height: 3 * $composition-container-height;
      margin-right: var(--margins-md);
      color: var(--color-text);

      background: transparent;
      resize: none;
      display: flex;
      flex-grow: 1;
      outline: none;
      border: none;
      font-size: 14px;
      line-height: $session-font-h2;
      letter-spacing: 0.5px;
    }

    &__emoji-overlay {
      // Should have identical properties to the textarea above to line up perfectly.
      position: absolute;
      font-size: 14px;
      font-family: $session-font-default;
      margin-left: 2px;
      line-height: $session-font-h2;
      letter-spacing: 0.5px;
      color: var(--color-transparent-color);
    }
  }
}

.session-emoji-panel {
  position: absolute;
  bottom: 68px;
  right: 0px;
  padding: var(--margins-lg);

  z-index: 5;
  opacity: 0;
  visibility: hidden;
  transition: var(--default-duration);

  button:focus {
    outline: none;
  }

  &.show {
    opacity: 1;
    visibility: visible;
  }

  & > section.emoji-mart {
    font-family: $session-font-default;
    font-size: $session-font-sm;
    background-color: var(--color-cell-background);
    border: 1px solid var(--color-session-border);
    border-radius: 8px;
    padding-bottom: var(--margins-sm);

    .emoji-mart-category-label {
      top: -2px;

      span {
        font-family: $session-font-default;
        padding-top: var(--margins-sm);
        background-color: var(--color-cell-background);
      }
    }

    .emoji-mart-scroll {
      height: 340px;
    }

    .emoji-mart-category .emoji-mart-emoji span {
      cursor: pointer;
    }

    .emoji-mart-bar:last-child {
      border: none;

      .emoji-mart-preview {
        display: none;
      }
    }

    &:after {
      content: '';
      position: absolute;
      top: calc(100% - 40px);
      left: calc(100% - 79px);
      width: 22px;
      height: 22px;
      background-color: var(--color-cell-background);
      transform: rotate(45deg);
      border-radius: 3px;
      transform: scaleY(1.4) rotate(45deg);
      border: 0.7px solid var(--color-session-border);
      clip-path: polygon(100% 100%, 7.2px 100%, 100% 7.2px);
    }
  }
}

.send-message-button {
  animation: fadein var(--default-duration);

  &---scale {
    animation: scaling 2s ease-in-out;

    @keyframes scaling {
      0% {
        transform: scale(1);
      }

      80% {
        transform: scale(1.3);
      }

      100% {
        transform: scale(1);
      }
    }
  }
}

.session-recording {
  height: $composition-container-height;
  display: flex;
  justify-content: space-between;
  align-items: center;
  flex-grow: 1;
  outline: none;

  $actions-element-size: 30px;

  &--actions {
    display: flex;
    align-items: center;
    width: $actions-element-size;
    height: $actions-element-size;
    border-radius: 50%;

    .session-button {
      animation: fadein var(--default-duration);
    }

    .session-icon-button {
      animation: fadein var(--default-duration);
      border-radius: 50%;
      width: $actions-element-size;
      height: $actions-element-size;

      .play {
        margin-left: 4px;
      }
    }
  }

  &--visualisation {
    z-index: 2;
    width: 100%;
    display: flex;
    align-items: center;
    justify-content: center;
    position: relative;

    canvas {
      position: absolute;
      width: 100%;
      padding: 0px var(--margins-lg);
    }
  }

<<<<<<< HEAD
  &--status {
    display: flex;
    justify-content: center;
    position: absolute;
    left: 0;
    z-index: 2;
    right: 0;
    bottom: $composition-container-height + var(--margins-md);

    .session-button {
      display: flex;
      justify-content: center;
      align-items: center;
      width: 173px;
      font-weight: 300;
      font-family: $session-font-default;

      &.primary {
        cursor: default;
        user-select: none;

        &:hover {
          filter: brightness(100%);
          border: 2px solid #161819;
        }

        background-color: var(--color-darkest-gray-color);
        border: 2px solid #161819;
      }
    }
  }

=======
>>>>>>> 3ffc470c
  &--timer {
    display: inline-flex;
    align-items: center;
    font-family: $session-font-default;
    font-weight: bold;
    font-size: 14px;
    flex-shrink: 0;

    &.playback-timer {
      animation: fadein var(--default-duration);

      @media (-webkit-min-device-pixel-ratio: 1.6) {
        margin-left: auto;
      }
    }

    &-light {
      height: var(--margins-sm);
      width: var(--margins-sm);
      border-radius: 50%;
      background-color: var(--color-destructive-alt);
      margin: 0 var(--margins-sm);

      @include pulse-color(var(--color-destructive-alt), 1s, infinite);
    }
  }
}

/* ************ */
/* AUDIO PLAYER */
/* ************ */
$rhap_theme-color: #212121 !default;
$rhap_background-color: var(--color-transparent-color) !default;
$rhap_font-family: inherit !default;

.rhap_container,
.rhap_container button,
.rhap_progress-container {
  outline: none;
}

.rhap_progress-container {
  margin: 0 0 0 calc(10px + 1%);
}

.rhap_container {
  min-width: 220px;
  padding: 0px;
  background-color: transparent;
  box-shadow: none;

  svg {
    transition: fill var(--default-duration);

    &:hover path {
      fill: var(--color-white-color);
    }
  }
}

.rhap_total-time {
  display: none;
}

.rhap_current-time {
  margin: 0 5px 0 4px;
  flex-shrink: 0;
}

.rhap_play-pause-button {
  display: flex;
  justify-content: center;
  align-items: center;
}

.rhap_volume-bar {
  display: none;
}

.rhap_volume-button {
  color: subtle(var(--color-text));
}

.rhap_volume-container div[role='progressbar'] {
  display: none;
}

.rhap_time {
  color: subtle(var(--color-text));

  font-size: 12px;
}

.rhap_progress-bar {
  box-sizing: border-box;
  position: relative;
  z-index: 0;
  width: 100%;
  height: 5px;
  background-color: var(--color-text);

  border-radius: 2px;
}

.rhap_progress-filled {
  background-color: rgba(var(--color-accent-rgb), 0.6);

  padding-left: 5px;
}

.rhap_download-progress {
  height: 100%;
  position: absolute;
  z-index: 1;
  background-color: subtle(var(--color-text));

  border-radius: 2px;
}

.rhap_progress-indicator {
  z-index: 3;
  width: 15px;
  height: 15px;
  top: -5px;
  margin-left: -10px;
  background: var(--color-session-green-color);
  box-shadow: none;
  box-shadow: rgba($rhap_theme-color, 0.5) 0 0 5px;
}

.rhap_controls-section {
  display: flex;
  justify-content: space-between;
  align-items: center;
}

.rhap_additional-controls {
  display: none;
}

.rhap_play-pause-button {
  width: unset;
  height: unset;
}

.rhap_controls-section {
  flex: unset;
  justify-content: flex-start;
}

.rhap_volume-button {
  font-size: 20px;
  width: 20px;
  height: 20px;
  margin-right: 0px;
}

/* **************** */
/* END AUDIO PLAYER */
/* **************** */<|MERGE_RESOLUTION|>--- conflicted
+++ resolved
@@ -372,41 +372,6 @@
     }
   }
 
-<<<<<<< HEAD
-  &--status {
-    display: flex;
-    justify-content: center;
-    position: absolute;
-    left: 0;
-    z-index: 2;
-    right: 0;
-    bottom: $composition-container-height + var(--margins-md);
-
-    .session-button {
-      display: flex;
-      justify-content: center;
-      align-items: center;
-      width: 173px;
-      font-weight: 300;
-      font-family: $session-font-default;
-
-      &.primary {
-        cursor: default;
-        user-select: none;
-
-        &:hover {
-          filter: brightness(100%);
-          border: 2px solid #161819;
-        }
-
-        background-color: var(--color-darkest-gray-color);
-        border: 2px solid #161819;
-      }
-    }
-  }
-
-=======
->>>>>>> 3ffc470c
   &--timer {
     display: inline-flex;
     align-items: center;
