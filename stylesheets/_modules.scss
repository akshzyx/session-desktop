--- conflicted
+++ resolved
@@ -2233,11 +2233,8 @@
 
 .module-main-header {
   height: $header-height;
-<<<<<<< HEAD
-=======
   width: 300px;
 
->>>>>>> b3ac1373
   padding-left: 16px;
 
   display: flex;
@@ -2247,7 +2244,6 @@
   border-bottom: 1px solid $color-gray-15;
 }
 
-<<<<<<< HEAD
 .main-header-content-toggle {
   width: 3em;
   line-height: 3em;
@@ -2273,21 +2269,14 @@
   transform: rotate(180deg);
 }
 
-.module-main-header__app-name {
-  font-size: 16px;
-  line-height: 24px;
-  font-weight: 300;
-  margin-left: 32px;
-  color: $color-dark-05;
-}
-
 .module-main-header__contact-name {
   font-weight: 300;
   margin-left: 12px;
   color: $color-dark-05;
   overflow-x: auto;
   flex: 1;
-=======
+}
+
 .module-main-header__search {
   margin-left: 12px;
   position: relative;
@@ -2335,7 +2324,6 @@
   width: 14px;
   cursor: pointer;
   @include color-svg('../images/x-16.svg', $color-gray-60);
->>>>>>> b3ac1373
 }
 
 // Module: Image
