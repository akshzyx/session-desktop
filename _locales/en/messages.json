--- conflicted
+++ resolved
@@ -2232,10 +2232,6 @@
     "message": "Remove"
   },
   "invalidHexId": {
-<<<<<<< HEAD
-    "message": "Invalid Hex ID",
-    "description": "Error string shown when user type an invalid pubkey hex string"
-=======
     "message": "Invalid Session ID or LNS Name",
     "description":
       "Error string shown when user types an invalid pubkey hex string"
@@ -2243,7 +2239,6 @@
   "invalidLnsFormat": {
     "message": "Invalid LNS Name",
     "description": "Error string shown when user types an invalid LNS name"
->>>>>>> 46275995
   },
   "invalidPubkeyFormat": {
     "message": "Invalid Pubkey Format",
