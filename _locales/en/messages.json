{
  "privacyPolicy": {
    "message": "Terms & Privacy Policy",
    "description": "Shown in the about box for the link to https://getsession.org/privacy-policy/"
  },
  "copyErrorAndQuit": {
    "message": "Copy error and quit",
    "description": "Shown in the top-level error popup, allowing user to copy the error text and close the app"
  },
  "unknownGroup": {
    "message": "Unknown group",
    "description": "Shown as the name of a group if we don't have any information about it"
  },
  "databaseError": {
    "message": "Database Error",
    "description": "Shown in a popup if the database cannot start up properly"
  },
  "deleteAndRestart": {
    "message": "Delete all data and restart",
    "description": "Shown in a popup if the database cannot start up properly; allows user to dalete database and restart"
  },
  "mainMenuFile": {
    "message": "&File",
    "description": "The label that is used for the File menu in the program main menu. The '&' indicates that the following letter will be used as the keyboard 'shortcut letter' for accessing the menu with the Alt-<letter> combination."
  },
  "mainMenuEdit": {
    "message": "&Edit",
    "description": "The label that is used for the Edit menu in the program main menu. The '&' indicates that the following letter will be used as the keyboard 'shortcut letter' for accessing the menu with the Alt-<letter> combination."
  },
  "mainMenuView": {
    "message": "&View",
    "description": "The label that is used for the View menu in the program main menu. The '&' indicates that the following letter will be used as the keyboard 'shortcut letter' for accessing the menu with the Alt-<letter> combination."
  },
  "mainMenuWindow": {
    "message": "&Window",
    "description": "The label that is used for the Window menu in the program main menu. The '&' indicates that the following letter will be used as the keyboard 'shortcut letter' for accessing the menu with the Alt-<letter> combination."
  },
  "mainMenuHelp": {
    "message": "&Help",
    "description": "The label that is used for the Help menu in the program main menu. The '&' indicates that the following letter will be used as the keyboard 'shortcut letter' for accessing the menu with the Alt-<letter> combination."
  },
  "mainMenuSettings": {
    "message": "Preferences…",
    "description": "The label that is used for the Preferences menu in the program main menu. This should be consistent with the standard naming for ‘Preferences’ on the operating system."
  },
  "appMenuHide": {
    "message": "Hide",
    "description": "Application menu command to hide the window"
  },
  "appMenuHideOthers": {
    "message": "Hide Others",
    "description": "Application menu command to hide all other windows"
  },
  "appMenuUnhide": {
    "message": "Show All",
    "description": "Application menu command to show all application windows"
  },
  "appMenuQuit": {
    "message": "Quit Session",
    "description": "Application menu command to close the application"
  },
  "editMenuUndo": {
    "message": "Undo",
    "description": "Edit menu command to remove recently-typed text"
  },
  "editMenuRedo": {
    "message": "Redo",
    "description": "Edit menu command to restore previously undone typed text"
  },
  "editMenuCut": {
    "message": "Cut",
    "description": "Edit menu command to remove selected text and add it to clipboard"
  },
  "editMenuCopy": {
    "message": "Copy",
    "description": "Edit menu command to add selected text to clipboard"
  },
  "editMenuPaste": {
    "message": "Paste",
    "description": "Edit menu command to insert text from clipboard at cursor location"
  },
  "editMenuPasteAndMatchStyle": {
    "message": "Paste and Match Style",
    "description": "Edit menu command to insert text from clipboard at cursor location, taking only text and not style information"
  },
  "editMenuDelete": {
    "message": "Delete",
    "description": "Edit menu command to remove the selected text"
  },
  "editMenuSelectAll": {
    "message": "Select All",
    "description": "Edit menu comand to select all of the text in selected text box"
  },
  "editMenuStartSpeaking": {
    "message": "Start speaking",
    "description": "Edit menu item under 'speech' to start dictation"
  },
  "editMenuStopSpeaking": {
    "message": "Stop speaking",
    "description": "Edit menu item under 'speech' to stop dictation"
  },
  "windowMenuClose": {
    "message": "Close Window",
    "description": "Window menu command to close the current window"
  },
  "windowMenuMinimize": {
    "message": "Minimize",
    "description": "Window menu command to minimize the current window"
  },
  "windowMenuZoom": {
    "message": "Zoom",
    "description": "Window menu command to make the current window the size of the whole screen"
  },
  "windowMenuBringAllToFront": {
    "message": "Bring All to Front",
    "description": "Window menu command to bring all windows of current applicatinon to front"
  },
  "viewMenuResetZoom": {
    "message": "Actual Size",
    "description": "View menu command to go back to the default zoom"
  },
  "viewMenuZoomIn": {
    "message": "Zoom In",
    "description": "View menu command to make everything bigger"
  },
  "viewMenuZoomOut": {
    "message": "Zoom Out",
    "description": "View menu command to make everything smaller"
  },
  "viewMenuToggleFullScreen": {
    "message": "Toggle Full Screen",
    "description": "View menu command to enter or leave Full Screen mode"
  },
  "viewMenuToggleDevTools": {
    "message": "Toggle Developer Tools",
    "description": "View menu command to show or hide the developer tools"
  },
  "menuSetupWithImport": {
    "message": "Set Up with Import",
    "description": "When the application is not yet set up, menu option to start up the import sequence"
  },
  "menuSetupAsNewDevice": {
    "message": "Set Up as New Device",
    "description": "When the application is not yet set up, menu option to start up the set up as fresh device"
  },
  "menuSetupAsStandalone": {
    "message": "Set Up as Standalone Device",
    "description": "Only available on development modes, menu option to open up the standalone device setup sequence"
  },
  "contextMenuNoSuggestions": {
    "message": "No Suggestions",
    "description": "Shown in the context menu for a misspelled word to indicate that there are no suggestions to replace the misspelled word"
  },
  "connectingLoad": {
    "message": "Connecting To Server",
    "description": "Message shown on the as a loading screen while we are connecting to something"
  },
  "loading": {
    "message": "Loading...",
    "description": "Message shown on the loading screen before we've loaded any messages"
  },
  "optimizingApplication": {
    "message": "Optimizing application...",
    "description": "Message shown on the loading screen while we are doing application optimizations"
  },
  "migratingToSQLCipher": {
    "message": "Optimizing messages... $status$ complete.",
    "description": "Message shown on the loading screen while we are doing application optimizations",
    "placeholders": {
      "status": {
        "content": "$1",
        "example": "45/200"
      }
    }
  },
  "archivedConversations": {
    "message": "Archived Conversations",
    "description": "Shown in place of the search box when showing archived conversation list"
  },
  "archiveHelperText": {
    "message": "These conversations are archived and will only appear in the Inbox if new messages are received.",
    "description": "Shown at the top of the archived converations list in the left pane"
  },
  "archiveConversation": {
    "message": "Archive Conversation",
    "description": "Shown in menu for conversation, and moves conversation out of main conversation list"
  },
  "moveConversationToInbox": {
    "message": "Move Conversation to Inbox",
    "description": "Undoes Archive Conversation action, and moves archived conversation back to the main conversation list"
  },
  "chooseDirectory": {
    "message": "Choose folder",
    "description": "Button to allow the user to find a folder on disk"
  },
  "chooseFile": {
    "message": "Choose file",
    "description": "Button to allow the user to find a file on disk"
  },
  "loadDataHeader": {
    "message": "Load your data",
    "description": "Header shown on the first screen in the data import process"
  },
  "loadDataDescription": {
    "message": "You've just gone through the export process, and your contacts and messages are waiting patiently on your computer. Select the folder that contains your saved Session data.",
    "description": "Introduction to the process of importing messages and contacts from disk"
  },
  "importChooserTitle": {
    "message": "Choose directory with exported data",
    "description": "Title of the popup window used to select data previously exported"
  },
  "importErrorHeader": {
    "message": "Something went wrong!",
    "description": "Header of the error screen after a failed import"
  },
  "importingHeader": {
    "message": "Loading contacts and messages",
    "description": "Header of screen shown as data is import"
  },
  "importErrorFirst": {
    "message": "Make sure you have chosen the correct directory that contains your saved Session data. Its name should begin with 'Session Export.' You can also save a new copy of your data from the Chrome App.",
    "description": "Message shown if the import went wrong; first paragraph"
  },
  "importErrorSecond": {
    "message": "If these steps don't work for you, please submit a debug log (View -> Debug Log) so that we can help you get migrated!",
    "description": "Message shown if the import went wrong; second paragraph"
  },
  "importAgain": {
    "message": "Choose folder and try again",
    "description": "Button shown if the user runs into an error during import, allowing them to start over"
  },
  "importCompleteHeader": {
    "message": "Success!",
    "description": "Header shown on the screen at the end of a successful import process"
  },
  "importCompleteStartButton": {
    "message": "Start using Session",
    "description": "Button shown at end of successful import process, nothing left but a restart"
  },
  "importCompleteLinkButton": {
    "message": "Link this device to your phone",
    "description": "Button shown at end of successful 'light' import process, so the standard linking process still needs to happen"
  },
  "selectedLocation": {
    "message": "your selected location",
    "description": "Message shown as the export location if we didn't capture the target directory"
  },
  "upgradingDatabase": {
    "message": "Upgrading database. This may take some time...",
    "description": "Message shown on the loading screen when we're changing database structure on first run of a new version"
  },
  "loadingMessages": {
    "message": "Loading messages. $count$ so far...",
    "description": "Message shown on the loading screen when we're catching up on the backlog of messages",
    "placeholders": {
      "count": {
        "content": "$1",
        "example": "5"
      }
    }
  },
  "capsLockOn": {
    "message": "Caps lock is on."
  },
  "me": {
    "message": "Me",
    "description": "The label for yourself when shown in a group member list"
  },
  "view": {
    "message": "View",
    "description": "Used as a label on a button allowing user to see more information"
  },
  "youLeftTheGroup": {
    "message": "You left the group",
    "description": "Displayed when a user can't send a message because they have left the group"
  },
  "youGotKickedFromGroup": {
    "message": "You were removed from the group",
    "description": "Displayed when a user can't send a message because they have left the group"
  },
  "scrollDown": {
    "message": "Scroll to bottom of conversation",
    "description": "Alt text for button to take user down to bottom of conversation, shown when user scrolls up"
  },
  "messageBelow": {
    "message": "New message below",
    "description": "Alt text for button to take user down to bottom of conversation with a new message out of screen"
  },
  "messagesBelow": {
    "message": "New messages below",
    "description": "Alt text for button to take user down to bottom of conversation with more than one message out of screen"
  },
  "unreadMessage": {
    "message": "1 Unread Message",
    "description": "Text for unread message separator, just one message"
  },
  "unreadMessages": {
    "message": "$count$ Unread Messages",
    "description": "Text for unread message separator, with count",
    "placeholders": {
      "count": {
        "content": "$1",
        "example": "5"
      }
    }
  },
  "youMarkedAsVerified": {
    "message": "You marked your Safety Number with $name$ as verified",
    "description": "Shown in the conversation history when the user marks a contact as verified.",
    "placeholders": {
      "name": {
        "content": "$1",
        "example": "Bob"
      }
    }
  },
  "youMarkedAsNotVerified": {
    "message": "You marked your Safety Number with $name$ as not verified",
    "description": "Shown in the conversation history when the user marks a contact as not verified, whether on the Safety Number screen or by dismissing a banner or dialog.",
    "placeholders": {
      "name": {
        "content": "$1",
        "example": "Bob"
      }
    }
  },
  "youMarkedAsVerifiedOtherDevice": {
    "message": "You marked your Safety Number with $name$ as verified from another device",
    "description": "Shown in the conversation history when we discover that the user marked a contact as verified on another device.",
    "placeholders": {
      "name": {
        "content": "$1",
        "example": "Bob"
      }
    }
  },
  "youMarkedAsNotVerifiedOtherDevice": {
    "message": "You marked your Safety Number with $name$ as not verified from another device",
    "description": "Shown in the conversation history when we discover that the user marked a contact as not verified on another device.",
    "placeholders": {
      "name": {
        "content": "$1",
        "example": "Bob"
      }
    }
  },
  "membersNeedingVerification": {
    "message": "Your safety numbers with these group members have changed since you last verified. Click a group member to see your new safety number with them.",
    "description": "When there are multiple previously-verified group members with safety number changes, a banner will be shown. The list of contacts with safety number changes is shown, and this text introduces that list."
  },
  "changedSinceVerifiedTitle": {
    "message": "Safety Number Changed"
  },
  "changedSinceVerifiedMultiple": {
    "message": "Your safety numbers with multiple group members have changed since you last verified. This could mean that someone is trying to intercept your communication or that they have simply reinstalled Session.",
    "description": "Shown on confirmation dialog when user attempts to send a message"
  },
  "changedSinceVerified": {
    "message": "Your safety number with $name$ has changed since you last verified. This could mean that someone is trying to intercept your communication or that $name$ has simply reinstalled Session.",
    "description": "Shown on confirmation dialog when user attempts to send a message",
    "placeholders": {
      "name": {
        "content": "$1",
        "example": "Bob"
      }
    }
  },
  "changedRightAfterVerify": {
    "message": "The safety number you are trying to verify has changed. Please review your new safety number with $name$. Remember, this change could mean that someone is trying to intercept your communication or that $name$ has simply reinstalled Session.",
    "description": "Shown on the safety number screen when the user has selected to verify/unverify a contact's safety number, and we immediately discover a safety number change",
    "placeholders": {
      "name": {
        "content": "$1",
        "example": "Bob"
      }
    }
  },
  "changedRecentlyMultiple": {
    "message": "Your safety numbers with multiple group members have changed recently. This could mean that someone is trying to intercept your communication or that they have simply reinstalled Session.",
    "description": "Shown on confirmation dialog when user attempts to send a message"
  },
  "changedRecently": {
    "message": "Your safety number with $name$ has changed recently. This could mean that someone is trying to intercept your communication or that $name$ has simply reinstalled Session.",
    "description": "Shown on confirmation dialog when user attempts to send a message",
    "placeholders": {
      "name": {
        "content": "$1",
        "example": "Bob"
      }
    }
  },
  "identityKeyErrorOnSend": {
    "message": "Your safety number with $name$ has changed. This could either mean that someone is trying to intercept your communication or that $name$ has simply reinstalled Session. You may wish to verify your saftey number with this contact.",
    "description": "Shown when user clicks on a failed recipient in the message detail view after an identity key change",
    "placeholders": {
      "name": {
        "content": "$1",
        "example": "Bob"
      }
    }
  },
  "sendAnyway": {
    "message": "Send Anyway",
    "description": "Used on a warning dialog to make it clear that it might be risky to send the message."
  },
  "noLongerVerified": {
    "message": "Your safety number with $name$ has changed and is no longer verified. Click to show.",
    "description": "Shown in converation banner when user's safety number has changed, but they were previously verified.",
    "placeholders": {
      "name": {
        "content": "$1",
        "example": "Bob"
      }
    }
  },
  "multipleNoLongerVerified": {
    "message": "Your safety numbers with multiple members of this group have changed and are no longer verified. Click to show.",
    "description": "Shown in conversation banner when more than one group member's safety number has changed, but they were previously verified."
  },
  "debugLogExplanation": {
    "message": "This log will be posted publicly online for contributors to view. You may examine and edit it before submitting."
  },
  "debugLogError": {
    "message": "Something went wrong with the upload! Please consider manually adding your log to the bug you file."
  },
  "reportIssue": {
    "message": "Report an issue",
    "description": "Link to open the issue tracker"
  },
  "gotIt": {
    "message": "Got it!",
    "description": "Label for a button that dismisses a dialog. The user clicks it to confirm that they understand the message in the dialog."
  },
  "submit": {
    "message": "Submit"
  },
  "acceptNewKey": {
    "message": "Accept",
    "description": "Label for a button to accept a new safety number"
  },
  "verify": {
    "message": "Mark as verified"
  },
  "unverify": {
    "message": "Mark as not verified"
  },
  "isVerified": {
    "message": "You have verified your safety number with $name$.",
    "description": "Summary state shown at top of the safety number screen if user has verified contact.",
    "placeholders": {
      "name": {
        "content": "$1",
        "example": "Bob"
      }
    }
  },
  "isNotVerified": {
    "message": "You have not verified your safety number with $name$.",
    "description": "Summary state shown at top of the safety number screen if user has not verified contact.",
    "placeholders": {
      "name": {
        "content": "$1",
        "example": "Bob"
      }
    }
  },
  "verified": {
    "message": "Verified"
  },
  "newIdentity": {
    "message": "New safety number",
    "description": "Header for a key change dialog"
  },
  "identityChanged": {
    "message": "Your safety number with this contact has changed. This could either mean that someone is trying to intercept your communication, or this contact simply reinstalled Session. You may wish to verify the new safety number below."
  },
  "incomingError": {
    "message": "Error handling incoming message"
  },
  "media": {
    "message": "Media",
    "description": "Header of the default pane in the media gallery, showing images and videos"
  },
  "mediaEmptyState": {
    "message": "You don’t have any media in this conversation",
    "description": "Message shown to user in the media gallery when there are no messages with media attachments (images or video)"
  },
  "documents": {
    "message": "Documents",
    "description": "Header of the secondary pane in the media gallery, showing every non-media attachment"
  },
  "documentsEmptyState": {
    "message": "You don’t have any documents in this conversation",
    "description": "Message shown to user in the media gallery when there are no messages with document attachments (anything other than images or video)"
  },
  "today": {
    "message": "Today",
    "description": "Section header in the media gallery"
  },
  "yesterday": {
    "message": "Yesterday",
    "description": "Section header in the media gallery"
  },
  "thisWeek": {
    "message": "This Week",
    "description": "Section header in the media gallery"
  },
  "thisMonth": {
    "message": "This Month",
    "description": "Section header in the media gallery"
  },
  "unsupportedAttachment": {
    "message": "Unsupported attachment type. Click to save.",
    "description": "Displayed for incoming unsupported attachment"
  },
  "clickToSave": {
    "message": "Click to save",
    "description": "Hover text for attachment filenames"
  },
  "unnamedFile": {
    "message": "Unnamed File",
    "description": "Hover text for attachment filenames"
  },
  "voiceMessage": {
    "message": "Voice Message",
    "description": "Name for a voice message attachment"
  },
  "dangerousFileType": {
    "message": "For security reasons, this file type cannot be sent",
    "description": "Shown in toast when user attempts to send .exe file, for example"
  },
  "loadingPreview": {
    "message": "Loading Preview...",
    "description": "Shown while Session Desktop is fetching metadata for a url in composition area"
  },
  "stagedPreviewThumbnail": {
    "message": "Draft thumbnail link preview for $domain$",
    "description": "Shown while Session Desktop is fetching metadata for a url in composition area",
    "placeholders": {
      "path": {
        "content": "$1",
        "example": "instagram.com"
      }
    }
  },
  "previewThumbnail": {
    "message": "Thumbnail link preview for $domain$",
    "description": "Shown while Session Desktop is fetching metadata for a url in composition area",
    "placeholders": {
      "path": {
        "content": "$1",
        "example": "instagram.com"
      }
    }
  },
  "stagedImageAttachment": {
    "message": "Draft image attachment: $path$",
    "description": "Alt text for staged attachments",
    "placeholders": {
      "path": {
        "content": "$1",
        "example": "dog.jpg"
      }
    }
  },
  "oneNonImageAtATimeToast": {
    "message": "Sorry, there is a limit of one non-image attachment per message",
    "description": "An error popup when the user has attempted to add an attachment"
  },
  "cannotMixImageAndNonImageAttachments": {
    "message": "Sorry, you cannot mix images with other file types in one message",
    "description": "An error popup when the user has attempted to add an attachment"
  },
  "maximumAttachments": {
    "message": "Maximum number of attachments reached. Please send remaining attachments in a separate message.",
    "description": "An error popup when the user has attempted to add an attachment"
  },
  "fileSizeWarning": {
    "message": "Sorry, the selected attachment is too large"
  },
  "unableToLoadAttachment": {
    "message": "Unable to load attachment."
  },
  "connect": {
    "message": "Connect"
  },
  "disconnected": {
    "message": "Disconnected",
    "description": "Displayed when the desktop client cannot connect to the server."
  },
  "connecting": {
    "message": "Connecting",
    "description": "Displayed when the desktop client is currently connecting to the server."
  },
  "offline": {
    "message": "Offline",
    "description": "Displayed when the desktop client has no network connection."
  },
  "checkNetworkConnection": {
    "message": "Check your network connection.",
    "description": "Obvious instructions for when a user's computer loses its network connection"
  },
  "attemptingReconnection": {
    "message": "Attempting reconnect in $reconnect_duration_in_seconds$ seconds",
    "placeholders": {
      "reconnect_duration_in_seconds": {
        "content": "$1",
        "example": "10"
      }
    }
  },
  "submitDebugLog": {
    "message": "Debug log",
    "description": "Menu item and header text for debug log modal (sentence case)"
  },
  "debugLog": {
    "message": "Debug Log",
    "description": "View menu item to open the debug log (title case)"
  },
  "goToReleaseNotes": {
    "message": "Go to Release Notes",
    "description": ""
  },
  "goToSupportPage": {
    "message": "Go to Support Page",
    "description": "Item under the Help menu, takes you to the support page"
  },
  "menuReportIssue": {
    "message": "Report an Issue",
    "description": "Item under the Help menu, takes you to GitHub new issue form (title case)"
  },
  "signalDesktopPreferences": {
    "message": "Session Preferences",
    "description": "Title of the window that pops up with Session Desktop preferences in it"
  },
  "aboutSignalDesktop": {
    "message": "About Session",
    "description": "Item under the Help menu, which opens a small about window"
  },
  "speech": {
    "message": "Speech",
    "description": "Item under the Edit menu, with 'start/stop speaking' items below it"
  },
  "show": {
    "message": "Show",
    "description": "Command under Window menu, to show the window"
  },
  "hide": {
    "message": "Hide",
    "description": "Command in the tray icon menu, to hide the window"
  },
  "quit": {
    "message": "Quit",
    "description": "Command in the tray icon menu, to quit the application"
  },
  "lokiMessenger": {
    "message": "Session"
  },
  "search": {
    "message": "Search",
    "description": "Placeholder text in the search input"
  },
  "noSearchResults": {
    "message": "No results for \"$searchTerm$\"",
    "description": "Shown in the search left pane when no results were found",
    "placeholders": {
      "searchTerm": {
        "content": "$1",
        "example": "dog"
      }
    }
  },
  "conversationsHeader": {
    "message": "Conversations",
    "description": "Shown to separate the types of search results"
  },
  "friendsHeader": {
    "message": "Friends",
    "description": "Shown to separate the types of search results"
  },
  "contactsHeader": {
    "message": "Contacts",
    "description": "Shown to separate the types of search results"
  },
  "messagesHeader": {
    "message": "Conversations",
    "description": "Shown to separate the types of search results"
  },
  "settingsHeader": {
    "message": "Settings",
    "description": "Shown to separate the types of search results"
  },
  "welcomeToSession": {
    "message": "Welcome to Session"
  },
  "selectAContact": {
    "message": "Select a contact or group to start chatting."
  },
  "typingAlt": {
    "message": "Typing animation for this conversation",
    "description": "Used as the 'title' attibute for the typing animation"
  },
  "contactAvatarAlt": {
    "message": "Avatar for contact $name$",
    "description": "Used in the alt tag for the image avatar of a contact",
    "placeholders": {
      "name": {
        "content": "$1",
        "example": "John"
      }
    }
  },
  "sendMessageToContact": {
    "message": "Send Message",
    "description": "Shown when you are sent a contact and that contact has a session"
  },
  "home": {
    "message": "home",
    "description": "Shown on contact detail screen as a label for an address/phone/email"
  },
  "work": {
    "message": "work",
    "description": "Shown on contact detail screen as a label for an address/phone/email"
  },
  "mobile": {
    "message": "mobile",
    "description": "Shown on contact detail screen as a label for aa phone or email"
  },
  "email": {
    "message": "email",
    "description": "Generic label shown if contact email has custom type but no label"
  },
  "phone": {
    "message": "phone",
    "description": "Generic label shown if contact phone has custom type but no label"
  },
  "address": {
    "message": "address",
    "description": "Generic label shown if contact address has custom type but no label"
  },
  "poBox": {
    "message": "PO Box",
    "description": "When rendering an address, used to provide context to a post office box"
  },
  "downloading": {
    "message": "Downloading",
    "description": "Shown in the message bubble while a long message attachment is being downloaded"
  },
  "downloadAttachment": {
    "message": "Download Attachment",
    "description": "Shown in a message's triple-dot menu if there isn't room for a dedicated download button"
  },
  "replyToMessage": {
    "message": "Reply to Message",
    "description": "Shown in triple-dot menu next to message to allow user to start crafting a message with a quotation"
  },
  "originalMessageNotFound": {
    "message": "Original message not found",
    "description": "Shown in quote if reference message was not found as message was initially downloaded and processed"
  },
  "originalMessageNotAvailable": {
    "message": "Original message no longer available",
    "description": "Shown in toast if user clicks on quote that references message no longer in database"
  },
  "messageFoundButNotLoaded": {
    "message": "Original message found, but not loaded. Scroll up to load it.",
    "description": "Shown in toast if user clicks on quote references messages not loaded in view, but in database"
  },
  "voiceNoteMustBeOnlyAttachment": {
    "message": "A voice note must be the only attachment included in a message.",
    "description": "Shown in toast if tries to record a voice note with any staged attachments"
  },
  "you": {
    "message": "You",
    "description": "In Android theme, shown in quote if you or someone else replies to you"
  },
  "replyingTo": {
    "message": "Replying to $name$",
    "description": "Shown in iOS theme when you or someone quotes to a message which is not from you",
    "placeholders": {
      "name": {
        "content": "$1",
        "example": "John"
      }
    }
  },
  "audioPermissionNeeded": {
    "message": "To send audio messages, allow Session to access your microphone.",
    "description": "Shown if the user attempts to send an audio message without audio permssions turned on"
  },
  "allowAccess": {
    "message": "Allow Access",
    "description": "Button shown in popup asking to enable microphon/video permissions to send audio messages"
  },
  "showSettings": {
    "message": "Show Settings",
    "description": "A button shown in dialog requesting the user to turn on audio permissions"
  },
  "audio": {
    "message": "Audio",
    "description": "Shown in a quotation of a message containing an audio attachment if no text was originally provided with that attachment"
  },
  "video": {
    "message": "Video",
    "description": "Shown in a quotation of a message containing a video if no text was originally provided with that video"
  },
  "photo": {
    "message": "Photo",
    "description": "Shown in a quotation of a message containing a photo if no text was originally provided with that image"
  },
  "cannotUpdate": {
    "message": "Cannot Update",
    "description": "Shown as the title of our update error dialogs on windows"
  },
  "cannotUpdateDetail": {
    "message": "Session Desktop failed to update, but there is a new version available. Please go to https://getsession.org/ and install the new version manually, then either contact support or file a bug about this problem.",
    "description": "Shown if a general error happened while trying to install update package"
  },
  "readOnlyVolume": {
    "message": "Session Desktop is likely in a macOS quarantine, and will not be able to auto-update. Please try moving Session.app to /Applications with Finder.",
    "description": "Shown on MacOS if running on a read-only volume and we cannot update"
  },
  "ok": {
    "message": "OK"
  },
  "enter": {
    "message": "Enter"
  },
  "yes": {
    "message": "Yes"
  },
  "cancel": {
    "message": "Cancel"
  },
  "copy": {
    "message": "Copy"
  },
  "skip": {
    "message": "Skip"
  },
  "close": {
    "message": "Close"
  },
  "continue": {
    "message": "Continue"
  },
  "noThankyou": {
    "message": "No, thank you"
  },
  "noMessagesTitle": {
    "message": "You don't have any messages, yet."
  },
  "noMessagesSubtitle": {
    "message": "Would you like to join Session's open group?"
  },
  "pairNewDevice": {
    "message": "Pair New Device"
  },
  "devicePairingAccepted": {
    "message": "Device Linking Accepted"
  },
  "devicePairingReceived": {
    "message": "Device Linking Received"
  },
  "devicePairingRequestReceivedNoListenerTitle": {
    "message": "Device linking request received."
  },
  "devicePairingRequestReceivedNoListenerDescription": {
    "message": "Device linking request received but you are not on the device linking screen. \nFirst go to Settings -> Device -> Link New Device."
  },
  "waitingForDeviceToRegister": {
    "message": "Waiting for device to register..."
  },
  "pairNewDevicePrompt": {
    "message": "Scan the QR Code on your secondary device"
  },
  "pairedDevices": {
    "message": "Linked Devices"
  },
  "noPairedDevices": {
    "message": "No linked devices"
  },
  "deviceIsSecondaryNoPairing": {
    "message": "This device is a secondary device and so cannot be linked."
  },
  "pairingOngoing": {
    "message": "A pairing request is already ongoing. Restart the app if it takes too long."
  },
  "allowPairing": {
    "message": "Allow Linking"
  },
  "allowPairingWithDevice": {
    "message": "Allow linking with this device?"
  },
  "provideDeviceAlias": {
    "message": "Please provide an alias for this linked device"
  },
  "showPairingWordsTitle": {
    "message": "Linking Secret Words"
  },
  "secretPrompt": {
    "message": "Here is your secret"
  },
  "confirmUnpairingTitle": {
    "message": "Please confirm you want to unlink the following device:"
  },
  "unpairDevice": {
    "message": "Unlink Device"
  },
  "unpairDeviceWarning": {
    "message": "Are you sure you want to unlink this device?",
    "description": "Warning for device unlinking in settings view"
  },
  "unpairDeviceWarningSub": {
    "message": "Unlinking this device will delete all history, including all messages, sessions, and contacts from this device.",
    "description": "Warning description for device unlinking in settings view"
  },
  "deviceUnpaired": {
    "message": "Device Unlinked"
  },
  "clear": {
    "message": "Clear"
  },
  "copySeed": {
    "message": "Copy Seed"
  },
  "confirm": {
    "message": "Confirm"
  },
  "failedToSend": {
    "message": "Failed to send to some recipients. Check your network connection."
  },
  "error": {
    "message": "Error"
  },
  "messageDetail": {
    "message": "Message Detail"
  },
  "delete": {
    "message": "Delete"
  },
  "unsend": {
    "message": "Unsend"
  },
  "forwardMessage": {
    "message": "Forward",
    "description": "Text of Forward Message button"
  },
  "deletePublicWarning": {
    "message": "Are you sure? Clicking 'unsend' will permanently remove this message for everyone in this channel."
  },
  "deleteMultiplePublicWarning": {
    "message": "Are you sure? Clicking 'unsend' will permanently remove these messages for everyone in this channel."
  },
  "deleteWarning": {
    "message": "Are you sure? Clicking 'delete' will permanently remove this message from this device only."
  },
  "deleteMultipleWarning": {
    "message": "Are you sure? Clicking 'delete' will permanently remove these messages from this device only."
  },
  "messageDeletionForbidden": {
    "message": "You don’t have permission to delete others’ messages",
    "description": "Toast message explaining that the user doens't have the rights to delete other people's messages."
  },
  "deleteThisMessage": {
    "message": "Delete this message"
  },
  "from": {
    "message": "From",
    "description": "Label for the sender of a message"
  },
  "to": {
    "message": "to",
    "description": "Label for the receiver of a message"
  },
  "sent": {
    "message": "Sent",
    "description": "Label for the time a message was sent"
  },
  "received": {
    "message": "Received",
    "description": "Label for the time a message was received"
  },
  "sendMessage": {
    "message": " Type your message",
    "description": "Placeholder text in the message entry field"
  },
  "secondaryDeviceDefaultFR": {
    "message": "Please accept to enable messages to be synced across devices",
    "description": "Placeholder text in the message entry field when it is disabled because a secondary device conversation is visible"
  },
  "sendMessageDisabledSecondary": {
    "message": "This pubkey belongs to a secondary device. You should never see this message",
    "description": "Placeholder text in the message entry field when it is disabled because a secondary device conversation is visible"
  },
  "sendMessageDisabled": {
    "message": "Waiting for friend request approval",
    "description": "Placeholder text in the message entry field when it is disabled while we are waiting for a friend request approval"
  },
  "sendMessageFriendRequest": {
    "message": "Send your first message",
    "description": "Placeholder text in the message entry field when it is the first message sent to that contact"
  },
  "sendMessageLeftGroup": {
    "message": "You left this group"
  },
  "groupMembers": {
    "message": "Group members"
  },
  "showMembers": {
    "message": "Show members"
  },
  "resetSession": {
    "message": "Reset Session",
    "description": "This is a menu item for resetting the session, using the imperative case, as in a command."
  },
  "showSafetyNumber": {
    "message": "View Safety Number"
  },
  "viewAllMedia": {
    "message": "View all media",
    "description": "This is a menu item for viewing all media (images + video) in a conversation, using the imperative case, as in a command."
  },
  "verifyHelp": {
    "message": "If you wish to verify the security of your end-to-end encryption with $name$, compare the numbers above with the numbers on their device.",
    "placeholders": {
      "name": {
        "content": "$1",
        "example": "John"
      }
    }
  },
  "theirIdentityUnknown": {
    "message": "You haven't exchanged any messages with this contact yet. Your safety number with them will be available after the first message."
  },
  "moreInfo": {
    "message": "More Info...",
    "description": "Shown on the drop-down menu for an individual message, takes you to message detail screen"
  },
  "retrySend": {
    "message": "Retry Send",
    "description": "Shown on the drop-down menu for an indinvidaul message, but only if it is an outgoing message that failed to send"
  },
  "deleteMessage": {
    "message": "Delete Message",
    "description": "Shown on the drop-down menu for an individual message, deletes single message"
  },
  "unsendMessage": {
    "message": "Unsend Message",
    "description": "Shown on the drop-down menu for an individual message being removed from the server"
  },
  "unsendMessages": {
    "message": "Unsend Messages",
    "description": "Tiitle for prompt and header button for messages being removed from the server"
  },
  "messages": {
    "message": "Messages",
    "description": "Message search result"
  },
  "deleteMessages": {
    "message": "Delete Messages",
    "description": "Menu item for deleting messages, title case."
  },

  "deletePublicConversationConfirmation": {
    "message": "Permanently delete the messages locally from this public channel?",
    "description": "Confirmation dialog text that asks the user if they really wish to delete the public channel messages locally. Answer buttons use the strings 'ok' and 'cancel'. The deletion is permanent, i.e. it cannot be undone."
  },
  "deleteConversationConfirmation": {
    "message": "Permanently delete the messages in this conversation?",
    "description": "Confirmation dialog text that asks the user if they really wish to delete the conversation. Answer buttons use the strings 'ok' and 'cancel'. The deletion is permanent, i.e. it cannot be undone."
  },
  "deletePublicChannel": {
    "message": "Leave Channel",
    "description": "Confirmation dialog title that asks the user if they really wish to delete a public channel. Answer buttons use the strings 'ok' and 'cancel'. The deletion is permanent, i.e. it cannot be undone."
  },
  "deletePublicChannelConfirmation": {
    "message": "Leave this Open Group?",
    "description": "Confirmation dialog text that tells the user what will happen if they leave the public channel."
  },
  "deleteAccount": {
    "message": "Delete Account",
    "description": "Text for button in settings view to delete account"
  },
  "deleteAccountWarning": {
    "message": "Are you sure you want to delete your account?",
    "description": "Warning for account deletion in settings view"
  },
  "deleteAccountWarningSub": {
    "message": "Delete all history, including all messages, sessions, and contacts. Once deleted, these cannot be restored.",
    "description": "Warning for account deletion in settings view"
  },
  "deleteContact": {
    "message": "Delete Contact",
    "description": "Confirmation dialog title that asks the user if they really wish to delete the contact. Answer buttons use the strings 'ok' and 'cancel'. The deletion is permanent, i.e. it cannot be undone."
  },
  "deleteContactConfirmation": {
    "message": "Permanently delete this contact and destroy all sessions?",
    "description": "Confirmation dialog text that tells the user what will happen if they delete the contact."
  },
  "sessionResetFailed": {
    "message": "Secure session reset failed",
    "description": "your secure session could not been transmitted to the other participant."
  },
  "sessionResetOngoing": {
    "message": "Secure session reset in progress",
    "description": "your secure session is currently being reset, waiting for the reset acknowledgment."
  },
  "sessionEnded": {
    "message": "Secure session reset succeeded",
    "description": "This is a past tense, informational message. In other words, your secure session has been reset."
  },
  "betaDisclaimerTitle": {
    "message": "Thanks for using Session!",
    "description": "Title for beta disclaimer modal"
  },
  "betaDisclaimerSubtitle": {
    "message": "This software is still in its beta phase.",
    "description": "Subtitle for beta disclaimer modal"
  },
  "betaDisclaimerDescription": {
    "message": "While your messages are secured with end-to-end encryption, third parties like your ISP can see who you're talking to while in the beta version. It is also possible that third parties could correlate your public key to your IP address and real identity if they learn your public key.",
    "description": "Description for beta disclaimer modal"
  },
  "quoteThumbnailAlt": {
    "message": "Thumbnail of image from quoted message",
    "description": "Used in alt tag of thumbnail images inside of an embedded message quote"
  },
  "imageAttachmentAlt": {
    "message": "Image attached to message",
    "description": "Used in alt tag of image attachment"
  },
  "videoAttachmentAlt": {
    "message": "Screenshot of video attached to message",
    "description": "Used in alt tag of video attachment preview"
  },
  "lightboxImageAlt": {
    "message": "Image sent in conversation",
    "description": "Used in the alt tag for the image shown in a full-screen lightbox view"
  },
  "imageCaptionIconAlt": {
    "message": "Icon showing that this image has a caption",
    "description": "Used for the icon layered on top of an image in message bubbles"
  },
  "addACaption": {
    "message": "Add a caption...",
    "descripton": "Used as the placeholder text in the caption editor text field"
  },
  "save": {
    "message": "Save",
    "descripton": "Used as a 'commit changes' button in the Caption Editor for outgoing image attachments"
  },
  "fileIconAlt": {
    "message": "File icon",
    "description": "Used in the media gallery documents tab to visually represent a file"
  },
  "emojiAlt": {
    "message": "Emoji image of '$title$'",
    "description": "Used in the alt tag of all emoji images",
    "placeholders": {
      "title": {
        "content": "$1",
        "example": "grinning"
      }
    }
  },
  "installWelcome": {
    "message": "Welcome to Session",
    "description": "Welcome title on the install page"
  },
  "installTagline": {
    "message": "Privacy is possible. Signal makes it easy.",
    "description": "Tagline displayed under 'installWelcome' string on the install page"
  },
  "linkYourPhone": {
    "message": "Link your phone to Session",
    "description": "Shown on the front page when the application first starst, above the QR code"
  },
  "signalSettings": {
    "message": "Session Settings",
    "description": "Used in the guidance to help people find the 'link new device' area of their Signal mobile app"
  },
  "linkedDevices": {
    "message": "Linked Devices",
    "description": "Used in the guidance to help people find the 'link new device' area of their Signal mobile app"
  },
  "plusButton": {
    "message": "'+' Button",
    "description": "The button used in Signal Android to add a new linked device"
  },
  "linkNewDevice": {
    "message": "Link New Device",
    "description": "The menu option shown in Signal iOS to add a new linked device"
  },
  "deviceName": {
    "message": "Device name",
    "description": "The label in settings panel shown for the user-provided name for this desktop instance"
  },
  "chooseDeviceName": {
    "message": "Choose this device's name",
    "description": "The header shown on the 'choose device name' screen in the device linking process"
  },
  "finishLinkingPhone": {
    "message": "Finish linking phone",
    "description": "The text on the button to finish the linking process, after choosing the device name"
  },
  "initialSync": {
    "message": "Syncing contacts and groups",
    "description": "Shown during initial link while contacts and groups are being pulled from mobile device"
  },
  "installConnectionFailed": {
    "message": "Failed to connect to server.",
    "description": "Displayed when we can't connect to the server."
  },
  "installTooManyDevices": {
    "message": "Sorry, you have too many devices linked already. Try removing some."
  },
  "settings": {
    "message": "Settings",
    "description": "Menu item and header for global settings"
  },
  "theme": {
    "message": "Theme",
    "description": "Header for theme settings"
  },
  "permissions": {
    "message": "Permissions",
    "description": "Header for permissions section of settings"
  },
  "general": {
    "message": "General",
    "description": "Header for general options on the settings screen"
  },
  "linkPreviewsTitle": {
    "message": "Link Previews",
    "description": "Option to control creation and send of link previews in setting screen"
  },
  "linkPreviewDescription": {
    "message": "Link previews supported for Imgur, Instagram, Pinterest, Reddit, and YouTube.",
    "description": "Description shown for the Link Preview option "
  },
  "linkPreviewsConfirmTitle": {
    "message": "Warning"
  },
  "linkPreviewsConfirmMessage": {
    "message": "You will not have full metadata protection when sending or receiving link previews."
  },

  "mediaPermissionsTitle": {
    "message": "Microphone and Camera"
  },
  "mediaPermissionsDescription": {
    "message": "Allow access to camera and microphone",
    "description": "Description of the media permission description"
  },
  "spellCheckTitle": {
    "message": "Spell Check",
    "description": "Description of the media permission description"
  },
  "spellCheckDescription": {
    "message": "Enable spell check of text entered in message composition box",
    "description": "Description of the media permission description"
  },
  "spellCheckDirty": {
    "message": "You must restart Session to apply your new settings",
    "description": "Shown when the user changes their spellcheck setting to indicate that they must restart Signal."
  },
  "clearDataHeader": {
    "message": "Clear All Local Data",
    "description": "Header in the settings dialog for the section dealing with data deletion"
  },
  "clearDataExplanation": {
    "message": "This will clear all data in the application, removing all messages and saved account information.",
    "description": "Text describing what the clear data button will do."
  },
  "clearDataButton": {
    "message": "Clear Data",
    "description": "Button in the settings dialog starting process to delete all data"
  },
  "deleteAllDataHeader": {
    "message": "Delete all data?",
    "description": "Header of the full-screen delete data confirmation screen"
  },
  "deleteAllDataBody": {
    "message": "You are about to delete all of this application's saved account information, including all contacts and all messages. You can always register with your seed again, but that will not restore deleted messages.",
    "description": "Text describing what exactly will happen if the user clicks the button to delete all data"
  },
  "deleteAllDataButton": {
    "message": "Delete all data",
    "description": "Text of the button that deletes all data"
  },
  "deleteAllDataProgress": {
    "message": "Disconnecting and deleting all data",
    "description": "Message shown to user when app is disconnected and data deleted"
  },
  "notifications": {
    "message": "Notifications",
    "description": "Header for notification settings"
  },
  "readReceiptSettingDescription": {
    "message": "See and share when messages have been read (enables read receipts in all sessions).",
    "description": "Description of the read receipts setting"
  },
  "readReceiptSettingTitle": {
    "message": "Read Receipts",
    "description": "Title of the read receipts setting"
  },
  "typingIndicatorsSettingDescription": {
    "message": "See and share when messages are being typed (applies to all sessions).",
    "description": "Description of the typing indicators setting"
  },
  "typingIndicatorsSettingTitle": {
    "message": "Typing Indicators",
    "description": "Title of the typing indicators setting"
  },
  "messageTTL": {
    "message": "Message TTL",
    "description": "Title of the Message TTL setting"
  },
  "messageTTLSettingDescription": {
    "message": "Time to live (how long the recipient will have to collect their messages)",
    "description": "Description of the time to live setting"
  },
  "messageTTLSettingWarning": {
    "message": "Warning! Lowering the TTL could result in messages being lost if the recipient doesn't collect them in time!",
    "description": "Warning for the time to live setting"
  },
  "zoomFactorSettingTitle": {
    "message": "Zoom Factor",
    "description": "Title of the Zoom Factor setting"
  },
  "notificationSettingsDialog": {
    "message": "When messages arrive, display notifications that reveal...",
    "description": "Explain the purpose of the notification settings"
  },
  "disableNotifications": {
    "message": "Disable notifications",
    "description": "Label for disabling notifications"
  },
  "nameAndMessage": {
    "message": "Name and content",
    "description": "Label for setting notifications to display name and message text"
  },
  "noNameOrMessage": {
    "message": "No name or content",
    "description": "Label for setting notifications to display no name and no message text"
  },
  "nameOnly": {
    "message": "Name Only",
    "description": "Label for setting notifications to display sender name only"
  },
  "newMessage": {
    "message": "New Message",
    "description": "Displayed in notifications for only 1 message"
  },
  "newMessages": {
    "message": "New Messages",
    "description": "Displayed in notifications for multiple messages"
  },
  "notificationMostRecentFrom": {
    "message": "Most recent from:",
    "description": "Displayed in notifications when setting is 'name only' and more than one message is waiting"
  },
  "notificationFrom": {
    "message": "From:",
    "description": "Displayed in notifications when setting is 'name only' and one message is waiting"
  },
  "notificationMostRecent": {
    "message": "Most recent:",
    "description": "Displayed in notifications when setting is 'name and message' and more than one message is waiting"
  },
  "sendFailed": {
    "message": "Send failed",
    "description": "Shown on outgoing message if it fails to send"
  },
  "showMore": {
    "message": "Details",
    "description": "Displays the details of a key change"
  },
  "showLess": {
    "message": "Hide details",
    "description": "Hides the details of a key change"
  },
  "learnMore": {
    "message": "Learn more about verifying safety numbers",
    "description": "Text that links to a support article on verifying safety numbers"
  },
  "expiredWarning": {
    "message": "This version of Session has expired. Please upgrade to the latest version to continue messaging.",
    "description": "Warning notification that this version of the app has expired"
  },
  "clockOutOfSync": {
    "message": "Your clock is out of sync. Please update your clock and try again.",
    "description": "Notifcation that user's clock is out of sync with Loki's servers."
  },
  "upgrade": {
    "message": "Upgrade",
    "description": "Label text for button to upgrade the app to the latest version"
  },
  "mediaMessage": {
    "message": "Media message",
    "description": "Description of a message that has an attachment and no text, displayed in the conversation list as a preview."
  },
  "unregisteredUser": {
    "message": "Number is not registered",
    "description": "Error message displayed when sending to an unregistered user."
  },
  "sync": {
    "message": "Contacts",
    "description": "Label for contact and group sync settings"
  },
  "syncExplanation": {
    "message": "Import all Signal groups and contacts from your mobile device.",
    "description": "Explanatory text for sync settings"
  },
  "lastSynced": {
    "message": "Last import at",
    "description": "Label for date and time of last sync operation"
  },
  "syncNow": {
    "message": "Import now",
    "description": "Label for a button that syncs contacts and groups from your phone"
  },
  "syncing": {
    "message": "Importing...",
    "description": "Label for a disabled sync button while sync is in progress."
  },
  "syncFailed": {
    "message": "Import failed. Make sure your computer and your phone are connected to the internet.",
    "description": "Informational text displayed if a sync operation times out."
  },
  "timestamp_s": {
    "message": "now",
    "description": "Brief timestamp for messages sent less than a minute ago. Displayed in the conversation list and message bubble."
  },
  "timestamp_m": {
    "message": "1 minute",
    "description": "Brief timestamp for messages sent about one minute ago. Displayed in the conversation list and message bubble."
  },
  "timestamp_h": {
    "message": "1 hour",
    "description": "Brief timestamp for messages sent about one hour ago. Displayed in the conversation list and message bubble."
  },
  "hoursAgoShort": {
    "message": "$hours$ hr",
    "description": "Even further contracted form of 'X hours ago' which works both for singular and plural, used in the left pane",
    "placeholders": {
      "hours": {
        "content": "$1",
        "example": "2"
      }
    }
  },
  "hoursAgo": {
    "message": "$hours$ hr ago",
    "description": "Contracted form of 'X hours ago' which works both for singular and plural",
    "placeholders": {
      "hours": {
        "content": "$1",
        "example": "2"
      }
    }
  },
  "minutesAgoShort": {
    "message": "$minutes$ min",
    "description": "Even further contracted form of 'X minutes ago' which works both for singular and plural, used in the left pane",
    "placeholders": {
      "minutes": {
        "content": "$1",
        "example": "10"
      }
    }
  },
  "minutesAgo": {
    "message": "$minutes$ min ago",
    "description": "Contracted form of 'X minutes ago' which works both for singular and plural",
    "placeholders": {
      "minutes": {
        "content": "$1",
        "example": "10"
      }
    }
  },
  "justNow": {
    "message": "now",
    "description": "Shown if a message is very recent, less than 60 seconds old"
  },
  "timestampFormat_M": {
    "message": "MMM D",
    "description": "Timestamp format string for displaying month and day (but not the year) of a date within the current year, ex: use 'MMM D' for 'Aug 8', or 'D MMM' for '8 Aug'."
  },
  "messageBodyTooLong": {
    "message": "Message body is too long.",
    "description": "Shown if the user tries to send more than 64kb of text"
  },
  "unblockToSend": {
    "message": "Unblock this contact to send a message.",
    "description": "Brief message shown when trying to message a blocked number"
  },
  "unblockGroupToSend": {
    "message": "This group is blocked. Unlock it if you would like to send a message.",
    "description": "Brief message shown when trying to message a blocked group"
  },
  "youChangedTheTimer": {
    "message": "You set the disappearing message timer to $time$",
    "description": "Message displayed when you change the message expiration timer in a conversation.",
    "placeholders": {
      "time": {
        "content": "$1",
        "example": "10m"
      }
    }
  },
  "timerSetOnSync": {
    "message": "Updated disappearing message timer to $time$",
    "description": "Message displayed when timer is set on initial link of desktop device.",
    "placeholders": {
      "time": {
        "content": "$1",
        "example": "10m"
      }
    }
  },
  "theyChangedTheTimer": {
    "message": "$name$ set the disappearing message timer to $time$",
    "description": "Message displayed when someone else changes the message expiration timer in a conversation.",
    "placeholders": {
      "name": {
        "content": "$1",
        "example": "Bob"
      },
      "time": {
        "content": "$2",
        "example": "10m"
      }
    }
  },
  "timerOption_0_seconds": {
    "message": "Off",
    "description": "Label for option to turn off message expiration in the timer menu"
  },
  "timerOption_5_seconds": {
    "message": "5 seconds",
    "description": "Label for a selectable option in the message expiration timer menu"
  },
  "timerOption_10_seconds": {
    "message": "10 seconds",
    "description": "Label for a selectable option in the message expiration timer menu"
  },
  "timerOption_30_seconds": {
    "message": "30 seconds",
    "description": "Label for a selectable option in the message expiration timer menu"
  },
  "timerOption_1_minute": {
    "message": "1 minute",
    "description": "Label for a selectable option in the message expiration timer menu"
  },
  "timerOption_5_minutes": {
    "message": "5 minutes",
    "description": "Label for a selectable option in the message expiration timer menu"
  },
  "timerOption_30_minutes": {
    "message": "30 minutes",
    "description": "Label for a selectable option in the message expiration timer menu"
  },
  "timerOption_1_hour": {
    "message": "1 hour",
    "description": "Label for a selectable option in the message expiration timer menu"
  },
  "timerOption_6_hours": {
    "message": "6 hours",
    "description": "Label for a selectable option in the message expiration timer menu"
  },
  "timerOption_12_hours": {
    "message": "12 hours",
    "description": "Label for a selectable option in the message expiration timer menu"
  },
  "timerOption_1_day": {
    "message": "1 day",
    "description": "Label for a selectable option in the message expiration timer menu"
  },
  "timerOption_1_week": {
    "message": "1 week",
    "description": "Label for a selectable option in the message expiration timer menu"
  },
  "disappearingMessages": {
    "message": "Disappearing messages",
    "description": "Conversation menu option to enable disappearing messages"
  },
  "changeNickname": {
    "message": "Change Nickname",
    "description": "Conversation menu option to change user nickname"
  },
  "clearNickname": {
    "message": "Clear nickname",
    "description": "Conversation menu option to clear user nickname"
  },
  "timerOption_0_seconds_abbreviated": {
    "message": "off",
    "description": "Short format indicating current timer setting in the conversation list snippet"
  },
  "timerOption_5_seconds_abbreviated": {
    "message": "5s",
    "description": "Very short format indicating current timer setting in the conversation header"
  },
  "timerOption_10_seconds_abbreviated": {
    "message": "10s",
    "description": "Very short format indicating current timer setting in the conversation header"
  },
  "timerOption_30_seconds_abbreviated": {
    "message": "30s",
    "description": "Very short format indicating current timer setting in the conversation header"
  },
  "timerOption_1_minute_abbreviated": {
    "message": "1m",
    "description": "Very short format indicating current timer setting in the conversation header"
  },
  "timerOption_5_minutes_abbreviated": {
    "message": "5m",
    "description": "Very short format indicating current timer setting in the conversation header"
  },
  "timerOption_30_minutes_abbreviated": {
    "message": "30m",
    "description": "Very short format indicating current timer setting in the conversation header"
  },
  "timerOption_1_hour_abbreviated": {
    "message": "1h",
    "description": "Very short format indicating current timer setting in the conversation header"
  },
  "timerOption_6_hours_abbreviated": {
    "message": "6h",
    "description": "Very short format indicating current timer setting in the conversation header"
  },
  "timerOption_12_hours_abbreviated": {
    "message": "12h",
    "description": "Very short format indicating current timer setting in the conversation header"
  },
  "timerOption_1_day_abbreviated": {
    "message": "1d",
    "description": "Very short format indicating current timer setting in the conversation header"
  },
  "timerOption_1_week_abbreviated": {
    "message": "1w",
    "description": "Very short format indicating current timer setting in the conversation header"
  },
  "disappearingMessagesDisabled": {
    "message": "Disappearing messages disabled",
    "description": "Displayed in the left pane when the timer is turned off"
  },
  "disabledDisappearingMessages": {
    "message": "$name$ disabled disappearing messages",
    "description": "Displayed in the conversation list when the timer is turned off",
    "placeholders": {
      "name": {
        "content": "$1",
        "example": "John"
      }
    }
  },
  "youDisabledDisappearingMessages": {
    "message": "You disabled disappearing messages",
    "description": "Displayed in the conversation list when the timer is turned off"
  },
  "timerSetTo": {
    "message": "Timer set to $time$",
    "description": "Displayed in the conversation list when the timer is updated by some automatic action, or in the left pane",
    "placeholders": {
      "time": {
        "content": "$1",
        "example": "1w"
      }
    }
  },
  "audioNotificationDescription": {
    "message": "Play audio notification",
    "description": "Description for audio notification setting"
  },
  "safetyNumberChanged": {
    "message": "Safety Number has changed",
    "description": "A notification shown in the conversation when a contact reinstalls"
  },
  "safetyNumberChangedGroup": {
    "message": "Safety Number with $name$ has changed",
    "description": "A notification shown in a group conversation when a contact reinstalls, showing the contact name",
    "placeholders": {
      "name": {
        "content": "$1",
        "example": "John"
      }
    }
  },
  "verifyNewNumber": {
    "message": "Verify Safety Number",
    "description": "Label on button included with safety number change notification in the conversation"
  },
  "yourSafetyNumberWith": {
    "message": "Your safety number with $name$:",
    "description": "Heading for safety number view",
    "placeholders": {
      "name": {
        "content": "$1",
        "example": "John"
      }
    }
  },
  "themeLight": {
    "message": "Light",
    "description": "Label text for light theme (normal)"
  },
  "themeDark": {
    "message": "Dark",
    "description": "Label text for dark theme"
  },
  "themeToggleTitle": {
    "message": "Light Mode"
  },
  "themeToggleDescription": {
    "message": "Choose the theme best suited to you"
  },
  "noteToSelf": {
    "message": "Note to Self",
    "description": "Name for the conversation with your own phone number"
  },
  "hideMenuBarTitle": {
    "message": "Hide Menu Bar",
    "description": "Label text for menu bar visibility setting"
  },
  "hideMenuBarDescription": {
    "message": "Toggle system menu bar visibility",
    "description": "Label text for menu bar visibility setting"
  },
  "startConversation": {
    "message": "Start New Conversation",
    "description": "Label underneath number a user enters that is not an existing contact"
  },
  "newPhoneNumber": {
    "message": "Enter a phone number to add a contact.",
    "description": "Placeholder for adding a new number to a contact"
  },
  "invalidNumberError": {
    "message": "Invalid public key",
    "description": "When a person inputs a public key that is invalid"
  },
  "unlinkedWarning": {
    "message": "Relink Session Desktop to your mobile device to continue messaging."
  },
  "unlinked": {
    "message": "Unlinked"
  },
  "relink": {
    "message": "Relink"
  },
  "autoUpdateSettingTitle": {
    "message": "Auto Update"
  },
  "autoUpdateSettingDescription": {
    "message": "Automatically check for updates on launch"
  },
  "autoUpdateNewVersionTitle": {
    "message": "Session update available"
  },
  "autoUpdateNewVersionMessage": {
    "message": "There is a new version of Session available."
  },
  "autoUpdateNewVersionInstructions": {
    "message": "Press Restart Session to apply the updates."
  },
  "autoUpdateRestartButtonLabel": {
    "message": "Restart Session"
  },
  "autoUpdateLaterButtonLabel": {
    "message": "Later"
  },
  "autoUpdateDownloadButtonLabel": {
    "message": "Download"
  },
  "autoUpdateDownloadedMessage": {
    "message": "The new update has been downloaded."
  },
  "autoUpdateDownloadInstructions": {
    "message": "Would you like to download the update?"
  },
  "leftTheGroup": {
    "message": "$name$ left the group",
    "description": "Shown in the conversation history when a single person leaves the group",
    "placeholders": {
      "name": {
        "content": "$1",
        "example": "Bob"
      }
    }
  },
  "multipleLeftTheGroup": {
    "message": "$name$ left the group",
    "description": "Shown in the conversation history when multiple people leave the group",
    "placeholders": {
      "name": {
        "content": "$1",
        "example": "Alice, Bob"
      }
    }
  },
  "updatedTheGroup": {
    "message": "Group updated",
    "description": "Shown in the conversation history when someone updates the group"
  },
  "titleIsNow": {
    "comment": "Do not add a period here, used as a fragment and will break unit test",
    "message": "Group name has been set to '$name$'",
    "description": "Shown in the conversation history when someone changes the title of the group",
    "placeholders": {
      "name": {
        "content": "$1",
        "example": "Book Club"
      }
    }
  },
  "joinedTheGroup": {
    "message": "$name$ joined the group",
    "description": "Shown in the conversation history when a single person joins the group",
    "placeholders": {
      "name": {
        "content": "$1",
        "example": "Alice"
      }
    }
  },
  "multipleJoinedTheGroup": {
    "message": "$names$ joined the group",
    "description": "Shown in the conversation history when more than one person joins the group",
    "placeholders": {
      "names": {
        "content": "$1",
        "example": "Alice, Bob"
      }
    }
  },
  "kickedFromTheGroup": {
    "message": "$name$ was removed from the group",
    "description": "Shown in the conversation history when a single person is removed from the group",
    "placeholders": {
      "name": {
        "content": "$1",
        "example": "Alice"
      }
    }
  },
  "multipleKickedFromTheGroup": {
    "message": "$names$ were removed from the group",
    "description": "Shown in the conversation history when more than one person is removed from the group",
    "placeholders": {
      "names": {
        "content": "$1",
        "example": "Alice, Bob"
      }
    }
  },
  "friendRequestPending": {
    "message": "Friend request",
    "description": "Shown in the conversation history when the user sends or recieves a friend request"
  },
  "friendRequestAccepted": {
    "message": "Friend request accepted",
    "description": "Shown in the conversation history when the user accepts a friend request"
  },
  "friendRequestDeclined": {
    "message": "Session request declined",
    "description": "Shown in the conversation history when the user declines a friend request"
  },
  "friendRequestExpired": {
    "message": "Friend request expired",
    "description": "Shown in the conversation history when the users friend request expires"
  },
  "friendRequestNotificationTitle": {
    "message": "Friend request",
    "description": "Shown in a notification title when receiving a friend request"
  },
  "friendRequestNotificationMessage": {
    "message": "$name$ sent you a friend request",
    "description": "Shown in a notification body when receiving a friend request",
    "placeholders": {
      "name": {
        "content": "$1",
        "example": "Bob"
      }
    }
  },
  "friendRequestAcceptedNotificationTitle": {
    "message": "Friend request accepted",
    "description": "Shown in a notification title when friend request was accepted by the other user"
  },
  "friendRequestAcceptedNotificationMessage": {
    "message": "$name$ accepted your friend request",
    "description": "Shown in a notification body when friend request was accepted by the other user",
    "placeholders": {
      "name": {
        "content": "$1",
        "example": "Bob"
      }
    }
  },
  "blockUser": {
    "message": "Block User"
  },
  "unblockUser": {
    "message": "Unblock User"
  },
  "settingsUnblockHeader": {
    "message": "Blocked Users",
    "description": "Shown in the settings page as the heading for the blocked user settings"
  },
  "editProfileTitle": {
    "message": "Change your own display name",
    "description": "The title shown when user edits their own profile"
  },
  "editProfileDisplayNameWarning": {
    "message": "Note: Your display name will be visible to your contacts",
    "description": "Shown to the user as a warning about setting display name"
  },
  "copyPublicKey": {
    "message": "Copy Public Key",
    "description": "Button action that the user can click to copy their public keys"
  },
  "banUser": {
    "message": "Ban User",
    "description": "Ban user from open group by public key."
  },
  "banUserConfirm": {
    "message": "Are you sure you want to ban user?",
    "description": "Message shown when confirming user ban."
  },
  "userBanned": {
    "message": "User banned successfully",
    "description": "Toast on succesful user ban."
  },
  "userBanFailed": {
    "message": "Ban failed!",
    "description": "Toast on unsuccesful user ban."
  },
  "copyChatId": {
    "message": "Copy Chat ID"
  },
  "updateGroup": {
    "message": "Update Group",
    "description": "Button action that the user can click to rename the group or add a new member"
  },
  "leaveGroup": {
    "message": "Leave Group",
    "description": "Button action that the user can click to leave the group"
  },
  "leaveOpenGroup": {
    "message": "Leave Open Group",
    "description": "Button action that the user can click to leave the group"
  },
  "leaveClosedGroup": {
    "message": "Leave Closed Group",
    "description": "Button action that the user can click to leave the group"
  },
  "leaveClosedGroupConfirmation": {
    "message": "Leave this Closed Group?",
    "description": "Confirmation dialog text that tells the user what will happen if they leave the closed group."
  },
  "leaveGroupDialogTitle": {
    "message": "Are you sure you want to leave this group?",
    "description": "Title shown to the user to confirm they want to leave the group"
  },
  "noContactsForGroup": {
    "message": "You don't have any contacts to start a group with."
  },
  "copiedPublicKey": {
    "message": "Session ID copied",
    "description": "A toast message telling the user that the key was copied"
  },
  "copiedChatId": {
    "message": "Copied chat ID",
    "description": "A toast message telling the user that the key was copied"
  },
  "copyMessage": {
    "message": "Copy message text",
    "description": "Button action that the user can click to copy their public keys"
  },
  "selectMessage": {
    "message": "Select message",
    "description": "Button action that the user can click to select the message"
  },
  "copiedMessage": {
    "message": "Message text copied",
    "description": "A toast message telling the user that the message text was copied"
  },
  "editProfile": {
    "message": "Edit Profile",
    "description": "Button action that the user can click to edit their profile"
  },
  "editGroupNameOrPicture": {
    "message": "Edit group name or picture",
    "description": "Button action that the user can click to edit a group name (open)"
  },
  "editGroupName": {
    "message": "Edit group name",
    "description": "Button action that the user can click to edit a group name (closed)"
  },
  "createGroupDialogTitle": {
    "message": "Creating a Closed Group",
    "description": "Title for the dialog box used to create a new private group"
  },
  "updateGroupDialogTitle": {
    "message": "Updating a Closed Group",
    "description": "Title for the dialog box used to update an existing private group"
  },
  "updatePublicGroupDialogTitle": {
    "message": "Updating a open group Channel",
    "description": "Title for the dialog box used to update an existing open group channel"
  },
  "showSeed": {
    "message": "Show Seed",
    "description": "Button action that the user can click to view their unique seed"
  },
  "yourSessionID": {
    "message": "Your Session ID"
  },
  "setStatus": {
    "message": "Set a status..."
  },
  "setAccountPasswordTitle": {
    "message": "Set Account Password",
    "description": "Prompt for user to set account password in settings view"
  },
  "setAccountPasswordDescription": {
    "message": "Require password to unlock Session’s screen. You can still receive message notifications while Screen Lock is enabled. Session’s notification settings allow you to customize information that is displayed",
    "description": "Description for set account password setting view"
  },
  "changeAccountPasswordTitle": {
    "message": "Change Account Password",
    "description": "Prompt for user to change account password in settings view"
  },
  "changeAccountPasswordDescription": {
    "message": "Change your password",
    "description": "Description for change account password setting view"
  },
  "removeAccountPasswordTitle": {
    "message": "Remove Account Password",
    "description": "Prompt for user to remove account password in settings view"
  },
  "removeAccountPasswordDescription": {
    "message": "Remove the password associated with your account",
    "description": "Description for remove account password setting view"
  },
  "enterPassword": {
    "message": "Please enter your password"
  },
  "confirmPassword": {
    "message": "Confirm password"
  },
  "pasteLongPasswordToastTitle": {
    "message": "The clipboard content exceeds the maximum password length of $max_pwd_len$ characters.",
    "description": "Shown when user pastes a password which is longer than MAX_PASSWORD_LEN"
  },
  "showSeedPasswordRequest": {
    "message": "Please enter your password",
    "description": "Request for user to enter password to show seed."
  },
  "seedSavePromptMain": {
    "message": "Please save the seed below in a safe location.",
    "description": "Prompt on seed modal requesting user to save their seed. Line one"
  },
  "seedSavePromptAlt": {
    "message": "They can be used to restore your account if you lose access or migrate to a new device.",
    "description": "Prompt on seed modal requesting user to save their seed. Line two"
  },
  "QRCodeTitle": {
    "message": "View My QR Code",
    "description": "Title given to QR Code modal"
  },
  "QRCodeDescription": {
    "message": "This is <strong>your unique public QR Code.</strong><br/>Other users may scan this in order to begin a conversation with you.",
    "description": "Description given to QRCode modal"
  },
  "showQRCode": {
    "message": "Show QR Code",
    "description": "Button action that the user can click to view their QR code"
  },
  "showAddServer": {
    "message": "Add Public Server",
    "description": "Button action that the user can click to connect to a new public server"
  },
  "serverUrl": {
    "message": "Server URL",
    "description": "Placeholder for server URL input"
  },
  "noServerURL": {
    "message": "Please enter a server URL",
    "description": "Error message when no server url entered"
  },
  "addServerDialogTitle": {
    "message": "Connect To New Public Server",
    "description": "Title for the dialog box used to connect to a new public server"
  },
  "createPrivateGroup": {
    "message": "Create Private Group",
    "description": "Button action that the user can click to show a dialog for creating a new private group chat"
  },
  "seedViewTitle": {
    "message": "Please save the seed below in a safe location. They can be used to restore your account if you lose access or migrate to a new device.",
    "description": "The title shown when the user views their seeds"
  },
  "copiedMnemonic": {
    "message": "Recovery phrase copied successfully",
    "description": "A toast message telling the user that the mnemonic seed was copied"
  },
  "copiedSessionID": {
    "message": "Copied Session ID to clipboard",
    "description": "A toast message telling the user that their Session ID was copied"
  },
  "passwordViewTitle": {
    "message": "Type In Your Password",
    "description": "The title shown when user needs to type in a password to unlock the messenger"
  },
  "unlock": {
    "message": "Unlock"
  },
  "resetDatabase": {
    "message": "Reset Database",
    "description": "A button action that the user can click to reset the database"
  },
  "password": {
    "message": "Password",
    "description": "Placeholder for password input"
  },
  "setPassword": {
    "message": "Set Password",
    "description": "Button action that the user can click to set a password"
  },
  "changePassword": {
    "message": "Change Password",
    "description": "Button action that the user can click to change a password"
  },
  "removePassword": {
    "message": "Remove Password",
    "description": "Button action that the user can click to remove a password"
  },
  "maxPasswordAttempts": {
    "message": "Invalid Password. Would you like to reset the database?"
  },
  "typeInOldPassword": {
    "message": "Please type in your old password"
  },
  "invalidOldPassword": {
    "message": "Old password is invalid"
  },
  "invalidPassword": {
    "message": "Invalid password"
  },
  "noGivenPassword": {
    "message": "Please enter your password"
  },
  "passwordsDoNotMatch": {
    "message": "Passwords do not match"
  },
  "setPasswordInvalid": {
    "message": "Passwords do not match"
  },
  "changePasswordInvalid": {
    "message": "The old password you entered is incorrect"
  },
  "removePasswordInvalid": {
    "message": "Incorrect password"
  },
  "setPasswordTitle": {
    "message": "Set Password"
  },
  "changePasswordTitle": {
    "message": "Changed Password"
  },
  "removePasswordTitle": {
    "message": "Removed Password"
  },
  "setPasswordToastDescription": {
    "message": "Your password has been set. Please keep it safe."
  },
  "changePasswordToastDescription": {
    "message": "Your password has been changed. Please keep it safe."
  },
  "removePasswordToastDescription": {
    "message": "You have removed your password."
  },
  "publicChatExists": {
    "message": "You are already connected to this public channel"
  },
  "connectToServerFail": {
    "message": "Failed to connect to server. Check URL"
  },
  "connectToServerSuccess": {
    "message": "Successfully connected to new open group server"
  },
  "setPasswordFail": {
    "message": "Failed to set password"
  },
  "removePasswordFail": {
    "message": "Failed to remove password"
  },
  "changePasswordFail": {
    "message": "Failed to change password"
  },
  "setPasswordSuccess": {
    "message": "Password set"
  },
  "removePasswordSuccess": {
    "message": "Password removed"
  },
  "changePasswordSuccess": {
    "message": "Password changed"
  },
  "passwordLengthError": {
    "message": "Password must be between 6 and 50 characters long",
    "description": "Error string shown to the user when password doesn't meet length criteria"
  },
  "passwordTypeError": {
    "message": "Password must be a string",
    "description": "Error string shown to the user when password is not a string"
  },
  "passwordCharacterError": {
    "message": "Password must only contain letters, numbers and symbols",
    "description": "Error string shown to the user when password contains an invalid character"
  },
  "change": {
    "message": "Change"
  },
  "set": {
    "message": "Set"
  },
  "remove": {
    "message": "Remove"
  },
  "invalidHexId": {
<<<<<<< HEAD
    "message": "Invalid Session ID or LNS Name",
    "description":
      "Error string shown when user types an invalid pubkey hex string"
  },
  "invalidLnsFormat": {
    "message": "Invalid LNS Name",
    "description": "Error string shown when user types an invalid LNS name"
=======
    "message": "Invalid Hex ID",
    "description": "Error string shown when user type an invalid pubkey hex string"
>>>>>>> bfade45b
  },
  "invalidPubkeyFormat": {
    "message": "Invalid Pubkey Format",
    "description": "Error string shown when user types an invalid pubkey format"
  },
  "lnsMappingNotFound": {
    "message": "There is no LNS mapping associated with this name",
    "description": "Shown in toast if user enters an unknown LNS name"
  },
  "lnsLookupTimeout": {
    "message": "LNS lookup timed out",
    "description": "Shown in toast if user enters an unknown LNS name"
  },
  "lnsTooFewNodes": {
    "message": "Not enough nodes currently active for LNS lookup"
  },
  "conversationsTab": {
    "message": "Conversations",
    "description": "conversation tab title"
  },
  "friendsTab": {
    "message": "Friends",
    "description": "friend tab title"
  },
  "pendingAcceptance": {
    "message": "Pending Acceptance",
    "description": "Indicates that a friend request is pending"
  },
  "notFriends": {
    "message": "Not Friends",
    "description": "Indicates that a conversation is not friends with us"
  },
  "emptyGroupNameError": {
    "message": "Group Name cannot be empty",
    "description": "Error message displayed on empty group name"
  },
  "emptyProfileNameError": {
    "message": "Profile name cannot be empty",
    "description": "Error message displayed on empty profile name"
  },
  "nonAdminDeleteMember": {
    "message": "Only group admin can remove members!"
  },
  "editProfileDialogTitle": {
    "message": "Editing Profile"
  },

  "editProfileModalTitle": {
    "message": "Profile",
    "description": "Title for the Edit Profile modal"
  },

  "profileName": {
    "message": "Profile Name"
  },
  "groupNamePlaceholder": {
    "message": "Group Name"
  },
  "inviteFriends": {
    "message": "Invite Friends"
  },
  "manageModerators": {
    "message": "Manage Moderators"
  },
  "addModerators": {
    "message": "Add Moderators"
  },
  "removeModerators": {
    "message": "Remove Moderators"
  },
  "add": {
    "message": "Add"
  },
  "groupInvitation": {
    "message": "Group Invitation"
  },
  "addingFriends": {
    "message": "Adding friends to"
  },
  "noFriendsToAdd": {
    "message": "No friends to add"
  },
  "noMembersInThisGroup": {
    "message": "No other members in this group"
  },
  "noModeratorsToRemove": {
    "message": "no moderators to remove"
  },
  "couldNotDecryptMessage": {
    "message": "Couldn't decrypt a message"
  },
  "confirmSessionRestore": {
    "message": "Would you like to start a new session with $pubkey$? Only do so if you know this pubkey.",
    "placeholders": {
      "pubkey": {
        "content": "$1",
        "example": ""
      }
    }
  },
  "createAccount": {
    "message": "Create Account"
  },
  "signIn": {
    "message": "Sign In"
  },
  "yourUniqueSessionID": {
    "message": "Say hello to your Session ID"
  },
  "allUsersAreRandomly...": {
    "message": "Your Session ID is the unique address people can use to contact you on Session. Your Session ID is totally private, anonymous, and has no connection to your real identity."
  },
  "getStarted": {
    "message": "Get started"
  },
  "generateSessionID": {
    "message": "Create Session ID"
  },
  "mnemonicSeed": {
    "message": "Mnemonic Seed"
  },
  "enterSeed": {
    "message": "Enter Recovery Phrase"
  },
  "displayName": {
    "message": "Display Name"
  },
  "enterDisplayName": {
    "message": "Enter a display name"
  },
  "optionalPassword": {
    "message": "Verify Password"
  },
  "enterOptionalPassword": {
    "message": "Enter password (optional)"
  },
  "verifyPassword": {
    "message": "Verify Password"
  },
  "devicePairingHeader": {
    "message": "Open Session on your other device and navigate to the Linked Devices section in your user account screen. Select Link a Device to prepare your other device for pairing, then enter your Session ID below to link this device to your Session ID."
  },
  "enterSessionIDHere": {
    "message": "Enter other device’s Session ID here"
  },
  "continueYourSession": {
    "message": "Continue Your Session"
  },
  "linkDevice": {
    "message": "Link Device"
  },
  "restoreSessionID": {
    "message": "Restore Session ID"
  },
  "restoreUsingSeed": {
    "message": "Restore From Recovery Phrase"
  },
  "linkDeviceToExistingAccount": {
    "message": "Link Device to Existing Session ID"
  },
  "or": {
    "message": "or"
  },
  "ByUsingThisService...": {
    "message": "By using this service, you agree to our <a href=\"https://getsession.org/legal/#tos\">Terms of Service</a> and <a href=\"https://getsession.org/privacy-policy/\" target=\"_blank\">Privacy Policy</a>"
  },
  "beginYourSession": {
    "message": "Begin<br />your<br />Session."
  },
  "welcomeToYourSession": {
    "message": "Welcome to your Session"
  },
  "completeSignUp": {
    "message": "Complete Sign Up"
  },
  "compose": {
    "message": "Compose"
  },
  "newSession": {
    "message": "New Session"
  },
  "freindRequestsButton": {
    "message": "Requests"
  },
  "searchForAKeyPhrase": {
    "message": "Search for a key phrase or contact"
  },
  "enterRecipient": {
    "message": "Enter Recipient"
  },
  "enterSessionID": {
    "message": "Enter Session ID"
  },
  "pasteSessionIDRecipient": {
    "message": "Enter a Session ID or LNS name"
  },
  "usersCanShareTheir...": {
    "message": "Users can share their Session ID from their account settings, or by sharing their QR code."
  },
  "searchByIDOrDisplayName": {
    "message": "Search by ID # or Display Name"
  },
  "message": {
    "message": "Message"
  },
  "lists": {
    "message": "Lists"
  },
  "edit": {
    "message": "Edit"
  },
  "addContact": {
    "message": "Add Contact"
  },
  "createGroup": {
    "message": "Create Group"
  },
  "yourPublicKey": {
    "message": "Your Session ID"
  },
  "accept": {
    "message": "Accept"
  },
  "decline": {
    "message": "Decline"
  },
  "appearanceSettingsTitle": {
    "message": "Appearance"
  },
  "appearanceSettingsDescription": {
    "message": "Appearance and interface options"
  },
  "accountSettingsTitle": {
    "message": "Account"
  },
  "accountSettingsDescription": {
    "message": "Manage your account"
  },
  "permissionSettingsTitle": {
    "message": "Permissions"
  },
  "permissionSettingsDescription": {
    "message": "Set Session's permissions"
  },
  "privacySettingsTitle": {
    "message": "Privacy"
  },
  "privacySettingsDescription": {
    "message": "Manage your privacy settings"
  },
  "notificationSettingsTitle": {
    "message": "Notifications"
  },
  "notificationSettingsDescription": {
    "message": "Configure notification options"
  },
  "devicesSettingsTitle": {
    "message": "Devices"
  },
  "devicesSettingsDescription": {
    "message": "Manage your linked devices"
  },
  "mnemonicEmpty": {
    "message": "Seed is mandatory"
  },
  "displayNameEmpty": {
    "message": "Display Name Is Mandatory"
  },
  "youHaveFriendRequestFrom": {
    "message": "You have friend requests from..."
  },
  "members": {
    "message": "$count$ members",
    "placeholders": {
      "count": {
        "content": "$1",
        "example": "26"
      }
    }
  },
  "channels": {
    "message": "Channels"
  },
  "groups": {
    "message": "Groups"
  },
  "addChannel": {
    "message": "Join Open Group"
  },
  "joinOpenGroup": {
    "message": "Join Open Group"
  },
  "newClosedGroup": {
    "message": "New Closed Group"
  },
  "createClosedGroup": {
    "message": "Create Closed Group"
  },
  "createClosedGroupDescription": {
    "message": "Closed groups are end-to-end encrypted group chats for up to 10 members. They provide the same privacy protections as one-on-one sessions."
  },
  "createClosedGroupNamePrompt": {
    "message": "Group Name"
  },
  "createClosedGroupPlaceholder": {
    "message": "Enter a group name"
  },
  "closedGroupCreatedToastTitle": {
    "message": "Group created successfully"
  },
  "enterChannelURL": {
    "message": "Enter Open Group URL"
  },
  "channelUrlPlaceholder": {
    "message": "chat.getsession.org"
  },
  "addChannelDescription": {
    "message": "Enter an open group URL."
  },
  "joinChannel": {
    "message": "Join Open Group"
  },
  "joinPublicChat": {
    "message": "Join open group"
  },
  "next": {
    "message": "Next"
  },
  "description": {
    "message": "Description"
  },
  "filterReceivedRequests": {
    "message": "Filter received requests"
  },
  "secretWords": {
    "message": "Secret words"
  },
  "pairingDevice": {
    "message": "Pairing Device"
  },
  "gotPairingRequest": {
    "message": "Pairing request received"
  },
  "devicePairedSuccessfully": {
    "message": "Device linked successfully"
  },
  "invalidGroupName": {
    "message": "Group Name length must be between 1 to $maxSize$",
    "description": "Error message displayed on invalid group name",
    "placeholders": {
      "maxSize": {
        "content": "$1",
        "example": "125"
      }
    }
  },
  "invalidGroupSize": {
    "message": "Closed Group size must be between 1 to $maxSize$",
    "description": "Error message displayed on invalid closed group size",
    "placeholders": {
      "maxSize": {
        "content": "$1",
        "example": "10"
      }
    }
  },
  "maxGroupMembersError": {
    "message": "Max number of members for small group chats is $maxSize$",
    "placeholders": {
      "maxSize": {
        "content": "$1",
        "example": "10"
      }
    }
  }
}<|MERGE_RESOLUTION|>--- conflicted
+++ resolved
@@ -2232,7 +2232,6 @@
     "message": "Remove"
   },
   "invalidHexId": {
-<<<<<<< HEAD
     "message": "Invalid Session ID or LNS Name",
     "description":
       "Error string shown when user types an invalid pubkey hex string"
@@ -2240,10 +2239,6 @@
   "invalidLnsFormat": {
     "message": "Invalid LNS Name",
     "description": "Error string shown when user types an invalid LNS name"
-=======
-    "message": "Invalid Hex ID",
-    "description": "Error string shown when user type an invalid pubkey hex string"
->>>>>>> bfade45b
   },
   "invalidPubkeyFormat": {
     "message": "Invalid Pubkey Format",
