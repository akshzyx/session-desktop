--- conflicted
+++ resolved
@@ -2527,12 +2527,7 @@
   },
   "invalidLnsFormat": {
     "message": "Invalid LNS Name",
-<<<<<<< HEAD
-    "description":
-      "Error string shown when user types an invalid LNS name"
-=======
     "description": "Error string shown when user types an invalid LNS name"
->>>>>>> e012cdb0
   },
   "invalidPubkeyFormat": {
     "message": "Invalid Pubkey Format",
